--- conflicted
+++ resolved
@@ -38,76 +38,6 @@
     EstablishingConnection = 3
 }
 
-<<<<<<< HEAD
-// @public @deprecated (undocumented)
-export class Container extends EventEmitterWithErrorHandling<IContainerEvents> implements IContainer {
-    constructor(loader: Loader, config: IContainerConfig, protocolHandlerBuilder?: ProtocolHandlerBuilder | undefined);
-    // (undocumented)
-    attach(request: IRequest): Promise<void>;
-    // (undocumented)
-    get attachState(): AttachState;
-    get audience(): IAudience;
-    // (undocumented)
-    get clientDetails(): IClientDetails;
-    get clientId(): string | undefined;
-    // (undocumented)
-    close(error?: ICriticalContainerError): void;
-    // (undocumented)
-    closeAndGetPendingLocalState(): string;
-    // (undocumented)
-    get closed(): boolean;
-    // (undocumented)
-    get closeSignal(): AbortSignal;
-    // (undocumented)
-    connect(): void;
-    // (undocumented)
-    get connected(): boolean;
-    // (undocumented)
-    get connectionState(): ConnectionState;
-    static createDetached(loader: Loader, codeDetails: IFluidCodeDetails, protocolHandlerBuilder?: ProtocolHandlerBuilder): Promise<Container>;
-    // (undocumented)
-    get deltaManager(): IDeltaManager<ISequencedDocumentMessage, IDocumentMessage>;
-    // (undocumented)
-    disconnect(): void;
-    // (undocumented)
-    dispose?(error?: ICriticalContainerError): void;
-    forceReadonly(readonly: boolean): void;
-    // (undocumented)
-    getAbsoluteUrl(relativeUrl: string): Promise<string | undefined>;
-    getLoadedCodeDetails(): IFluidCodeDetails | undefined;
-    getQuorum(): IQuorumClients;
-    getSpecifiedCodeDetails(): IFluidCodeDetails | undefined;
-    // (undocumented)
-    get IFluidRouter(): IFluidRouter;
-    get isDirty(): boolean;
-    static load(loader: Loader, loadOptions: IContainerLoadOptions, pendingLocalState?: IPendingContainerState, protocolHandlerBuilder?: ProtocolHandlerBuilder): Promise<Container>;
-    // (undocumented)
-    get loadedFromVersion(): IVersion | undefined;
-    // (undocumented)
-    readonly options: ILoaderOptions;
-    // (undocumented)
-    proposeCodeDetails(codeDetails: IFluidCodeDetails): Promise<boolean>;
-    // (undocumented)
-    get readOnlyInfo(): ReadOnlyInfo;
-    static rehydrateDetachedFromSnapshot(loader: Loader, snapshot: string, protocolHandlerBuilder?: ProtocolHandlerBuilder): Promise<Container>;
-    // (undocumented)
-    request(path: IRequest): Promise<IResponse>;
-    // (undocumented)
-    get resolvedUrl(): IResolvedUrl | undefined;
-    get scopes(): string[] | undefined;
-    // (undocumented)
-    serialize(): string;
-    get serviceConfiguration(): IClientConfiguration | undefined;
-    // (undocumented)
-    get storage(): IDocumentStorageService;
-    // (undocumented)
-    subLogger: TelemetryLogger;
-    // (undocumented)
-    static version: string;
-}
-
-=======
->>>>>>> 3a440de2
 // @public @deprecated (undocumented)
 export interface ICodeDetailsLoader extends Partial<IProvideFluidCodeDetailsComparer> {
     load(source: IFluidCodeDetails): Promise<IFluidModuleWithDetails>;
@@ -219,20 +149,6 @@
 // @public
 export type ProtocolHandlerBuilder = (attributes: IDocumentAttributes, snapshot: IQuorumSnapshot, sendProposal: (key: string, value: any) => number) => IProtocolHandler;
 
-<<<<<<< HEAD
-// @public @deprecated (undocumented)
-export class RelativeLoader implements ILoader {
-    constructor(container: Container, loader: ILoader | undefined);
-    // (undocumented)
-    get IFluidRouter(): IFluidRouter;
-    // (undocumented)
-    request(request: IRequest): Promise<IResponse>;
-    // (undocumented)
-    resolve(request: IRequest): Promise<IContainer>;
-}
-
-=======
->>>>>>> 3a440de2
 // @public
 export function waitContainerToCatchUp(container: IContainer): Promise<boolean>;
 
