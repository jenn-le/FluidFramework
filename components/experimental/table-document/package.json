--- conflicted
+++ resolved
@@ -1,10 +1,6 @@
 {
   "name": "@fluid-example/table-document",
-<<<<<<< HEAD
   "version": "0.20.0",
-=======
-  "version": "0.19.1",
->>>>>>> 04de2ac4
   "description": "Chaincode component containing a table's data",
   "repository": "microsoft/FluidFramework",
   "license": "MIT",
@@ -46,7 +42,6 @@
     "temp-directory": "nyc/.nyc_output"
   },
   "dependencies": {
-<<<<<<< HEAD
     "@fluidframework/aqueduct": "^0.20.0",
     "@fluidframework/common-definitions": "^0.18.0",
     "@fluidframework/component-core-interfaces": "^0.20.0",
@@ -55,31 +50,15 @@
     "@fluidframework/protocol-definitions": "^0.1006.0",
     "@fluidframework/runtime-definitions": "^0.20.0",
     "@fluidframework/sequence": "^0.20.0",
-=======
-    "@fluidframework/aqueduct": "^0.19.1",
-    "@fluidframework/common-definitions": "^0.18.0",
-    "@fluidframework/component-core-interfaces": "^0.19.1",
-    "@fluidframework/component-runtime-definitions": "^0.19.1",
-    "@fluidframework/merge-tree": "^0.19.1",
-    "@fluidframework/protocol-definitions": "^0.1006.0",
-    "@fluidframework/runtime-definitions": "^0.19.1",
-    "@fluidframework/sequence": "^0.19.1",
->>>>>>> 04de2ac4
     "@tiny-calc/micro": "0.0.18374",
     "debug": "^4.1.1"
   },
   "devDependencies": {
     "@fluidframework/build-common": "^0.16.0",
     "@fluidframework/eslint-config-fluid": "^0.17.0",
-<<<<<<< HEAD
     "@fluidframework/local-test-utils": "^0.20.0",
     "@fluidframework/server-local-server": "^0.1006.0",
     "@fluidframework/test-utils": "^0.20.0",
-=======
-    "@fluidframework/local-test-utils": "^0.19.1",
-    "@fluidframework/server-local-server": "^0.1006.0",
-    "@fluidframework/test-utils": "^0.19.1",
->>>>>>> 04de2ac4
     "@types/debug": "^4.1.5",
     "@types/mocha": "^5.2.5",
     "@types/node": "^10.17.24",
