--- conflicted
+++ resolved
@@ -14,13 +14,9 @@
 	loggerToMonitoringContext,
 } from "@fluidframework/telemetry-utils";
 import { CatchUpMonitor, ICatchUpMonitor } from "./catchUpMonitor";
-<<<<<<< HEAD
-import { IProtocolHandler } from "./protocol";
-=======
 import { ConnectionState } from "./connectionState";
 import { IConnectionDetailsInternal } from "./contracts";
-import { ILocalSequencedClient, IProtocolHandler } from "./protocol";
->>>>>>> 5f690c27
+import { IProtocolHandler } from "./protocol";
 
 // Based on recent data, it looks like majority of cases where we get stuck are due to really slow or
 // timing out ops fetches. So attempt recovery infrequently. Also fetch uses 30 second timeout, so
