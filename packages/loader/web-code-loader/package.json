--- conflicted
+++ resolved
@@ -41,13 +41,8 @@
     "@fluidframework/build-common": "^0.23.0",
     "@fluidframework/eslint-config-fluid": "^0.28.1000",
     "@fluidframework/protocol-definitions": "^0.1028.1000",
-<<<<<<< HEAD
-    "@fluidframework/web-code-loader-previous": "npm:@fluidframework/web-code-loader@^0.58.0",
-    "@microsoft/api-extractor": "^7.16.1",
-=======
     "@fluidframework/web-code-loader-previous": "npm:@fluidframework/web-code-loader@0.59.1000",
     "@microsoft/api-extractor": "^7.22.2",
->>>>>>> ec15d8ac
     "@rushstack/eslint-config": "^2.5.1",
     "@types/isomorphic-fetch": "^0.0.35",
     "@typescript-eslint/eslint-plugin": "~5.9.0",
