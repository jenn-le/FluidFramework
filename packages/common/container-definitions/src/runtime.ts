/*!
 * Copyright (c) Microsoft Corporation and contributors. All rights reserved.
 * Licensed under the MIT License.
 */

import {
	ITelemetryBaseLogger,
	IDisposable,
	FluidObject,
	IRequest,
	IResponse,
} from "@fluidframework/core-interfaces";

import { IDocumentStorageService } from "@fluidframework/driver-definitions";
import {
	IClientDetails,
	ISequencedDocumentMessage,
	ISnapshotTree,
	MessageType,
	ISummaryTree,
	IVersion,
	IDocumentMessage,
	IQuorumClients,
	ISummaryContent,
} from "@fluidframework/protocol-definitions";
import { IAudience } from "./audience";
import { IDeltaManager } from "./deltas";
import { ICriticalContainerError } from "./error";
import { ILoader, ILoaderOptions } from "./loader";
import { IFluidCodeDetails } from "./fluidPackage";

/**
 * The attachment state of some Fluid data (e.g. a container or data store), denoting whether it is uploaded to the
 * service.  The transition from detached to attached state is a one-way transition.
 * @public
 */
export enum AttachState {
	/**
	 * In detached state, the data is only present on the local client's machine.  It has not yet been uploaded
	 * to the service.
	 */
	Detached = "Detached",

	/**
	 * In attaching state, the data has started the upload to the service, but has not yet completed.
	 */
	Attaching = "Attaching",

	/**
	 * In attached state, the data has completed upload to the service.  It can be accessed by other clients after
	 * reaching attached state.
	 */
	Attached = "Attached",
}

/**
 * The IRuntime represents an instantiation of a code package within a Container.
 * Primarily held by the ContainerContext to be able to interact with the running instance of the Container.
 * @public
 */
export interface IRuntime extends IDisposable {
	/**
	 * Executes a request against the runtime
	 * @deprecated Will be removed in future major release. Migrate all usage of IFluidRouter to the "entryPoint" pattern. Refer to Removing-IFluidRouter.md
	 */
	request(request: IRequest): Promise<IResponse>;

	/**
	 * Notifies the runtime of a change in the connection state
	 */
	setConnectionState(connected: boolean, clientId?: string);

	/**
	 * Processes the given op (message)
	 */
	process(message: ISequencedDocumentMessage, local: boolean);

	/**
	 * Processes the given signal
	 */
	// TODO: use `unknown` instead (API breaking)
	// eslint-disable-next-line @typescript-eslint/no-explicit-any
	processSignal(message: any, local: boolean);

	/**
	 * Create a summary. Used when attaching or serializing a detached container.
	 *
	 * @param blobRedirectTable - A table passed during the attach process. While detached, blob upload is supported
	 * using IDs generated locally. After attach, these IDs cannot be used, so this table maps the old local IDs to the
	 * new storage IDs so requests can be redirected.
	 */
	createSummary(blobRedirectTable?: Map<string, string>): ISummaryTree;

	/**
	 * Propagate the container state when container is attaching or attached.
	 * @param attachState - State of the container.
	 */
	setAttachState(attachState: AttachState.Attaching | AttachState.Attached): void;

	/**
	 * Get pending local state in a serializable format to be given back to a newly loaded container
	 * @experimental
	 * {@link https://github.com/microsoft/FluidFramework/packages/tree/main/loader/container-loader/closeAndGetPendingLocalState.md}
	 */
	getPendingLocalState(props?: { notifyImminentClosure?: boolean }): unknown;

	/**
<<<<<<< HEAD
=======
	 * Notify runtime that container is moving to "Attaching" state
	 * @param snapshot - snapshot created at attach time
	 * @deprecated not necessary after op replay moved to Container
	 */
	notifyAttaching(snapshot: ISnapshotTreeWithBlobContents): void;

	/**
>>>>>>> ca0523e6
	 * Notify runtime that we have processed a saved message, so that it can do async work (applying
	 * stashed ops) after having processed it.
	 */
	notifyOpReplay?(message: ISequencedDocumentMessage): Promise<void>;

	/**
	 * Exposes the entryPoint for the container runtime.
	 * Use this as the primary way of getting access to the user-defined logic within the container runtime.
	 *
	 * @see {@link IContainer.getEntryPoint}
	 */
	getEntryPoint(): Promise<FluidObject | undefined>;
}

/**
 * Payload type for IContainerContext.submitBatchFn()
 * @public
 */
export interface IBatchMessage {
	contents?: string;
	metadata: Record<string, unknown> | undefined;
	compression?: string;
	referenceSequenceNumber?: number;
}

/**
 * IContainerContext is fundamentally just the set of things that an IRuntimeFactory (and IRuntime) will consume from the
 * loader layer.  It gets passed into the IRuntimeFactory.instantiateRuntime call.  Only include members on this interface
 * if you intend them to be consumed/called from the runtime layer.
 * @public
 */
export interface IContainerContext {
	readonly options: ILoaderOptions;
	readonly clientId: string | undefined;
	readonly clientDetails: IClientDetails;
	readonly storage: IDocumentStorageService;
	readonly connected: boolean;
	readonly baseSnapshot: ISnapshotTree | undefined;
	/**
	 * @deprecated Please use submitBatchFn & submitSummaryFn
	 */
	// eslint-disable-next-line @typescript-eslint/no-explicit-any
	readonly submitFn: (type: MessageType, contents: any, batch: boolean, appData?: any) => number;
	/**
	 * @returns clientSequenceNumber of last message in a batch
	 */
	readonly submitBatchFn: (batch: IBatchMessage[], referenceSequenceNumber?: number) => number;
	readonly submitSummaryFn: (
		summaryOp: ISummaryContent,
		referenceSequenceNumber?: number,
	) => number;
	// TODO: use `unknown` instead (API breaking)
	// eslint-disable-next-line @typescript-eslint/no-explicit-any
	readonly submitSignalFn: (contents: any) => void;
	readonly disposeFn?: (error?: ICriticalContainerError) => void;
	readonly closeFn: (error?: ICriticalContainerError) => void;
	readonly deltaManager: IDeltaManager<ISequencedDocumentMessage, IDocumentMessage>;
	readonly quorum: IQuorumClients;
	/**
	 * @deprecated This method is provided as a migration tool for customers currently reading the code details
	 * from within the Container by directly accessing the Quorum proposals.  The code details should not be accessed
	 * from within the Container as this requires coupling between the container contents and the code loader.
	 * Direct access to Quorum proposals will be removed in an upcoming release, and in a further future release this
	 * migration tool will be removed.
	 */
	getSpecifiedCodeDetails?(): IFluidCodeDetails | undefined;
	readonly audience: IAudience | undefined;
	readonly loader: ILoader;
	// The logger implementation, which would support tagged events, should be provided by the loader.
	readonly taggedLogger: ITelemetryBaseLogger;
	pendingLocalState?: unknown;

	/**
	 * Ambient services provided with the context
	 */
	readonly scope: FluidObject;

	/**
	 * Get an absolute url for a provided container-relative request.
	 * @param relativeUrl - A relative request within the container
	 *
	 * TODO: Optional for backwards compatibility. Make non-optional in version 0.19
	 */
	getAbsoluteUrl?(relativeUrl: string): Promise<string | undefined>;

	/**
	 * Indicates the attachment state of the container to a host service.
	 */
	readonly attachState: AttachState;

	getLoadedFromVersion(): IVersion | undefined;

	updateDirtyContainerState(dirty: boolean): void;

	readonly supportedFeatures?: ReadonlyMap<string, unknown>;

	/**
	 * WARNING: this id is meant for telemetry usages ONLY, not recommended for other consumption
	 * This id is not supposed to be exposed anywhere else. It is dependant on usage or drivers
	 * and scenarios which can change in the future.
	 * @deprecated 2.0.0-internal.5.2.0 - The docId is already logged by the {@link IContainerContext.taggedLogger} for
	 * telemetry purposes, so this is generally unnecessary for telemetry.
	 * If the id is needed for other purposes it should be passed to the consumer explicitly.
	 *
	 * @privateremarks Tracking in AB#5714
	 */
	readonly id: string;
}

/**
 * @public
 */
export const IRuntimeFactory: keyof IProvideRuntimeFactory = "IRuntimeFactory";

/**
 * @public
 */
export interface IProvideRuntimeFactory {
	readonly IRuntimeFactory: IRuntimeFactory;
}

/**
 * Exported module definition
 *
 * Provides the entry point for the ContainerContext to load the proper IRuntime
 * to start up the running instance of the Container.
 * @public
 */
export interface IRuntimeFactory extends IProvideRuntimeFactory {
	/**
	 * Instantiates a new IRuntime for the given IContainerContext to proxy to
	 * This is the main entry point to the Container's business logic
	 *
	 * @param context - container context to be supplied to the runtime
	 * @param existing - whether to instantiate for the first time or from an existing context
	 */
	instantiateRuntime(context: IContainerContext, existing: boolean): Promise<IRuntime>;
}<|MERGE_RESOLUTION|>--- conflicted
+++ resolved
@@ -105,16 +105,6 @@
 	getPendingLocalState(props?: { notifyImminentClosure?: boolean }): unknown;
 
 	/**
-<<<<<<< HEAD
-=======
-	 * Notify runtime that container is moving to "Attaching" state
-	 * @param snapshot - snapshot created at attach time
-	 * @deprecated not necessary after op replay moved to Container
-	 */
-	notifyAttaching(snapshot: ISnapshotTreeWithBlobContents): void;
-
-	/**
->>>>>>> ca0523e6
 	 * Notify runtime that we have processed a saved message, so that it can do async work (applying
 	 * stashed ops) after having processed it.
 	 */
