{
  "name": "@fluid-example/table-document",
  "version": "0.16.0",
  "description": "Chaincode component containing a table's data",
  "repository": "microsoft/FluidFramework",
  "license": "MIT",
  "author": "Microsoft",
  "sideEffects": false,
  "main": "dist/index.js",
  "module": "lib/index.js",
  "types": "dist/index.d.ts",
  "scripts": {
    "build": "concurrently npm:build:compile npm:lint",
    "build:compile": "concurrently npm:tsc npm:build:esnext",
    "build:esnext": "tsc --project ./tsconfig.esnext.json",
    "build:full": "npm run build",
    "build:full:compile": "npm run build:compile",
    "clean": "rimraf dist lib *.tsbuildinfo *.build.log",
    "eslint": "eslint --ext=ts,tsx --format stylish src",
    "eslint:fix": "eslint --ext=ts,tsx --format stylish src --fix",
    "lint": "npm run eslint",
    "lint:fix": "npm run eslint:fix",
    "test": "npm run test:mocha",
    "test:coverage": "nyc npm test -- --reporter mocha-junit-reporter --reporter-options mochaFile=nyc/junit-report.xml --exit",
    "test:mocha": "mocha -r ts-node/register -r source-map-support/register -r ignore-styles --recursive dist/test/**/*.spec.js --exit -r make-promises-safe",
    "tsc": "tsc"
  },
  "nyc": {
    "all": true,
    "cache-dir": "nyc/.cache",
    "exclude-after-remap": false,
    "include": [
      "src/**/*.ts",
      "dist/**/*.js"
    ],
    "report-dir": "nyc/report",
    "reporter": [
      "cobertura",
      "html",
      "text"
    ],
    "temp-directory": "nyc/.nyc_output"
  },
  "dependencies": {
    "@microsoft/fluid-aqueduct": "^0.16.0",
    "@microsoft/fluid-component-core-interfaces": "^0.16.0",
    "@microsoft/fluid-merge-tree": "^0.16.0",
    "@microsoft/fluid-runtime-definitions": "^0.16.0",
    "@microsoft/fluid-sequence": "^0.16.0",
    "@tiny-calc/micro": "0.0.18374",
    "debug": "^4.1.1"
  },
  "devDependencies": {
    "@microsoft/eslint-config-fluid": "^0.15.0",
    "@microsoft/fluid-build-common": "^0.14.0",
<<<<<<< HEAD
    "@microsoft/fluid-local-test-utils": "^0.16.0",
=======
    "@microsoft/fluid-local-test-utils": "^0.15.0",
    "@microsoft/fluid-local-web-host": "^0.15.0",
>>>>>>> b6ba7127
    "@types/debug": "^0.0.31",
    "@types/mocha": "^5.2.5",
    "@types/node": "^10.14.6",
    "@typescript-eslint/eslint-plugin": "~2.17.0",
    "@typescript-eslint/parser": "~2.17.0",
    "concurrently": "^4.1.0",
    "eslint": "~6.8.0",
    "eslint-plugin-eslint-comments": "~3.1.2",
    "eslint-plugin-import": "2.20.0",
    "eslint-plugin-no-null": "~1.0.2",
    "eslint-plugin-optimize-regex": "~1.1.7",
    "eslint-plugin-prefer-arrow": "~1.1.7",
    "eslint-plugin-react": "~7.18.0",
    "eslint-plugin-unicorn": "~15.0.1",
    "make-promises-safe": "^5.1.0",
    "mocha": "^5.2.0",
    "mocha-junit-reporter": "^1.18.0",
    "nyc": "^15.0.0",
    "rimraf": "^2.6.2",
    "ts-node": "^7.0.1",
    "typescript": "~3.7.4"
  },
  "fluid": {
    "browser": {
      "umd": {
        "files": [
          "dist/main.bundle.js"
        ],
        "library": "main"
      }
    }
  }
}<|MERGE_RESOLUTION|>--- conflicted
+++ resolved
@@ -53,12 +53,8 @@
   "devDependencies": {
     "@microsoft/eslint-config-fluid": "^0.15.0",
     "@microsoft/fluid-build-common": "^0.14.0",
-<<<<<<< HEAD
     "@microsoft/fluid-local-test-utils": "^0.16.0",
-=======
-    "@microsoft/fluid-local-test-utils": "^0.15.0",
-    "@microsoft/fluid-local-web-host": "^0.15.0",
->>>>>>> b6ba7127
+    "@microsoft/fluid-local-web-host": "^0.16.0",
     "@types/debug": "^0.0.31",
     "@types/mocha": "^5.2.5",
     "@types/node": "^10.14.6",
