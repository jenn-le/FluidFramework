--- conflicted
+++ resolved
@@ -16,12 +16,7 @@
 	createTestContainerRuntimeFactory,
 	getContainerEntryPointBackCompat,
 } from "@fluidframework/test-utils";
-<<<<<<< HEAD
-import { describeFullCompat } from "@fluid-private/test-version-utils";
-=======
 import { describeCompat } from "@fluid-private/test-version-utils";
-import { rootDataStoreRequestHandler } from "@fluidframework/request-handler";
->>>>>>> 55a8093b
 
 // By default, the container loads in read mode.  However, pick() attempts silently fail if not in write
 // mode.  To overcome this and test pick(), we can register a fake task (which always tries to perform
