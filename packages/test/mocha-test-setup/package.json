{
  "name": "@fluidframework/mocha-test-setup",
<<<<<<< HEAD
  "version": "1.3.0",
=======
  "version": "2.0.0",
>>>>>>> 27be1e84
  "description": "Utilities for Fluid tests",
  "homepage": "https://fluidframework.com",
  "repository": {
    "type": "git",
    "url": "https://github.com/microsoft/FluidFramework.git",
    "directory": "packages/test/mocha-test-setup"
  },
  "license": "MIT",
  "author": "Microsoft and contributors",
  "sideEffects": false,
  "main": "dist/index.js",
  "module": "lib/index.js",
  "types": "dist/index.d.ts",
  "scripts": {
    "build": "npm run build:genver && concurrently npm:build:compile npm:lint && npm run build:docs",
    "build:compile": "concurrently npm:tsc npm:build:esnext",
    "build:compile:min": "npm run build:compile",
    "build:docs": "api-extractor run --local --typescript-compiler-folder ../../../node_modules/typescript && copyfiles -u 1 ./_api-extractor-temp/doc-models/* ../../../_api-extractor-temp/",
    "build:esnext": "tsc --project ./tsconfig.esnext.json",
    "build:full": "npm run build",
    "build:full:compile": "npm run build:compile",
    "build:genver": "gen-version",
    "ci:build:docs": "api-extractor run --typescript-compiler-folder ../../../node_modules/typescript && copyfiles -u 1 ./_api-extractor-temp/* ../../../_api-extractor-temp/",
    "clean": "rimraf dist lib *.tsbuildinfo *.build.log",
    "eslint": "eslint --format stylish src",
    "eslint:fix": "eslint --format stylish src --fix --fix-type problem,suggestion,layout",
    "lint": "npm run eslint",
    "lint:fix": "npm run eslint:fix",
    "tsc": "tsc",
    "tsfmt": "tsfmt --verify",
    "tsfmt:fix": "tsfmt --replace"
  },
  "nyc": {
    "all": true,
    "cache-dir": "nyc/.cache",
    "exclude": [
      "src/test/**/*.ts",
      "dist/test/**/*.js"
    ],
    "exclude-after-remap": false,
    "include": [
      "src/**/*.ts",
      "dist/**/*.js"
    ],
    "report-dir": "nyc/report",
    "reporter": [
      "cobertura",
      "html",
      "text"
    ],
    "temp-directory": "nyc/.nyc_output"
  },
  "dependencies": {
    "@fluidframework/common-definitions": "^0.20.1",
<<<<<<< HEAD
    "@fluidframework/test-driver-definitions": "^1.3.0",
=======
    "@fluidframework/test-driver-definitions": "^2.0.0",
>>>>>>> 27be1e84
    "mocha": "^10.0.0"
  },
  "devDependencies": {
    "@fluidframework/build-common": "^0.24.0",
    "@fluidframework/eslint-config-fluid": "^0.28.2000",
    "@fluidframework/mocha-test-setup-previous": "npm:@fluidframework/mocha-test-setup@^1.2.0",
    "@microsoft/api-extractor": "^7.22.2",
    "@rushstack/eslint-config": "^2.5.1",
    "@types/mocha": "^9.1.1",
    "@types/node": "^14.18.0",
    "concurrently": "^6.2.0",
    "copyfiles": "^2.1.0",
    "eslint": "~8.6.0",
    "nyc": "^15.0.0",
    "rimraf": "^2.6.2",
    "typescript": "~4.5.5",
    "typescript-formatter": "7.1.0"
  },
  "typeValidation": {
<<<<<<< HEAD
    "version": "1.3.0",
=======
    "version": "2.0.0",
>>>>>>> 27be1e84
    "broken": {}
  }
}<|MERGE_RESOLUTION|>--- conflicted
+++ resolved
@@ -1,10 +1,6 @@
 {
   "name": "@fluidframework/mocha-test-setup",
-<<<<<<< HEAD
-  "version": "1.3.0",
-=======
   "version": "2.0.0",
->>>>>>> 27be1e84
   "description": "Utilities for Fluid tests",
   "homepage": "https://fluidframework.com",
   "repository": {
@@ -59,17 +55,13 @@
   },
   "dependencies": {
     "@fluidframework/common-definitions": "^0.20.1",
-<<<<<<< HEAD
-    "@fluidframework/test-driver-definitions": "^1.3.0",
-=======
     "@fluidframework/test-driver-definitions": "^2.0.0",
->>>>>>> 27be1e84
     "mocha": "^10.0.0"
   },
   "devDependencies": {
     "@fluidframework/build-common": "^0.24.0",
     "@fluidframework/eslint-config-fluid": "^0.28.2000",
-    "@fluidframework/mocha-test-setup-previous": "npm:@fluidframework/mocha-test-setup@^1.2.0",
+    "@fluidframework/mocha-test-setup-previous": "npm:@fluidframework/mocha-test-setup@1.1.0",
     "@microsoft/api-extractor": "^7.22.2",
     "@rushstack/eslint-config": "^2.5.1",
     "@types/mocha": "^9.1.1",
@@ -83,11 +75,7 @@
     "typescript-formatter": "7.1.0"
   },
   "typeValidation": {
-<<<<<<< HEAD
-    "version": "1.3.0",
-=======
     "version": "2.0.0",
->>>>>>> 27be1e84
     "broken": {}
   }
 }