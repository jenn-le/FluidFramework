--- conflicted
+++ resolved
@@ -1,10 +1,6 @@
 {
   "name": "@fluidframework/routerlicious-driver",
-<<<<<<< HEAD
-  "version": "2.0.0-internal.3.1.0",
-=======
   "version": "2.0.0-internal.4.0.0",
->>>>>>> b4567669
   "description": "Socket.IO + Git implementation of Fluid service API",
   "homepage": "https://fluidframework.com",
   "repository": {
@@ -68,24 +64,14 @@
   "dependencies": {
     "@fluidframework/common-definitions": "^0.20.1",
     "@fluidframework/common-utils": "^1.0.0",
-<<<<<<< HEAD
-    "@fluidframework/driver-base": ">=2.0.0-internal.3.1.0 <2.0.0-internal.4.0.0",
-    "@fluidframework/driver-definitions": ">=2.0.0-internal.3.1.0 <2.0.0-internal.4.0.0",
-    "@fluidframework/driver-utils": ">=2.0.0-internal.3.1.0 <2.0.0-internal.4.0.0",
-=======
     "@fluidframework/driver-base": ">=2.0.0-internal.4.0.0 <2.0.0-internal.5.0.0",
     "@fluidframework/driver-definitions": ">=2.0.0-internal.4.0.0 <2.0.0-internal.5.0.0",
     "@fluidframework/driver-utils": ">=2.0.0-internal.4.0.0 <2.0.0-internal.5.0.0",
->>>>>>> b4567669
     "@fluidframework/gitresources": "^0.1038.2000",
     "@fluidframework/protocol-base": "^0.1038.2000",
     "@fluidframework/protocol-definitions": "^1.1.0",
     "@fluidframework/server-services-client": "^0.1038.2000",
-<<<<<<< HEAD
-    "@fluidframework/telemetry-utils": ">=2.0.0-internal.3.1.0 <2.0.0-internal.4.0.0",
-=======
     "@fluidframework/telemetry-utils": ">=2.0.0-internal.4.0.0 <2.0.0-internal.5.0.0",
->>>>>>> b4567669
     "cross-fetch": "^3.1.5",
     "json-stringify-safe": "5.0.1",
     "querystring": "^0.2.0",
@@ -98,11 +84,7 @@
     "@fluidframework/build-common": "^1.1.0",
     "@fluidframework/build-tools": "^0.8.0",
     "@fluidframework/eslint-config-fluid": "^2.0.0",
-<<<<<<< HEAD
-    "@fluidframework/mocha-test-setup": ">=2.0.0-internal.3.1.0 <2.0.0-internal.4.0.0",
-=======
     "@fluidframework/mocha-test-setup": ">=2.0.0-internal.4.0.0 <2.0.0-internal.5.0.0",
->>>>>>> b4567669
     "@fluidframework/routerlicious-driver-previous": "npm:@fluidframework/routerlicious-driver@2.0.0-internal.3.0.0",
     "@microsoft/api-extractor": "^7.22.2",
     "@rushstack/eslint-config": "^2.5.1",
@@ -126,15 +108,9 @@
     "typescript": "~4.5.5"
   },
   "typeValidation": {
-<<<<<<< HEAD
-    "version": "2.0.0-internal.3.1.0",
-    "previousVersionStyle": "~previousMinor",
-    "baselineRange": ">=2.0.0-internal.3.0.0 <2.0.0-internal.3.1.0",
-=======
     "version": "2.0.0-internal.4.0.0",
     "previousVersionStyle": "^previousMajor",
     "baselineRange": ">=2.0.0-internal.3.0.0 <2.0.0-internal.4.0.0",
->>>>>>> b4567669
     "baselineVersion": "2.0.0-internal.3.0.0",
     "broken": {}
   }
