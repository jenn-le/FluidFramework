--- conflicted
+++ resolved
@@ -216,6 +216,7 @@
 			) {
 				error = new NonRetryableError(
 					"IP Address is blocked",
+					// eslint-disable-next-line import/no-deprecated
 					OdspErrorType.blockedIPAddress,
 					driverProps,
 				);
@@ -323,11 +324,7 @@
 			error = new NonRetryableError(
 				errorMessage,
 				// eslint-disable-next-line import/no-deprecated
-<<<<<<< HEAD
-				OdspErrorType.outOfStorageError,
-=======
 				DriverErrorType.outOfStorageError,
->>>>>>> 734ebd2c
 				driverProps,
 			);
 			break;
