{
  "name": "@fluid-tools/webpack-fluid-loader",
<<<<<<< HEAD
  "version": "2.0.0-internal.2.3.0",
=======
  "version": "2.0.0-internal.3.0.0",
>>>>>>> e366c519
  "description": "Fluid object loader for webpack-dev-server",
  "homepage": "https://fluidframework.com",
  "repository": {
    "type": "git",
    "url": "https://github.com/microsoft/FluidFramework.git",
    "directory": "packages/tools/webpack-fluid-loader"
  },
  "license": "MIT",
  "author": "Microsoft and contributors",
  "main": "dist/index.js",
  "module": "lib/index.js",
  "browser": {
    "moniker": "@fluidframework/server-services-client/dist/generateNames.js"
  },
  "types": "dist/index.d.ts",
  "scripts": {
    "build": "concurrently npm:build:compile npm:lint",
    "build:commonjs": "npm run tsc && npm run typetests:gen && npm run build:test",
    "build:compile": "concurrently npm:build:commonjs npm:build:esnext npm:build:webpack",
    "build:esnext": "tsc --project ./tsconfig.esnext.json",
    "build:full": "npm run build",
    "build:full:compile": "npm run build:compile",
    "build:test": "tsc --project ./src/test/tsconfig.json",
    "build:webpack": "npm run webpack",
    "clean": "rimraf dist lib *.tsbuildinfo *.build.log",
    "eslint": "eslint --format stylish src",
    "eslint:fix": "eslint --format stylish src --fix --fix-type problem,suggestion,layout",
    "format": "npm run prettier:fix",
    "lint": "npm run eslint",
    "lint:fix": "npm run eslint:fix",
    "prepack": "npm run webpack",
    "prettier": "prettier --check . --ignore-path ../../../.prettierignore",
    "prettier:fix": "prettier --write . --ignore-path ../../../.prettierignore",
    "test": "npm run test:mocha",
    "test:coverage": "nyc npm test -- --reporter xunit --reporter-option output=nyc/junit-report.xml",
    "test:mocha": "mocha --ignore 'dist/test/types/*' --recursive dist/test --exit -r node_modules/@fluidframework/mocha-test-setup --unhandled-rejections=strict",
    "test:mocha:verbose": "cross-env FLUID_TEST_VERBOSE=1 npm run test:mocha",
    "tsc": "tsc",
    "typetests:gen": "flub generate typetests --generate --dir .",
    "typetests:prepare": "flub generate typetests --prepare --dir . --pin",
    "webpack": "webpack --color --config webpack.config.js"
  },
  "nyc": {
    "all": true,
    "cache-dir": "nyc/.cache",
    "exclude": [
      "src/test/**/*.ts",
      "dist/test/**/*.js"
    ],
    "exclude-after-remap": false,
    "include": [
      "src/**/*.ts",
      "dist/**/*.js"
    ],
    "report-dir": "nyc/report",
    "reporter": [
      "cobertura",
      "html",
      "text"
    ],
    "temp-directory": "nyc/.nyc_output"
  },
  "dependencies": {
    "@fluidframework/common-utils": "^1.0.0",
<<<<<<< HEAD
    "@fluidframework/container-definitions": ">=2.0.0-internal.2.3.0 <2.0.0-internal.3.0.0",
    "@fluidframework/container-loader": ">=2.0.0-internal.2.3.0 <2.0.0-internal.3.0.0",
    "@fluidframework/core-interfaces": ">=2.0.0-internal.2.3.0 <2.0.0-internal.3.0.0",
    "@fluidframework/driver-definitions": ">=2.0.0-internal.2.3.0 <2.0.0-internal.3.0.0",
    "@fluidframework/driver-utils": ">=2.0.0-internal.2.3.0 <2.0.0-internal.3.0.0",
    "@fluidframework/local-driver": ">=2.0.0-internal.2.3.0 <2.0.0-internal.3.0.0",
    "@fluidframework/odsp-doclib-utils": ">=2.0.0-internal.2.3.0 <2.0.0-internal.3.0.0",
    "@fluidframework/odsp-driver": ">=2.0.0-internal.2.3.0 <2.0.0-internal.3.0.0",
    "@fluidframework/odsp-driver-definitions": ">=2.0.0-internal.2.3.0 <2.0.0-internal.3.0.0",
    "@fluidframework/protocol-definitions": "^1.1.0",
    "@fluidframework/routerlicious-driver": ">=2.0.0-internal.2.3.0 <2.0.0-internal.3.0.0",
    "@fluidframework/runtime-utils": ">=2.0.0-internal.2.3.0 <2.0.0-internal.3.0.0",
    "@fluidframework/server-local-server": "^0.1038.2000",
    "@fluidframework/server-services-client": "^0.1038.2000",
    "@fluidframework/telemetry-utils": ">=2.0.0-internal.2.3.0 <2.0.0-internal.3.0.0",
    "@fluidframework/test-runtime-utils": ">=2.0.0-internal.2.3.0 <2.0.0-internal.3.0.0",
    "@fluidframework/tool-utils": ">=2.0.0-internal.2.3.0 <2.0.0-internal.3.0.0",
    "@fluidframework/view-adapters": ">=2.0.0-internal.2.3.0 <2.0.0-internal.3.0.0",
    "@fluidframework/view-interfaces": ">=2.0.0-internal.2.3.0 <2.0.0-internal.3.0.0",
    "@fluidframework/web-code-loader": ">=2.0.0-internal.2.3.0 <2.0.0-internal.3.0.0",
=======
    "@fluidframework/container-definitions": ">=2.0.0-internal.3.0.0 <2.0.0-internal.4.0.0",
    "@fluidframework/container-loader": ">=2.0.0-internal.3.0.0 <2.0.0-internal.4.0.0",
    "@fluidframework/core-interfaces": ">=2.0.0-internal.3.0.0 <2.0.0-internal.4.0.0",
    "@fluidframework/driver-definitions": ">=2.0.0-internal.3.0.0 <2.0.0-internal.4.0.0",
    "@fluidframework/driver-utils": ">=2.0.0-internal.3.0.0 <2.0.0-internal.4.0.0",
    "@fluidframework/local-driver": ">=2.0.0-internal.3.0.0 <2.0.0-internal.4.0.0",
    "@fluidframework/odsp-doclib-utils": ">=2.0.0-internal.3.0.0 <2.0.0-internal.4.0.0",
    "@fluidframework/odsp-driver": ">=2.0.0-internal.3.0.0 <2.0.0-internal.4.0.0",
    "@fluidframework/odsp-driver-definitions": ">=2.0.0-internal.3.0.0 <2.0.0-internal.4.0.0",
    "@fluidframework/protocol-definitions": "^1.1.0",
    "@fluidframework/routerlicious-driver": ">=2.0.0-internal.3.0.0 <2.0.0-internal.4.0.0",
    "@fluidframework/runtime-utils": ">=2.0.0-internal.3.0.0 <2.0.0-internal.4.0.0",
    "@fluidframework/server-local-server": "^0.1038.2000-98212",
    "@fluidframework/server-services-client": "^0.1038.2000-98212",
    "@fluidframework/telemetry-utils": ">=2.0.0-internal.3.0.0 <2.0.0-internal.4.0.0",
    "@fluidframework/test-runtime-utils": ">=2.0.0-internal.3.0.0 <2.0.0-internal.4.0.0",
    "@fluidframework/tool-utils": ">=2.0.0-internal.3.0.0 <2.0.0-internal.4.0.0",
    "@fluidframework/view-adapters": ">=2.0.0-internal.3.0.0 <2.0.0-internal.4.0.0",
    "@fluidframework/view-interfaces": ">=2.0.0-internal.3.0.0 <2.0.0-internal.4.0.0",
    "@fluidframework/web-code-loader": ">=2.0.0-internal.3.0.0 <2.0.0-internal.4.0.0",
>>>>>>> e366c519
    "axios": "^0.26.0",
    "buffer": "^6.0.3",
    "express": "^4.16.3",
    "nconf": "^0.12.0",
    "sillyname": "^0.1.0",
    "uuid": "^8.3.1",
    "webpack-dev-server": "~4.6.0"
  },
  "devDependencies": {
    "@fluid-tools/build-cli": "^0.7.0",
<<<<<<< HEAD
    "@fluid-tools/webpack-fluid-loader-previous": "npm:@fluid-tools/webpack-fluid-loader@2.0.0-internal.2.2.0",
    "@fluidframework/build-common": "^1.1.0",
    "@fluidframework/build-tools": "^0.7.0",
    "@fluidframework/eslint-config-fluid": "^1.2.0",
    "@fluidframework/mocha-test-setup": ">=2.0.0-internal.2.3.0 <2.0.0-internal.3.0.0",
=======
    "@fluid-tools/webpack-fluid-loader-previous": "npm:@fluid-tools/webpack-fluid-loader@2.0.0-internal.2.1.1",
    "@fluidframework/build-common": "^1.1.0",
    "@fluidframework/build-tools": "^0.7.0",
    "@fluidframework/eslint-config-fluid": "^1.2.0",
    "@fluidframework/mocha-test-setup": ">=2.0.0-internal.3.0.0 <2.0.0-internal.4.0.0",
>>>>>>> e366c519
    "@rushstack/eslint-config": "^2.5.1",
    "@types/express": "^4.11.0",
    "@types/fs-extra": "^9.0.11",
    "@types/mocha": "^9.1.1",
    "@types/node": "^14.18.0",
    "concurrently": "^6.2.0",
    "cross-env": "^7.0.2",
    "eslint": "~8.6.0",
    "fs-extra": "^9.1.0",
    "mocha": "^10.0.0",
    "nyc": "^15.0.0",
    "prettier": "~2.6.2",
    "rimraf": "^2.6.2",
    "source-map-loader": "^2.0.0",
    "ts-loader": "^9.3.0",
    "typescript": "~4.5.5",
    "webpack": "^5.72.0",
    "webpack-cli": "^4.9.2"
  },
  "typeValidation": {
<<<<<<< HEAD
    "version": "2.0.0-internal.2.3.0",
    "baselineRange": ">=2.0.0-internal.2.2.0 <2.0.0-internal.2.3.0",
    "baselineVersion": "2.0.0-internal.2.2.0",
=======
    "version": "2.0.0-internal.3.0.0",
    "baselineRange": ">=2.0.0-internal.2.0.0 <2.0.0-internal.3.0.0",
    "baselineVersion": "2.0.0-internal.2.1.1",
>>>>>>> e366c519
    "broken": {}
  }
}<|MERGE_RESOLUTION|>--- conflicted
+++ resolved
@@ -1,10 +1,6 @@
 {
   "name": "@fluid-tools/webpack-fluid-loader",
-<<<<<<< HEAD
-  "version": "2.0.0-internal.2.3.0",
-=======
   "version": "2.0.0-internal.3.0.0",
->>>>>>> e366c519
   "description": "Fluid object loader for webpack-dev-server",
   "homepage": "https://fluidframework.com",
   "repository": {
@@ -69,28 +65,6 @@
   },
   "dependencies": {
     "@fluidframework/common-utils": "^1.0.0",
-<<<<<<< HEAD
-    "@fluidframework/container-definitions": ">=2.0.0-internal.2.3.0 <2.0.0-internal.3.0.0",
-    "@fluidframework/container-loader": ">=2.0.0-internal.2.3.0 <2.0.0-internal.3.0.0",
-    "@fluidframework/core-interfaces": ">=2.0.0-internal.2.3.0 <2.0.0-internal.3.0.0",
-    "@fluidframework/driver-definitions": ">=2.0.0-internal.2.3.0 <2.0.0-internal.3.0.0",
-    "@fluidframework/driver-utils": ">=2.0.0-internal.2.3.0 <2.0.0-internal.3.0.0",
-    "@fluidframework/local-driver": ">=2.0.0-internal.2.3.0 <2.0.0-internal.3.0.0",
-    "@fluidframework/odsp-doclib-utils": ">=2.0.0-internal.2.3.0 <2.0.0-internal.3.0.0",
-    "@fluidframework/odsp-driver": ">=2.0.0-internal.2.3.0 <2.0.0-internal.3.0.0",
-    "@fluidframework/odsp-driver-definitions": ">=2.0.0-internal.2.3.0 <2.0.0-internal.3.0.0",
-    "@fluidframework/protocol-definitions": "^1.1.0",
-    "@fluidframework/routerlicious-driver": ">=2.0.0-internal.2.3.0 <2.0.0-internal.3.0.0",
-    "@fluidframework/runtime-utils": ">=2.0.0-internal.2.3.0 <2.0.0-internal.3.0.0",
-    "@fluidframework/server-local-server": "^0.1038.2000",
-    "@fluidframework/server-services-client": "^0.1038.2000",
-    "@fluidframework/telemetry-utils": ">=2.0.0-internal.2.3.0 <2.0.0-internal.3.0.0",
-    "@fluidframework/test-runtime-utils": ">=2.0.0-internal.2.3.0 <2.0.0-internal.3.0.0",
-    "@fluidframework/tool-utils": ">=2.0.0-internal.2.3.0 <2.0.0-internal.3.0.0",
-    "@fluidframework/view-adapters": ">=2.0.0-internal.2.3.0 <2.0.0-internal.3.0.0",
-    "@fluidframework/view-interfaces": ">=2.0.0-internal.2.3.0 <2.0.0-internal.3.0.0",
-    "@fluidframework/web-code-loader": ">=2.0.0-internal.2.3.0 <2.0.0-internal.3.0.0",
-=======
     "@fluidframework/container-definitions": ">=2.0.0-internal.3.0.0 <2.0.0-internal.4.0.0",
     "@fluidframework/container-loader": ">=2.0.0-internal.3.0.0 <2.0.0-internal.4.0.0",
     "@fluidframework/core-interfaces": ">=2.0.0-internal.3.0.0 <2.0.0-internal.4.0.0",
@@ -111,7 +85,6 @@
     "@fluidframework/view-adapters": ">=2.0.0-internal.3.0.0 <2.0.0-internal.4.0.0",
     "@fluidframework/view-interfaces": ">=2.0.0-internal.3.0.0 <2.0.0-internal.4.0.0",
     "@fluidframework/web-code-loader": ">=2.0.0-internal.3.0.0 <2.0.0-internal.4.0.0",
->>>>>>> e366c519
     "axios": "^0.26.0",
     "buffer": "^6.0.3",
     "express": "^4.16.3",
@@ -122,19 +95,11 @@
   },
   "devDependencies": {
     "@fluid-tools/build-cli": "^0.7.0",
-<<<<<<< HEAD
-    "@fluid-tools/webpack-fluid-loader-previous": "npm:@fluid-tools/webpack-fluid-loader@2.0.0-internal.2.2.0",
-    "@fluidframework/build-common": "^1.1.0",
-    "@fluidframework/build-tools": "^0.7.0",
-    "@fluidframework/eslint-config-fluid": "^1.2.0",
-    "@fluidframework/mocha-test-setup": ">=2.0.0-internal.2.3.0 <2.0.0-internal.3.0.0",
-=======
     "@fluid-tools/webpack-fluid-loader-previous": "npm:@fluid-tools/webpack-fluid-loader@2.0.0-internal.2.1.1",
     "@fluidframework/build-common": "^1.1.0",
     "@fluidframework/build-tools": "^0.7.0",
     "@fluidframework/eslint-config-fluid": "^1.2.0",
     "@fluidframework/mocha-test-setup": ">=2.0.0-internal.3.0.0 <2.0.0-internal.4.0.0",
->>>>>>> e366c519
     "@rushstack/eslint-config": "^2.5.1",
     "@types/express": "^4.11.0",
     "@types/fs-extra": "^9.0.11",
@@ -155,15 +120,9 @@
     "webpack-cli": "^4.9.2"
   },
   "typeValidation": {
-<<<<<<< HEAD
-    "version": "2.0.0-internal.2.3.0",
-    "baselineRange": ">=2.0.0-internal.2.2.0 <2.0.0-internal.2.3.0",
-    "baselineVersion": "2.0.0-internal.2.2.0",
-=======
     "version": "2.0.0-internal.3.0.0",
     "baselineRange": ">=2.0.0-internal.2.0.0 <2.0.0-internal.3.0.0",
     "baselineVersion": "2.0.0-internal.2.1.1",
->>>>>>> e366c519
     "broken": {}
   }
 }