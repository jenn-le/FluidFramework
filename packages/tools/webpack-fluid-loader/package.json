--- conflicted
+++ resolved
@@ -1,10 +1,6 @@
 {
   "name": "@fluid-tools/webpack-fluid-loader",
-<<<<<<< HEAD
-  "version": "1.2.0",
-=======
   "version": "2.0.0",
->>>>>>> 6f4c1dbf
   "description": "Fluid object loader for webpack-dev-server",
   "homepage": "https://fluidframework.com",
   "repository": {
@@ -66,30 +62,6 @@
     "temp-directory": "nyc/.nyc_output"
   },
   "dependencies": {
-<<<<<<< HEAD
-    "@fluidframework/aqueduct": "^1.2.0",
-    "@fluidframework/common-utils": "^0.32.1",
-    "@fluidframework/container-definitions": "^1.2.0",
-    "@fluidframework/container-loader": "^1.2.0",
-    "@fluidframework/core-interfaces": "^1.2.0",
-    "@fluidframework/driver-definitions": "^1.2.0",
-    "@fluidframework/driver-utils": "^1.2.0",
-    "@fluidframework/local-driver": "^1.2.0",
-    "@fluidframework/odsp-doclib-utils": "^1.2.0",
-    "@fluidframework/odsp-driver": "^1.2.0",
-    "@fluidframework/odsp-driver-definitions": "^1.2.0",
-    "@fluidframework/protocol-definitions": "^0.1028.2000",
-    "@fluidframework/routerlicious-driver": "^1.2.0",
-    "@fluidframework/runtime-definitions": "^1.2.0",
-    "@fluidframework/runtime-utils": "^1.2.0",
-    "@fluidframework/server-local-server": "^0.1036.5000-0",
-    "@fluidframework/server-services-client": "^0.1036.5000-0",
-    "@fluidframework/test-runtime-utils": "^1.2.0",
-    "@fluidframework/tool-utils": "^1.2.0",
-    "@fluidframework/view-adapters": "^1.2.0",
-    "@fluidframework/view-interfaces": "^1.2.0",
-    "@fluidframework/web-code-loader": "^1.2.0",
-=======
     "@fluidframework/aqueduct": "^2.0.0",
     "@fluidframework/common-utils": "^0.32.1",
     "@fluidframework/container-definitions": "^2.0.0",
@@ -112,7 +84,6 @@
     "@fluidframework/view-adapters": "^2.0.0",
     "@fluidframework/view-interfaces": "^2.0.0",
     "@fluidframework/web-code-loader": "^2.0.0",
->>>>>>> 6f4c1dbf
     "axios": "^0.26.0",
     "express": "^4.16.3",
     "nconf": "^0.11.4",
@@ -121,15 +92,11 @@
     "webpack-dev-server": "~4.6.0"
   },
   "devDependencies": {
-    "@fluid-tools/webpack-fluid-loader-previous": "npm:@fluid-tools/webpack-fluid-loader@1.1.0",
+    "@fluid-tools/webpack-fluid-loader-previous": "npm:@fluid-tools/webpack-fluid-loader@^1.0.0",
     "@fluidframework/build-common": "^0.24.0-0",
     "@fluidframework/build-tools": "^0.2.74327",
     "@fluidframework/eslint-config-fluid": "^0.28.2000",
-<<<<<<< HEAD
-    "@fluidframework/mocha-test-setup": "^1.2.0",
-=======
     "@fluidframework/mocha-test-setup": "^2.0.0",
->>>>>>> 6f4c1dbf
     "@rushstack/eslint-config": "^2.5.1",
     "@types/express": "^4.11.0",
     "@types/fs-extra": "^9.0.11",
@@ -150,11 +117,7 @@
     "webpack-cli": "^4.9.2"
   },
   "typeValidation": {
-<<<<<<< HEAD
-    "version": "1.2.0",
-=======
     "version": "2.0.0",
->>>>>>> 6f4c1dbf
     "broken": {}
   }
 }