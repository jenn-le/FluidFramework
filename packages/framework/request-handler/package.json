{
  "name": "@fluidframework/request-handler",
<<<<<<< HEAD
  "version": "2.0.0-internal.3.1.0",
=======
  "version": "2.0.0-internal.4.0.0",
>>>>>>> b4567669
  "description": "A simple request handling library for Fluid Framework",
  "homepage": "https://fluidframework.com",
  "repository": {
    "type": "git",
    "url": "https://github.com/microsoft/FluidFramework.git",
    "directory": "packages/framework/request-handler"
  },
  "license": "MIT",
  "author": "Microsoft and contributors",
  "sideEffects": false,
  "main": "dist/index.js",
  "module": "lib/index.js",
  "types": "dist/index.d.ts",
  "scripts": {
    "build": "npm run build:genver && concurrently npm:build:compile npm:lint && npm run build:docs",
    "build:commonjs": "npm run tsc && npm run typetests:gen && npm run build:test",
    "build:compile": "concurrently npm:build:commonjs npm:build:esnext",
    "build:docs": "api-extractor run --local --typescript-compiler-folder ../../../node_modules/typescript && copyfiles -u 1 ./_api-extractor-temp/doc-models/* ../../../_api-extractor-temp/",
    "build:esnext": "tsc --project ./tsconfig.esnext.json",
    "build:full": "npm run build",
    "build:full:compile": "npm run build:compile",
    "build:genver": "gen-version",
    "build:test": "tsc --project ./src/test/tsconfig.json",
    "ci:build:docs": "api-extractor run --typescript-compiler-folder ../../../node_modules/typescript && copyfiles -u 1 ./_api-extractor-temp/* ../../../_api-extractor-temp/",
    "clean": "rimraf dist lib *.tsbuildinfo *.build.log",
    "eslint": "eslint --format stylish src",
    "eslint:fix": "eslint --format stylish src --fix --fix-type problem,suggestion,layout",
    "format": "npm run prettier:fix",
    "lint": "npm run prettier && npm run eslint",
    "lint:fix": "npm run prettier:fix && npm run eslint:fix",
    "prettier": "prettier --check . --ignore-path ../../../.prettierignore",
    "prettier:fix": "prettier --write . --ignore-path ../../../.prettierignore",
    "test": "npm run test:mocha",
    "test:coverage": "nyc npm test -- --reporter xunit --reporter-option output=nyc/junit-report.xml",
    "test:mocha": "mocha --ignore 'dist/test/types/*' --recursive dist/test --exit -r node_modules/@fluidframework/mocha-test-setup --unhandled-rejections=strict",
    "test:mocha:verbose": "cross-env FLUID_TEST_VERBOSE=1 npm run test:mocha",
    "tsc": "tsc",
    "typetests:gen": "flub generate typetests --generate --dir .",
    "typetests:prepare": "flub generate typetests --prepare --dir . --pin"
  },
  "nyc": {
    "all": true,
    "cache-dir": "nyc/.cache",
    "exclude": [
      "src/test/**/*.ts",
      "dist/test/**/*.js"
    ],
    "exclude-after-remap": false,
    "include": [
      "src/**/*.ts",
      "dist/**/*.js"
    ],
    "report-dir": "nyc/report",
    "reporter": [
      "cobertura",
      "html",
      "text"
    ],
    "temp-directory": "nyc/.nyc_output"
  },
  "dependencies": {
    "@fluidframework/common-utils": "^1.0.0",
<<<<<<< HEAD
    "@fluidframework/container-runtime-definitions": ">=2.0.0-internal.3.1.0 <2.0.0-internal.4.0.0",
    "@fluidframework/core-interfaces": ">=2.0.0-internal.3.1.0 <2.0.0-internal.4.0.0",
    "@fluidframework/runtime-definitions": ">=2.0.0-internal.3.1.0 <2.0.0-internal.4.0.0",
    "@fluidframework/runtime-utils": ">=2.0.0-internal.3.1.0 <2.0.0-internal.4.0.0"
=======
    "@fluidframework/container-runtime-definitions": ">=2.0.0-internal.4.0.0 <2.0.0-internal.5.0.0",
    "@fluidframework/core-interfaces": ">=2.0.0-internal.4.0.0 <2.0.0-internal.5.0.0",
    "@fluidframework/runtime-definitions": ">=2.0.0-internal.4.0.0 <2.0.0-internal.5.0.0",
    "@fluidframework/runtime-utils": ">=2.0.0-internal.4.0.0 <2.0.0-internal.5.0.0"
>>>>>>> b4567669
  },
  "devDependencies": {
    "@fluid-tools/build-cli": "^0.8.0",
    "@fluidframework/build-common": "^1.1.0",
    "@fluidframework/build-tools": "^0.8.0",
    "@fluidframework/eslint-config-fluid": "^2.0.0",
<<<<<<< HEAD
    "@fluidframework/mocha-test-setup": ">=2.0.0-internal.3.1.0 <2.0.0-internal.4.0.0",
    "@fluidframework/request-handler-previous": "npm:@fluidframework/request-handler@2.0.0-internal.3.0.0",
    "@fluidframework/test-runtime-utils": ">=2.0.0-internal.3.1.0 <2.0.0-internal.4.0.0",
=======
    "@fluidframework/mocha-test-setup": ">=2.0.0-internal.4.0.0 <2.0.0-internal.5.0.0",
    "@fluidframework/request-handler-previous": "npm:@fluidframework/request-handler@2.0.0-internal.3.0.0",
    "@fluidframework/test-runtime-utils": ">=2.0.0-internal.4.0.0 <2.0.0-internal.5.0.0",
>>>>>>> b4567669
    "@microsoft/api-extractor": "^7.22.2",
    "@rushstack/eslint-config": "^2.5.1",
    "@types/diff": "^3.5.1",
    "@types/mocha": "^9.1.1",
    "@types/node": "^14.18.36",
    "@types/random-js": "^1.0.31",
    "concurrently": "^6.2.0",
    "copyfiles": "^2.4.1",
    "cross-env": "^7.0.2",
    "diff": "^3.5.0",
    "eslint": "~8.6.0",
    "mocha": "^10.0.0",
    "nyc": "^15.0.0",
    "prettier": "~2.6.2",
    "random-js": "^1.0.8",
    "rimraf": "^2.6.2",
    "typescript": "~4.5.5"
  },
  "typeValidation": {
<<<<<<< HEAD
    "version": "2.0.0-internal.3.1.0",
    "previousVersionStyle": "~previousMinor",
    "baselineRange": ">=2.0.0-internal.3.0.0 <2.0.0-internal.3.1.0",
=======
    "version": "2.0.0-internal.4.0.0",
    "previousVersionStyle": "^previousMajor",
    "baselineRange": ">=2.0.0-internal.3.0.0 <2.0.0-internal.4.0.0",
>>>>>>> b4567669
    "baselineVersion": "2.0.0-internal.3.0.0",
    "broken": {}
  }
}<|MERGE_RESOLUTION|>--- conflicted
+++ resolved
@@ -1,10 +1,6 @@
 {
   "name": "@fluidframework/request-handler",
-<<<<<<< HEAD
-  "version": "2.0.0-internal.3.1.0",
-=======
   "version": "2.0.0-internal.4.0.0",
->>>>>>> b4567669
   "description": "A simple request handling library for Fluid Framework",
   "homepage": "https://fluidframework.com",
   "repository": {
@@ -67,32 +63,19 @@
   },
   "dependencies": {
     "@fluidframework/common-utils": "^1.0.0",
-<<<<<<< HEAD
-    "@fluidframework/container-runtime-definitions": ">=2.0.0-internal.3.1.0 <2.0.0-internal.4.0.0",
-    "@fluidframework/core-interfaces": ">=2.0.0-internal.3.1.0 <2.0.0-internal.4.0.0",
-    "@fluidframework/runtime-definitions": ">=2.0.0-internal.3.1.0 <2.0.0-internal.4.0.0",
-    "@fluidframework/runtime-utils": ">=2.0.0-internal.3.1.0 <2.0.0-internal.4.0.0"
-=======
     "@fluidframework/container-runtime-definitions": ">=2.0.0-internal.4.0.0 <2.0.0-internal.5.0.0",
     "@fluidframework/core-interfaces": ">=2.0.0-internal.4.0.0 <2.0.0-internal.5.0.0",
     "@fluidframework/runtime-definitions": ">=2.0.0-internal.4.0.0 <2.0.0-internal.5.0.0",
     "@fluidframework/runtime-utils": ">=2.0.0-internal.4.0.0 <2.0.0-internal.5.0.0"
->>>>>>> b4567669
   },
   "devDependencies": {
     "@fluid-tools/build-cli": "^0.8.0",
     "@fluidframework/build-common": "^1.1.0",
     "@fluidframework/build-tools": "^0.8.0",
     "@fluidframework/eslint-config-fluid": "^2.0.0",
-<<<<<<< HEAD
-    "@fluidframework/mocha-test-setup": ">=2.0.0-internal.3.1.0 <2.0.0-internal.4.0.0",
-    "@fluidframework/request-handler-previous": "npm:@fluidframework/request-handler@2.0.0-internal.3.0.0",
-    "@fluidframework/test-runtime-utils": ">=2.0.0-internal.3.1.0 <2.0.0-internal.4.0.0",
-=======
     "@fluidframework/mocha-test-setup": ">=2.0.0-internal.4.0.0 <2.0.0-internal.5.0.0",
     "@fluidframework/request-handler-previous": "npm:@fluidframework/request-handler@2.0.0-internal.3.0.0",
     "@fluidframework/test-runtime-utils": ">=2.0.0-internal.4.0.0 <2.0.0-internal.5.0.0",
->>>>>>> b4567669
     "@microsoft/api-extractor": "^7.22.2",
     "@rushstack/eslint-config": "^2.5.1",
     "@types/diff": "^3.5.1",
@@ -112,15 +95,9 @@
     "typescript": "~4.5.5"
   },
   "typeValidation": {
-<<<<<<< HEAD
-    "version": "2.0.0-internal.3.1.0",
-    "previousVersionStyle": "~previousMinor",
-    "baselineRange": ">=2.0.0-internal.3.0.0 <2.0.0-internal.3.1.0",
-=======
     "version": "2.0.0-internal.4.0.0",
     "previousVersionStyle": "^previousMajor",
     "baselineRange": ">=2.0.0-internal.3.0.0 <2.0.0-internal.4.0.0",
->>>>>>> b4567669
     "baselineVersion": "2.0.0-internal.3.0.0",
     "broken": {}
   }
