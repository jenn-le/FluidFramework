{
  "name": "@microsoft/fluid-runtime-definitions",
<<<<<<< HEAD
  "version": "0.17.0",
=======
  "version": "0.16.2",
>>>>>>> cf8ed501
  "description": "Fluid Runtime definitions",
  "repository": "microsoft/FluidFramework",
  "license": "MIT",
  "author": "Microsoft",
  "sideEffects": "false",
  "main": "dist/index.js",
  "types": "dist/index.d.ts",
  "scripts": {
    "build": "concurrently npm:build:compile npm:lint",
    "build:compile": "npm run tsc",
    "build:docs": "api-extractor run --local && copyfiles -u 1 ./_api-extractor-temp/doc-models/* ../../../_api-extractor-temp/",
    "build:full": "npm run build",
    "build:full:compile": "npm run build:compile",
    "clean": "rimraf dist *.tsbuildinfo *.build.log",
    "eslint": "eslint --ext=ts,tsx --format stylish src",
    "eslint:fix": "eslint --ext=ts,tsx --format stylish src --fix",
    "lint": "npm run eslint",
    "lint:fix": "npm run eslint:fix",
    "test:types": "tsd",
    "tsc": "tsc"
  },
  "dependencies": {
    "@microsoft/fluid-common-definitions": "^0.16.0",
<<<<<<< HEAD
    "@microsoft/fluid-component-core-interfaces": "^0.17.0",
    "@microsoft/fluid-container-definitions": "^0.17.0",
    "@microsoft/fluid-driver-definitions": "^0.17.0",
    "@microsoft/fluid-protocol-definitions": "^0.1004.1",
=======
    "@microsoft/fluid-component-core-interfaces": "^0.16.2",
    "@microsoft/fluid-container-definitions": "^0.16.2",
    "@microsoft/fluid-driver-definitions": "^0.16.2",
    "@microsoft/fluid-protocol-definitions": "^0.1004.2-0",
>>>>>>> cf8ed501
    "@types/node": "^10.14.6"
  },
  "devDependencies": {
    "@microsoft/api-extractor": "^7.7.2",
    "@microsoft/eslint-config-fluid": "^0.16.0",
    "@microsoft/fluid-build-common": "^0.14.0",
    "@typescript-eslint/eslint-plugin": "~2.17.0",
    "@typescript-eslint/parser": "~2.17.0",
    "concurrently": "^4.1.0",
    "copyfiles": "^2.1.0",
    "eslint": "~6.8.0",
    "eslint-plugin-eslint-comments": "~3.1.2",
    "eslint-plugin-import": "2.20.0",
    "eslint-plugin-no-null": "~1.0.2",
    "eslint-plugin-optimize-regex": "~1.1.7",
    "eslint-plugin-prefer-arrow": "~1.1.7",
    "eslint-plugin-react": "~7.18.0",
    "eslint-plugin-unicorn": "~15.0.1",
    "rimraf": "^2.6.2",
    "tsd": "^0.11.0",
    "typescript": "~3.7.4"
  },
  "tsd": {
    "directory": "test-d",
    "compilerOptions": {
      "rootDir": "test-d",
      "include": [
        "test-d/*"
      ],
      "lib": [
        "es2015"
      ],
      "types": [],
      "exclude": [
        "dist",
        "node_modules"
      ]
    }
  }
}<|MERGE_RESOLUTION|>--- conflicted
+++ resolved
@@ -1,10 +1,6 @@
 {
   "name": "@microsoft/fluid-runtime-definitions",
-<<<<<<< HEAD
   "version": "0.17.0",
-=======
-  "version": "0.16.2",
->>>>>>> cf8ed501
   "description": "Fluid Runtime definitions",
   "repository": "microsoft/FluidFramework",
   "license": "MIT",
@@ -28,17 +24,10 @@
   },
   "dependencies": {
     "@microsoft/fluid-common-definitions": "^0.16.0",
-<<<<<<< HEAD
     "@microsoft/fluid-component-core-interfaces": "^0.17.0",
     "@microsoft/fluid-container-definitions": "^0.17.0",
     "@microsoft/fluid-driver-definitions": "^0.17.0",
-    "@microsoft/fluid-protocol-definitions": "^0.1004.1",
-=======
-    "@microsoft/fluid-component-core-interfaces": "^0.16.2",
-    "@microsoft/fluid-container-definitions": "^0.16.2",
-    "@microsoft/fluid-driver-definitions": "^0.16.2",
-    "@microsoft/fluid-protocol-definitions": "^0.1004.2-0",
->>>>>>> cf8ed501
+    "@microsoft/fluid-protocol-definitions": "^0.1004.2",
     "@types/node": "^10.14.6"
   },
   "devDependencies": {
