{
  "name": "@fluidframework/garbage-collector",
<<<<<<< HEAD
  "version": "2.0.0-internal.2.4.0",
=======
  "version": "2.0.0-internal.3.0.0",
>>>>>>> f55842de
  "description": "Garbage Collector implementation for Fluid",
  "homepage": "https://fluidframework.com",
  "repository": {
    "type": "git",
    "url": "https://github.com/microsoft/FluidFramework.git",
    "directory": "packages/runtime/garbage-collector"
  },
  "license": "MIT",
  "author": "Microsoft and contributors",
  "sideEffects": false,
  "main": "dist/index.js",
  "module": "lib/index.js",
  "browser": {
    "./dist/indexNode.js": "./dist/indexBrowser.js",
    "./lib/indexNode.js": "./lib/indexBrowser.js"
  },
  "types": "dist/index.d.ts",
  "scripts": {
    "build": "npm run build:genver && concurrently npm:build:compile npm:lint && npm run build:docs",
    "build:commonjs": "npm run tsc && npm run typetests:gen && npm run build:test",
    "build:compile": "concurrently npm:build:commonjs npm:build:esnext",
    "build:docs": "api-extractor run --local --typescript-compiler-folder ../../../node_modules/typescript && copyfiles -u 1 ./_api-extractor-temp/doc-models/* ../../../_api-extractor-temp/",
    "build:esnext": "tsc --project ./tsconfig.esnext.json",
    "build:full": "npm run build",
    "build:full:compile": "npm run build:compile",
    "build:genver": "gen-version",
    "build:test": "tsc --project ./src/test/tsconfig.json",
    "bump-version": "npm version minor --no-push --no-git-tag-version && npm run build:genver",
    "ci:build:docs": "api-extractor run --typescript-compiler-folder ../../../node_modules/typescript && copyfiles -u 1 ./_api-extractor-temp/* ../../../_api-extractor-temp/",
    "clean": "rimraf dist lib *.tsbuildinfo *.build.log",
    "eslint": "eslint --format stylish src",
    "eslint:fix": "eslint --format stylish src --fix --fix-type problem,suggestion,layout",
    "format": "npm run prettier:fix",
    "lint": "npm run eslint",
    "lint:fix": "npm run eslint:fix",
    "prettier": "prettier --check . --ignore-path ../../../.prettierignore",
    "prettier:fix": "prettier --write . --ignore-path ../../../.prettierignore",
    "test": "npm run test:mocha",
    "test:coverage": "nyc npm run test:report",
    "test:mocha": "mocha --ignore 'dist/test/types/*' --recursive dist/test -r node_modules/@fluidframework/mocha-test-setup --unhandled-rejections=strict",
    "test:mocha:verbose": "cross-env FLUID_TEST_VERBOSE=1 npm run test:mocha",
    "test:report": "npm test -- -- --reporter xunit --reporter-option output=nyc/mocha-junit-report.xml",
    "tsc": "tsc",
    "typetests:gen": "flub generate typetests --generate --dir .",
    "typetests:prepare": "flub generate typetests --prepare --dir . --pin"
  },
  "nyc": {
    "all": true,
    "cache-dir": "nyc/.cache",
    "exclude": [
      "src/test/**/*.ts",
      "dist/test/**/*.js"
    ],
    "exclude-after-remap": false,
    "include": [
      "src/**/*.ts",
      "dist/**/*.js"
    ],
    "report-dir": "nyc/report",
    "reporter": [
      "cobertura",
      "html",
      "text"
    ],
    "temp-directory": "nyc/.nyc_output"
  },
  "dependencies": {
    "@fluidframework/common-definitions": "^0.20.1",
    "@fluidframework/common-utils": "^1.0.0",
    "@fluidframework/protocol-definitions": "^1.1.0",
<<<<<<< HEAD
    "@fluidframework/runtime-definitions": ">=2.0.0-internal.2.4.0 <2.0.0-internal.3.0.0"
=======
    "@fluidframework/runtime-definitions": ">=2.0.0-internal.3.0.0 <2.0.0-internal.4.0.0"
>>>>>>> f55842de
  },
  "devDependencies": {
    "@fluid-tools/build-cli": "^0.7.0",
    "@fluidframework/build-common": "^1.1.0",
    "@fluidframework/build-tools": "^0.7.0",
    "@fluidframework/eslint-config-fluid": "^2.0.0",
    "@fluidframework/garbage-collector-previous": "npm:@fluidframework/garbage-collector@2.0.0-internal.2.2.0",
<<<<<<< HEAD
    "@fluidframework/mocha-test-setup": ">=2.0.0-internal.2.4.0 <2.0.0-internal.3.0.0",
=======
    "@fluidframework/mocha-test-setup": ">=2.0.0-internal.3.0.0 <2.0.0-internal.4.0.0",
>>>>>>> f55842de
    "@microsoft/api-extractor": "^7.22.2",
    "@rushstack/eslint-config": "^2.5.1",
    "@types/events": "^3.0.0",
    "@types/mocha": "^9.1.1",
    "@types/node": "^14.18.36",
    "concurrently": "^6.2.0",
    "copyfiles": "^2.4.1",
    "cross-env": "^7.0.2",
    "eslint": "~8.6.0",
    "mocha": "^10.0.0",
    "nyc": "^15.0.0",
    "prettier": "~2.6.2",
    "rimraf": "^2.6.2",
    "typescript": "~4.5.5"
  },
  "typeValidation": {
    "version": "2.0.0-internal.3.0.0",
    "baselineRange": ">=2.0.0-internal.2.0.0 <2.0.0-internal.3.0.0",
    "baselineVersion": "2.0.0-internal.2.1.1",
    "broken": {}
  }
}<|MERGE_RESOLUTION|>--- conflicted
+++ resolved
@@ -1,10 +1,6 @@
 {
   "name": "@fluidframework/garbage-collector",
-<<<<<<< HEAD
-  "version": "2.0.0-internal.2.4.0",
-=======
   "version": "2.0.0-internal.3.0.0",
->>>>>>> f55842de
   "description": "Garbage Collector implementation for Fluid",
   "homepage": "https://fluidframework.com",
   "repository": {
@@ -75,11 +71,7 @@
     "@fluidframework/common-definitions": "^0.20.1",
     "@fluidframework/common-utils": "^1.0.0",
     "@fluidframework/protocol-definitions": "^1.1.0",
-<<<<<<< HEAD
-    "@fluidframework/runtime-definitions": ">=2.0.0-internal.2.4.0 <2.0.0-internal.3.0.0"
-=======
     "@fluidframework/runtime-definitions": ">=2.0.0-internal.3.0.0 <2.0.0-internal.4.0.0"
->>>>>>> f55842de
   },
   "devDependencies": {
     "@fluid-tools/build-cli": "^0.7.0",
@@ -87,11 +79,7 @@
     "@fluidframework/build-tools": "^0.7.0",
     "@fluidframework/eslint-config-fluid": "^2.0.0",
     "@fluidframework/garbage-collector-previous": "npm:@fluidframework/garbage-collector@2.0.0-internal.2.2.0",
-<<<<<<< HEAD
-    "@fluidframework/mocha-test-setup": ">=2.0.0-internal.2.4.0 <2.0.0-internal.3.0.0",
-=======
     "@fluidframework/mocha-test-setup": ">=2.0.0-internal.3.0.0 <2.0.0-internal.4.0.0",
->>>>>>> f55842de
     "@microsoft/api-extractor": "^7.22.2",
     "@rushstack/eslint-config": "^2.5.1",
     "@types/events": "^3.0.0",
