/*!
 * Copyright (c) Microsoft Corporation and contributors. All rights reserved.
 * Licensed under the MIT License.
 */

import { ITelemetryLogger, ITelemetryPerformanceEvent } from "@fluidframework/common-definitions";
import { assert, LazyPromise, Timer } from "@fluidframework/common-utils";
import { ICriticalContainerError } from "@fluidframework/container-definitions";
import { ClientSessionExpiredError, DataProcessingError, UsageError } from "@fluidframework/container-utils";
import { IRequestHeader } from "@fluidframework/core-interfaces";
import {
    cloneGCData,
    concatGarbageCollectionStates,
    concatGarbageCollectionData,
    IGCResult,
    runGarbageCollection,
    unpackChildNodesGCDetails,
} from "@fluidframework/garbage-collector";
import { ISnapshotTree } from "@fluidframework/protocol-definitions";
import {
    gcBlobKey,
    IGarbageCollectionData,
    IGarbageCollectionState,
    IGarbageCollectionDetailsBase,
    ISummaryTreeWithStats,
    ITelemetryContext,
} from "@fluidframework/runtime-definitions";
import {
    ReadAndParseBlob,
    RefreshSummaryResult,
    SummaryTreeBuilder,
} from "@fluidframework/runtime-utils";
import {
    ChildLogger,
    loggerToMonitoringContext,
    MonitoringContext,
    PerformanceEvent,
    TelemetryDataTag,
} from "@fluidframework/telemetry-utils";

import { IGCRuntimeOptions, RuntimeHeaders } from "./containerRuntime";
import { getSummaryForDatastores } from "./dataStores";
import {
    getGCVersion,
    GCVersion,
    IContainerRuntimeMetadata,
    metadataBlobName,
    ReadFluidDataStoreAttributes,
    dataStoreAttributesBlobName,
    IGCMetadata,
} from "./summaryFormat";

/** This is the current version of garbage collection. */
const GCVersion = 1;

// The key for the GC tree in summary.
export const gcTreeKey = "gc";
// They prefix for GC blobs in the GC tree in summary.
export const gcBlobPrefix = "__gc";

// Feature gate key to turn GC on / off.
const runGCKey = "Fluid.GarbageCollection.RunGC";
// Feature gate key to turn GC test mode on / off.
const gcTestModeKey = "Fluid.GarbageCollection.GCTestMode";
// Feature gate key to turn GC sweep on / off.
const runSweepKey = "Fluid.GarbageCollection.RunSweep";
// Feature gate key to write GC data at the root of the summary tree.
const writeAtRootKey = "Fluid.GarbageCollection.WriteDataAtRoot";
// Feature gate key to expire a session after a set period of time.
const runSessionExpiryKey = "Fluid.GarbageCollection.RunSessionExpiry";
// Feature gate key to disable expiring session after a set period of time, even if expiry value is present
const disableSessionExpiryKey = "Fluid.GarbageCollection.DisableSessionExpiry";
// Feature gate key to log error messages if GC reference validation fails.
const logUnknownOutboundReferencesKey = "Fluid.GarbageCollection.LogUnknownOutboundReferences";

const defaultDeleteTimeoutMs = 7 * 24 * 60 * 60 * 1000; // 7 days
export const defaultSessionExpiryDurationMs = 30 * 24 * 60 * 60 * 1000; // 30 days

/** The statistics of the system state after a garbage collection run. */
export interface IGCStats {
    /** The number of nodes in the container. */
    nodeCount: number;
    /** The number of data stores in the container. */
    dataStoreCount: number;
    /** The number of attachment blobs in the container. */
    attachmentBlobCount: number;
    /** The number of unreferenced nodes in the container. */
    unrefNodeCount: number;
    /** The number of unreferenced data stores in the container. */
    unrefDataStoreCount: number;
    /** The number of unreferenced attachment blobs in the container. */
    unrefAttachmentBlobCount: number;
    /** The number of nodes whose reference state updated since last GC run. */
    updatedNodeCount: number;
    /** The number of data stores whose reference state updated since last GC run. */
    updatedDataStoreCount: number;
    /** The number of attachment blobs whose reference state updated since last GC run. */
    updatedAttachmentBlobCount: number;
}

/** The types of GC nodes in the GC reference graph. */
export const GCNodeType = {
    // Nodes that are for data stores.
    DataStore: "DataStore",
    // Nodes that are within a data store. For example, DDS nodes.
    SubDataStore: "SubDataStore",
    // Nodes that are for attachment blobs, i.e., blobs uploaded via BlobManager.
    Blob: "Blob",
    // Nodes that are neither of the above. For example, root node.
    Other: "Other",
};
export type GCNodeType = typeof GCNodeType[keyof typeof GCNodeType];

/** The event that is logged when unreferenced node is used after a certain time. */
interface IUnreferencedEvent {
    eventName: string;
    id: string;
    age: number;
    timeout: number;
    lastSummaryTime?: number;
    externalRequest?: boolean;
    viaHandle?: boolean;
}

/** Defines the APIs for the runtime object to be passed to the garbage collector. */
export interface IGarbageCollectionRuntime {
    /** Before GC runs, called to notify the runtime to update any pending GC state. */
    updateStateBeforeGC(): Promise<void>;
    /** Returns the garbage collection data of the runtime. */
    getGCData(fullGC?: boolean): Promise<IGarbageCollectionData>;
    /** After GC has run, called to notify the runtime of routes that are used in it. */
    updateUsedRoutes(usedRoutes: string[], gcTimestamp?: number): void;
    /** After GC has run, called to delete objects in the runtime whose routes are unused. */
    deleteUnusedRoutes(unusedRoutes: string[]): void;
    /** Returns a referenced timestamp to be used to track unreferenced nodes. */
    getCurrentReferenceTimestampMs(): number | undefined;
    /** Returns the type of the GC node. */
    getNodeType(nodePath: string): GCNodeType;
    /** Called when the runtime should close because of an error. */
    closeFn(error?: ICriticalContainerError): void;
}

/** Defines the contract for the garbage collector. */
export interface IGarbageCollector {
    /** Tells whether GC should run or not. */
    readonly shouldRunGC: boolean;
    /** Tells whether the GC state in summary needs to be reset in the next summary. */
    readonly summaryStateNeedsReset: boolean;
    /** Tells whether GC data should be written to the root of the summary tree. */
    readonly writeDataAtRoot: boolean;
    /** Run garbage collection and update the reference / used state of the system. */
    collectGarbage(
        options: { logger?: ITelemetryLogger; runGC?: boolean; runSweep?: boolean; fullGC?: boolean; },
    ): Promise<IGCStats>;
    /** Summarizes the GC data and returns it as a summary tree. */
<<<<<<< HEAD
    summarize(): ISummaryTreeWithStats | undefined;
=======
    summarize(telemetryContext?: ITelemetryContext): ISummaryTreeWithStats | undefined;
>>>>>>> 3c923a5a
    /** Returns the garbage collector specific metadata to be written into the summary. */
    getMetadata(): IGCMetadata;
    /** Returns a map of each node id to its base GC details in the base summary. */
    getBaseGCDetails(): Promise<Map<string, IGarbageCollectionDetailsBase>>;
    /** Called when the latest summary of the system has been refreshed. */
    latestSummaryStateRefreshed(result: RefreshSummaryResult, readAndParseBlob: ReadAndParseBlob): Promise<void>;
    /** Called when a node is updated. Used to detect and log when an inactive node is changed or loaded. */
    nodeUpdated(
        nodePath: string,
        reason: "Loaded" | "Changed",
        timestampMs?: number,
        packagePath?: readonly string[],
        requestHeaders?: IRequestHeader,
    ): void;
    /** Called when a reference is added to a node. Used to identify nodes that were referenced between summaries. */
    addedOutboundReference(fromNodePath: string, toNodePath: string): void;
    dispose(): void;
}

/**
 * Helper class that tracks the state of an unreferenced node such as the time it was unreferenced. It also sets
 * the node's state to inactive if it remains unreferenced for a given amount of time (inactiveTimeoutMs).
 */
class UnreferencedStateTracker {
    private _inactive: boolean = false;
    public get inactive(): boolean {
        return this._inactive;
    }

    private timer: Timer | undefined;

    constructor(
        public readonly unreferencedTimestampMs: number,
        private readonly inactiveTimeoutMs: number,
        currentReferenceTimestampMs?: number,
    ) {
        // If there is no current reference timestamp, don't track the node's inactive state. This will happen later
        // when updateTracking is called with a reference timestamp.
        if (currentReferenceTimestampMs !== undefined) {
            this.updateTracking(currentReferenceTimestampMs);
        }
    }

    /**
     * Updates the tracking state based on the provided timestamp.
     */
    public updateTracking(currentReferenceTimestampMs: number) {
        const unreferencedDurationMs = currentReferenceTimestampMs - this.unreferencedTimestampMs;
        // If the timeout has already expired, the node has become inactive.
        if (unreferencedDurationMs > this.inactiveTimeoutMs) {
            this._inactive = true;
            this.timer?.clear();
            return;
        }

        // The node isn't inactive yet. Restart a timer for the duration remaining for it to become inactive.
        const remainingDurationMs = this.inactiveTimeoutMs - unreferencedDurationMs;
        if (this.timer === undefined) {
            this.timer = new Timer(remainingDurationMs, () => { this._inactive = true; });
        }
        this.timer.restart(remainingDurationMs);
    }

    /**
     * Stop tracking this node. Reset the unreferenced timer, if any, and reset inactive state.
     */
    public stopTracking() {
        this.timer?.clear();
        this._inactive = false;
    }
}

/**
 * The garbage collector for the container runtime. It consolidates the garbage collection functionality and maintains
 * its state across summaries.
 *
 * Node - represented as nodeId, it's a node on the GC graph
 * Outbound Route - a path from one node to another node, think `nodeA` -\> `nodeB`
 * Graph - all nodes with their respective routes
 *             GC Graph
 *
 *               Node
 *        NodeId = "datastore1"
 *           /             \\
 *    OutboundRoute   OutboundRoute
 *         /                 \\
 *       Node               Node
 *  NodeId = "dds1"     NodeId = "dds2"
 */
export class GarbageCollector implements IGarbageCollector {
    public static create(
        provider: IGarbageCollectionRuntime,
        gcOptions: IGCRuntimeOptions,
        getNodePackagePath: (nodePath: string) => readonly string[] | undefined,
        getLastSummaryTimestampMs: () => number | undefined,
        baseSnapshot: ISnapshotTree | undefined,
        readAndParseBlob: ReadAndParseBlob,
        baseLogger: ITelemetryLogger,
        existing: boolean,
        metadata?: IContainerRuntimeMetadata,
    ): IGarbageCollector {
        return new GarbageCollector(
            provider,
            gcOptions,
            getNodePackagePath,
            getLastSummaryTimestampMs,
            baseSnapshot,
            readAndParseBlob,
            baseLogger,
            existing,
            metadata,
        );
    }

    /**
     * The time in ms to expire a session for a client for gc.
     */
    private readonly sessionExpiryTimeoutMs: number | undefined;

    /**
     * Tells whether the GC state needs to be reset in the next summary. We need to do this if:
     * 1. GC was enabled and is now disabled. The GC state needs to be removed and everything becomes referenced.
     * 2. GC was disabled and is now enabled. The GC state needs to be regenerated and added to summary.
     * 3. The GC version in the latest summary is different from the current GC version. This can happen if:
     *    3.1. The summary this client loaded with has data from a different GC version.
     *    3.2. This client's latest summary was updated from a snapshot that has a different GC version.
     */
    public get summaryStateNeedsReset(): boolean {
        return this.initialStateNeedsReset ||
            (this.shouldRunGC && this.latestSummaryGCVersion !== this.currentGCVersion);
    }

    /**
     * Tracks if GC is enabled for this document. This is specified during document creation and doesn't change
     * throughout its lifetime.
     */
    private readonly gcEnabled: boolean;
    /**
     * Tracks if sweep phase is enabled for this document. This is specified during document creation and doesn't change
     * throughout its lifetime.
     */
    private readonly sweepEnabled: boolean;

    /**
     * Tracks if GC should run or not. Even if GC is enabled for a document (see gcEnabled), it can be explicitly
     * disabled via runtime options or feature flags.
     */
    public readonly shouldRunGC: boolean;
    /**
     * Tracks if sweep phase should run or not. Even if the sweep phase is enabled for a document (see sweepEnabled), it
     * can be explicitly disabled via feature flags. It also won't run if session expiry is not enabled.
     */
    private readonly shouldRunSweep: boolean;

    private readonly testMode: boolean;
    private readonly mc: MonitoringContext;

    /**
     * Tells whether the GC data should be written to the root of the summary tree.
     */
    private _writeDataAtRoot: boolean = false;
    public get writeDataAtRoot(): boolean {
        return this._writeDataAtRoot;
     }

    /**
     * Tells whether the initial GC state needs to be reset. This can happen under 2 conditions:
     * 1. The base snapshot contains GC state but GC is disabled. This will happen the first time GC is disabled after
     *    it was enabled before. GC state needs to be removed from summary and all nodes should be marked referenced.
     * 2. The base snapshot does not have GC state but GC is enabled. This will happen the very first time GC runs on
     *    a document and the first time GC is enabled after is was disabled before.
     *
     * Note that the state needs reset only for the very first time summary is generated by this client. After that, the
     * state will be up-to-date and this flag will be reset.
    */
    private initialStateNeedsReset: boolean = false;

    // The current GC version that this container is running.
    private readonly currentGCVersion = GCVersion;
    // This is the version of GC data in the latest summary being tracked.
    private latestSummaryGCVersion: GCVersion;

    // Keeps track of the GC state from the last run.
    private previousGCDataFromLastRun: IGarbageCollectionData | undefined;
    // Keeps a list of references (edges in the GC graph) between GC runs. Each entry has a node id and a list of
    // outbound routes from that node.
    private readonly newReferencesSinceLastRun: Map<string, string[]> = new Map();

    // Promise when resolved initializes the base state of the nodes from the base summary state.
    private readonly initializeBaseStateP: Promise<void>;
    // The map of data store ids to their GC details in the base summary returned in getDataStoreGCDetails().
    private readonly baseGCDetailsP: Promise<Map<string, IGarbageCollectionDetailsBase>>;
    // The time after which an unreferenced node can be deleted. Currently, we only set the node's state to expired.
    private readonly deleteTimeoutMs: number;
    // Map of node ids to their unreferenced state tracker.
    private readonly unreferencedNodesState: Map<string, UnreferencedStateTracker> = new Map();
    // The timeout responsible for closing the container when the session has expired
    private sessionExpiryTimer?: ReturnType<typeof setTimeout>;

    // Keeps track of unreferenced events that are logged for a node. This is used to limit the log generation to one
    // per event per node.
    private readonly loggedUnreferencedEvents: Set<string> = new Set();
    // Queue for unreferenced events that should be logged the next time GC runs.
    private readonly pendingEventsQueue: IUnreferencedEvent[] = [];

    protected constructor(
        private readonly runtime: IGarbageCollectionRuntime,
        private readonly gcOptions: IGCRuntimeOptions,
        /** For a given node path, returns the node's package path. */
        private readonly getNodePackagePath: (nodePath: string) => readonly string[] | undefined,
        /** Returns the timestamp of the last summary generated for this container. */
        private readonly getLastSummaryTimestampMs: () => number | undefined,
        baseSnapshot: ISnapshotTree | undefined,
        readAndParseBlob: ReadAndParseBlob,
        baseLogger: ITelemetryLogger,
        existing: boolean,
        metadata?: IContainerRuntimeMetadata,
    ) {
        this.mc = loggerToMonitoringContext(
            ChildLogger.create(baseLogger, "GarbageCollector"));

        this.deleteTimeoutMs = this.gcOptions.deleteTimeoutMs ?? defaultDeleteTimeoutMs;

        let prevSummaryGCVersion: number | undefined;

        /**
         * The following GC state is enabled during container creation and cannot be changed throughout its lifetime:
         * 1. Whether running GC mark phase is allowed or not.
         * 2. Whether running GC sweep phase is allowed or not.
         * 3. Whether GC session expiry is enabled or not.
         * For existing containers, we get this information from the metadata blob of its summary.
         */
        if (existing) {
            prevSummaryGCVersion = getGCVersion(metadata);
            // Existing documents which did not have metadata blob or had GC disabled have version as 0. For all
            // other existing documents, GC is enabled.
            this.gcEnabled = prevSummaryGCVersion > 0;
            this.sweepEnabled = metadata?.sweepEnabled ?? false;
            this.sessionExpiryTimeoutMs = metadata?.sessionExpiryTimeoutMs;
        } else {
            // Sweep should not be enabled without enabling GC mark phase. We could silently disable sweep in this
            // scenario but explicitly failing makes it clearer and promotes correct usage.
<<<<<<< HEAD
            if (gcOptions.sweepAllowed && !gcOptions.gcAllowed) {
                throw new UsageError("GC sweep phase cannot be enabled without enabling GC mark phase");
            }

            // For new documents, GC has to be explicitly enabled via the flags in GC options.
            this.gcEnabled = gcOptions.gcAllowed === true;
=======
            if (gcOptions.sweepAllowed && gcOptions.gcAllowed === false) {
                throw new UsageError("GC sweep phase cannot be enabled without enabling GC mark phase");
            }

            // For new documents, GC is enabled by default. It can be explicitly disabled by setting the gcAllowed
            // flag in GC options to false.
            this.gcEnabled = gcOptions.gcAllowed !== false;
            // The sweep phase has to be explicitly enabled by setting the sweepAllowed flag in GC options to true.
>>>>>>> 3c923a5a
            this.sweepEnabled = gcOptions.sweepAllowed === true;

            // Set the Session Expiry only if the flag is enabled or the test option is set.
            if (this.mc.config.getBoolean(runSessionExpiryKey) && this.gcEnabled) {
                this.sessionExpiryTimeoutMs = defaultSessionExpiryDurationMs;
            }
        }

        // If session expiry is enabled, we need to close the container when the timeout expires
        if (this.sessionExpiryTimeoutMs !== undefined
            && this.mc.config.getBoolean(disableSessionExpiryKey) !== true) {
            // If Test Override config is set, override Session Expiry timeout
            const overrideSessionExpiryTimeoutMs =
                this.mc.config.getNumber("Fluid.GarbageCollection.TestOverride.SessionExpiryMs");
            if (overrideSessionExpiryTimeoutMs !== undefined) {
                this.sessionExpiryTimeoutMs = overrideSessionExpiryTimeoutMs;
            }

            const timeoutMs = this.sessionExpiryTimeoutMs;
            setLongTimeout(timeoutMs,
                () => {
                    this.runtime.closeFn(new ClientSessionExpiredError(`Client session expired.`, timeoutMs));
                },
                (timer) => {
                    this.sessionExpiryTimer = timer;
                });
        }

        // For existing document, the latest summary is the one that we loaded from. So, use its GC version as the
        // latest tracked GC version. For new documents, we will be writing the first summary with the current version.
        this.latestSummaryGCVersion = prevSummaryGCVersion ?? this.currentGCVersion;

        /**
         * Whether GC should run or not. The following conditions have to be met to run sweep:
         * 1. GC should be enabled for this container.
         * 2. GC should not be disabled via disableGC GC option.
         * These conditions can be overridden via runGCKey feature flag.
         */
        this.shouldRunGC = this.mc.config.getBoolean(runGCKey) ?? (
            // GC must be enabled for the document.
            this.gcEnabled
            // GC must not be disabled via GC options.
            && !gcOptions.disableGC
        );

        /**
         * Whether sweep should run or not. The following conditions have to be met to run sweep:
         * 1. Overall GC or mark phase must be enabled (this.shouldRunGC).
         * 2. Session expiry and sweep should be enabled for this container. Without session expiry we cannot safely
         *    delete unreferenced objects. This condition (#2) can be overridden via runSweepKey feature flag.
         */
        this.shouldRunSweep = this.shouldRunGC && (
            this.mc.config.getBoolean(runSweepKey) ?? (this.sessionExpiryTimeoutMs !== undefined && this.sweepEnabled)
        );

        // Whether we are running in test mode. In this mode, unreferenced nodes are immediately deleted.
        this.testMode = this.mc.config.getBoolean(gcTestModeKey) ?? gcOptions.runGCInTestMode === true;

        /**
         * Enable resetting initial state once the following issue is resolved:
         * https://github.com/microsoft/FluidFramework/issues/8878.
         * Currently, the GC tree is not written at root, so we don't know if the base snapshot contains GC tree or not.
         */
        // The GC state needs to be reset if the base snapshot contains GC tree and GC is disabled or it doesn't contain
        // GC tree and GC is enabled.
        // const gcTreePresent = baseSnapshot?.trees[gcTreeKey] !== undefined;
        // this.initialStateNeedsReset = gcTreePresent ? !this.shouldRunGC : this.shouldRunGC;

        // If `writeDataAtRoot` setting is true, write the GC data into the root of the summary tree. We do this so that
        // the roll out can be staged. Once its rolled out everywhere, we will start writing at root by default.
        this._writeDataAtRoot = this.mc.config.getBoolean(writeAtRootKey) ?? this.gcOptions.writeDataAtRoot === true;

        // Get the GC state from the GC blob in the base snapshot. Use LazyPromise because we only want to do
        // this once since it involves fetching blobs from storage which is expensive.
        const baseSummaryStateP = new LazyPromise<IGarbageCollectionState | undefined>(async () => {
            if (baseSnapshot === undefined) {
                return undefined;
            }

            // For newer documents, GC data should be present in the GC tree in the root of the snapshot.
            const gcSnapshotTree = baseSnapshot.trees[gcTreeKey];
            if (gcSnapshotTree !== undefined) {
                // If the GC tree is written at root, we should also do the same.
                this._writeDataAtRoot = true;
                return getGCStateFromSnapshot(gcSnapshotTree, readAndParseBlob);
            }

            // back-compat - Older documents will have the GC blobs in each data store's summary tree. Get them and
            // consolidate into IGarbageCollectionState format.
            // Add a node for the root node that is not present in older snapshot format.
            const gcState: IGarbageCollectionState = { gcNodes: { "/": { outboundRoutes: [] } } };
            const dataStoreSnapshotTree = getSummaryForDatastores(baseSnapshot, metadata);
            assert(dataStoreSnapshotTree !== undefined,
                0x2a8 /* "Expected data store snapshot tree in base snapshot" */);
            for (const [dsId, dsSnapshotTree] of Object.entries(dataStoreSnapshotTree.trees)) {
                const blobId = dsSnapshotTree.blobs[gcBlobKey];
                if (blobId === undefined) {
                    continue;
                }

                const gcSummaryDetails = await readAndParseBlob<IGarbageCollectionDetailsBase>(blobId);
                // If there are no nodes for this data store, skip it.
                if (gcSummaryDetails.gcData?.gcNodes === undefined) {
                    continue;
                }

                const dsRootId = `/${dsId}`;
                // Since we used to write GC data at data store level, we won't have an entry for the root ("/").
                // Construct that entry by adding root data store ids to its outbound routes.
                const initialSnapshotDetails = await readAndParseBlob<ReadFluidDataStoreAttributes>(
                    dsSnapshotTree.blobs[dataStoreAttributesBlobName],
                );
                if (initialSnapshotDetails.isRootDataStore) {
                    gcState.gcNodes["/"].outboundRoutes.push(dsRootId);
                }

                for (const [id, outboundRoutes] of Object.entries(gcSummaryDetails.gcData.gcNodes)) {
                    // Prefix the data store id to the GC node ids to make them relative to the root from being
                    // relative to the data store. Similar to how its done in DataStore::getGCData.
                    const rootId = id === "/" ? dsRootId : `${dsRootId}${id}`;
                    gcState.gcNodes[rootId] = { outboundRoutes: Array.from(outboundRoutes) };
                }
                assert(gcState.gcNodes[dsRootId] !== undefined,
                    0x2a9 /* `GC nodes for data store ${dsId} not in GC blob` */);
                gcState.gcNodes[dsRootId].unreferencedTimestampMs = gcSummaryDetails.unrefTimestamp;
            }

            // If there is only one node (root node just added above), either GC is disabled or we are loading from the
            // very first summary generated by detached container. In both cases, GC was not run - return undefined.
            return Object.keys(gcState.gcNodes).length === 1 ? undefined : gcState;
        });

        /**
         * Set up the initializer which initializes the base GC state from the base snapshot. Note that the reference
         * timestamp maybe from old ops which were not summarized and stored in the file. So, the unreferenced state
         * may be out of date. This is fine because the state is updated every time GC runs based on the time then.
         */
        this.initializeBaseStateP = new LazyPromise<void>(async () => {
            const currentReferenceTimestampMs = this.runtime.getCurrentReferenceTimestampMs();
            const baseState = await baseSummaryStateP;
            if (baseState === undefined) {
                return;
            }

            const gcNodes: { [ id: string ]: string[]; } = {};
            for (const [nodeId, nodeData] of Object.entries(baseState.gcNodes)) {
                if (nodeData.unreferencedTimestampMs !== undefined) {
                    this.unreferencedNodesState.set(
                        nodeId,
                        new UnreferencedStateTracker(
                            nodeData.unreferencedTimestampMs,
                            this.deleteTimeoutMs,
                            currentReferenceTimestampMs,
                        ),
                    );
                }
                gcNodes[nodeId] = Array.from(nodeData.outboundRoutes);
            }
            this.previousGCDataFromLastRun = { gcNodes };
        });

        // Get the GC details for each node from the GC state in the base summary. This is returned in getBaseGCDetails
        // which the caller uses to initialize each node's GC state.
        this.baseGCDetailsP = new LazyPromise<Map<string, IGarbageCollectionDetailsBase>>(async () => {
            const baseState = await baseSummaryStateP;
            if (baseState === undefined) {
                return new Map();
            }

            const gcNodes: { [ id: string ]: string[]; } = {};
            for (const [nodeId, nodeData] of Object.entries(baseState.gcNodes)) {
                gcNodes[nodeId] = Array.from(nodeData.outboundRoutes);
            }
            // Run GC on the nodes in the base summary to get the routes used in each node in the container.
            // This is an optimization for space (vs performance) wherein we don't need to store the used routes of
            // each node in the summary.
            const usedRoutes = runGarbageCollection(
                gcNodes,
                ["/"],
                this.mc.logger,
            ).referencedNodeIds;

            const baseGCDetailsMap = unpackChildNodesGCDetails({ gcData: { gcNodes }, usedRoutes });
            // Currently, the nodes may write the GC data. So, we need to update it's base GC details with the
            // unreferenced timestamp. Once we start writing the GC data here, we won't need to do this anymore.
            for (const [nodeId, nodeData] of Object.entries(baseState.gcNodes)) {
                if (nodeData.unreferencedTimestampMs !== undefined) {
                    const dataStoreGCDetails = baseGCDetailsMap.get(nodeId.slice(1));
                    if (dataStoreGCDetails !== undefined) {
                        dataStoreGCDetails.unrefTimestamp = nodeData.unreferencedTimestampMs;
                    }
                }
            }
            return baseGCDetailsMap;
        });

        // Initialize the base state. The base GC data is used to detect and log when inactive / deleted objects are
        // used in the container.
        if (this.shouldRunGC) {
            this.initializeBaseStateP.catch((error) => {
                const dpe = DataProcessingError.wrapIfUnrecognized(
                    error,
                    "FailedToInitializeGC",
                );
                dpe.addTelemetryProperties({
                    gcEnabled: this.gcEnabled,
                    runSweep: this.shouldRunSweep,
                    writeAtRoot: this._writeDataAtRoot,
                    testMode: this.testMode,
                    sessionExpiry: this.sessionExpiryTimeoutMs,
                });
                throw dpe;
            });
        }
    }

    /**
     * Runs garbage collection and updates the reference / used state of the nodes in the container.
     * @returns the number of data stores that have been marked as unreferenced.
     */
    public async collectGarbage(
        options: {
            /** Logger to use for logging GC events */
            logger?: ITelemetryLogger;
            /** True to run GC sweep phase after the mark phase */
            runSweep?: boolean;
            /** True to generate full GC data */
            fullGC?: boolean;
        },
    ): Promise<IGCStats> {
        const {
            logger = this.mc.logger,
            runSweep = this.shouldRunSweep,
            fullGC = this.gcOptions.runFullGC === true || this.summaryStateNeedsReset,
        } = options;

        return PerformanceEvent.timedExecAsync(logger, { eventName: "GarbageCollection" }, async (event) => {
            await this.initializeBaseStateP;

            // Let the runtime update its pending state before GC runs.
            await this.runtime.updateStateBeforeGC();

            // Get the runtime's GC data and run GC on the reference graph in it.
            const gcData = await this.runtime.getGCData(fullGC);
            const gcResult = runGarbageCollection(
                gcData.gcNodes,
                ["/"],
                logger,
            );
            const gcStats = this.generateStatsAndLogEvents(gcResult, logger);

            // Update the state since the last GC run. There can be nodes that were referenced between the last and
            // the current run. We need to identify than and update their unreferenced state if needed.
            this.updateStateSinceLastRun(gcData, logger);

            // Update the current state of the system based on the GC run.
            const currentReferenceTimestampMs = this.runtime.getCurrentReferenceTimestampMs();
            this.updateCurrentState(gcData, gcResult, currentReferenceTimestampMs);

            this.runtime.updateUsedRoutes(gcResult.referencedNodeIds, currentReferenceTimestampMs);

            if (runSweep) {
                // Placeholder for running sweep logic.
            }

            // If we are running in GC test mode, delete objects for unused routes. This enables testing scenarios
            // involving access to deleted data.
            if (this.testMode) {
                this.runtime.deleteUnusedRoutes(gcResult.deletedNodeIds);
            }
            event.end({ ...gcStats });
            return gcStats;
        },
        { end: true, cancel: "error" });
    }

    /**
     * Summarizes the GC data and returns it as a summary tree.
     * We current write the entire GC state in a single blob. This can be modified later to write multiple
     * blobs. All the blob keys should start with `gcBlobPrefix`.
     */
<<<<<<< HEAD
    public summarize(): ISummaryTreeWithStats | undefined {
=======
    public summarize(telemetryContext?: ITelemetryContext): ISummaryTreeWithStats | undefined {
>>>>>>> 3c923a5a
        if (!this.shouldRunGC || this.previousGCDataFromLastRun === undefined) {
            return;
        }

        const gcState: IGarbageCollectionState = { gcNodes: {} };
        for (const [nodeId, outboundRoutes] of Object.entries(this.previousGCDataFromLastRun.gcNodes)) {
            gcState.gcNodes[nodeId] = {
                outboundRoutes,
                unreferencedTimestampMs: this.unreferencedNodesState.get(nodeId)?.unreferencedTimestampMs,
            };
        }

        const builder = new SummaryTreeBuilder();
        builder.addBlob(`${gcBlobPrefix}_root`, JSON.stringify(gcState));
        return builder.getSummaryTree();
    }

    public getMetadata(): IGCMetadata {
        return {
            /**
             * If GC is enabled, the GC data is written using the current GC version and that is the gcFeature that goes
             * into the metadata blob. If GC is disabled, the gcFeature is 0.
             */
            gcFeature: this.gcEnabled ? this.currentGCVersion : 0,
            sessionExpiryTimeoutMs: this.sessionExpiryTimeoutMs,
            sweepEnabled: this.sweepEnabled,
        };
    }

    /**
     * Returns a map of node ids to their base GC details generated from the base summary. This is used by the caller
     * to initialize the GC state of the nodes.
     */
    public async getBaseGCDetails(): Promise<Map<string, IGarbageCollectionDetailsBase>> {
        return this.baseGCDetailsP;
    }

    /**
     * Called when the latest summary of the system has been refreshed. This will be used to update the state of the
     * latest summary tracked.
     */
    public async latestSummaryStateRefreshed(
        result: RefreshSummaryResult,
        readAndParseBlob: ReadAndParseBlob,
    ): Promise<void> {
        // After a summary is successfully submitted and ack'd by this client, the GC state should have been reset in
        // the summary and doesn't need to be reset anymore.
        this.initialStateNeedsReset = false;

        if (!this.shouldRunGC || !result.latestSummaryUpdated) {
            return;
        }

        // If the summary was tracked by this client, it was the one that generated the summary in the first place.
        // Basically, it was written in the current GC version.
        if (result.wasSummaryTracked) {
            this.latestSummaryGCVersion = this.currentGCVersion;
            return;
        }
        // If the summary was not tracked by this client, update latest GC version from the snapshot in the result as
        // that is now the latest summary.
        await this.updateSummaryGCVersionFromSnapshot(result.snapshot, readAndParseBlob);
    }

    /**
     * Called when a node with the given id is updated. If the node is inactive, log an error.
     * @param nodePath - The id of the node that changed.
     * @param reason - Whether the node was loaded or changed.
     * @param timestampMs - The timestamp when the node changed.
     * @param packagePath - The package path of the node. This may not be available if the node hasn't been loaded yet.
     * @param requestHeaders - If the node was loaded via request path, the headers in the request.
     */
    public nodeUpdated(
        nodePath: string,
        reason: "Loaded" | "Changed",
        timestampMs?: number,
        packagePath?: readonly string[],
        requestHeaders?: IRequestHeader,
    ) {
        if (!this.shouldRunGC) {
            return;
        }

        this.logIfInactive(
            reason,
            nodePath,
            timestampMs,
            packagePath,
            requestHeaders,
        );
    }

    /**
     * Called when an outbound reference is added to a node. This is used to identify all nodes that have been
     * referenced between summaries so that their unreferenced timestamp can be reset.
     *
     * @param fromNodePath - The node from which the reference is added.
     * @param toNodePath - The node to which the reference is added.
     */
    public addedOutboundReference(fromNodePath: string, toNodePath: string) {
        if (!this.shouldRunGC) {
            return;
        }

        const outboundRoutes = this.newReferencesSinceLastRun.get(fromNodePath) ?? [];
        outboundRoutes.push(toNodePath);
        this.newReferencesSinceLastRun.set(fromNodePath, outboundRoutes);

        // If the node that got referenced is inactive, log an event as that may indicate use-after-delete.
        this.logIfInactive(
            "Revived",
            toNodePath,
        );
    }

    public dispose(): void {
        if (this.sessionExpiryTimer !== undefined) {
            clearTimeout(this.sessionExpiryTimer);
            this.sessionExpiryTimer = undefined;
        }
    }

    /**
     * Update the latest summary GC version from the metadata blob in the given snapshot.
     */
    private async updateSummaryGCVersionFromSnapshot(snapshot: ISnapshotTree, readAndParseBlob: ReadAndParseBlob) {
        const metadataBlobId = snapshot.blobs[metadataBlobName];
        if (metadataBlobId) {
            const metadata = await readAndParseBlob<IContainerRuntimeMetadata>(metadataBlobId);
            this.latestSummaryGCVersion = getGCVersion(metadata);
        }
    }

    /**
     * Updates the state of the system as per the current GC run. It does the following:
     * 1. Sets up the current GC state as per the gcData.
     * 2. Starts tracking for nodes that have become unreferenced in this run.
     * 3. Clears tracking for nodes that were unreferenced but became referenced in this run.
     * @param gcData - The data representing the reference graph on which GC is run.
     * @param gcResult - The result of the GC run on the gcData.
     * @param currentReferenceTimestampMs - The timestamp to be used for unreferenced nodes' timestamp.
     */
    private updateCurrentState(
        gcData: IGarbageCollectionData,
        gcResult: IGCResult,
        currentReferenceTimestampMs?: number,
    ) {
        this.previousGCDataFromLastRun = cloneGCData(gcData);
        this.newReferencesSinceLastRun.clear();

        // Iterate through the referenced nodes and stop tracking if they were unreferenced before.
        for (const nodeId of gcResult.referencedNodeIds) {
            const nodeStateTracker = this.unreferencedNodesState.get(nodeId);
            if (nodeStateTracker !== undefined) {
                // Stop tracking so as to clear out any running timers.
                nodeStateTracker.stopTracking();
                // Delete the node as we don't need to track it any more.
                this.unreferencedNodesState.delete(nodeId);
            }
        }

        /**
         * If there is no current reference time, skip tracking when a node becomes unreferenced. This would happen
         * if no ops have been processed ever and we still try to run GC. If so, there is nothing interesting to track
         * anyway.
         */
        if (currentReferenceTimestampMs === undefined) {
            return;
        }

        /**
         * If a node became unreferenced in this run, start tracking it.
         * If a node was already unreferenced, update its tracking information. Since the current reference time is
         * from the ops seen, this will ensure that we keep updating the unreferenced state as time moves forward.
         */
        for (const nodeId of gcResult.deletedNodeIds) {
            const nodeStateTracker = this.unreferencedNodesState.get(nodeId);
            if (nodeStateTracker === undefined) {
                this.unreferencedNodesState.set(
                    nodeId,
                    new UnreferencedStateTracker(
                        currentReferenceTimestampMs,
                        this.deleteTimeoutMs,
                        currentReferenceTimestampMs,
                    ),
                );
            } else {
                nodeStateTracker.updateTracking(currentReferenceTimestampMs);
            }
        }
    }

    /**
     * Since GC runs periodically, the GC data that is generated only tells us the state of the world at that point in
     * time. It's possible that nodes transition from `unreferenced -> referenced -> unreferenced` between two runs. The
     * unreferenced timestamp of such nodes needs to be reset as they may have been accessed when they were referenced.
     *
     * This function identifies nodes that were referenced since last run and removes their unreferenced state, if any.
     * If these nodes are currently unreferenced, they will be assigned new unreferenced state by the current run.
     */
    private updateStateSinceLastRun(currentGCData: IGarbageCollectionData, logger: ITelemetryLogger) {
        // If we haven't run GC before there is nothing to do.
        if (this.previousGCDataFromLastRun === undefined) {
            return;
        }

        // Find any references that haven't been identified correctly.
        const missingExplicitReferences = this.findMissingExplicitReferences(
            currentGCData,
            this.previousGCDataFromLastRun,
            this.newReferencesSinceLastRun,
        );

        // The following log will be enabled once this issue is resolved:
        // https://github.com/microsoft/FluidFramework/issues/8878.
        if (this.mc.config.getBoolean(logUnknownOutboundReferencesKey) === true
            && missingExplicitReferences.length > 0) {
            missingExplicitReferences.forEach((missingExplicitReference) => {
                const event: ITelemetryPerformanceEvent = {
                    eventName: "gcUnknownOutboundReferences",
                    gcNodeId: missingExplicitReference[0],
                    gcRoutes: JSON.stringify(missingExplicitReference[1]),
                };
                logger.sendPerformanceEvent(event);
            });
        }

        // No references were added since the last run so we don't have to update reference states of any unreferenced
        // nodes
        if (this.newReferencesSinceLastRun.size === 0) {
            return;
        }

        /**
         * Generate a super set of the GC data that contains the nodes and edges from last run, plus any new node and
         * edges that have been added since then. To do this, combine the GC data from the last run and the current
         * run, and then add the references since last run.
         *
         * Note on why we need to combine the data from previous run, current run and all references in between -
         * 1. We need data from last run because some of its references may have been deleted since then. If those
         *    references added new outbound references before getting deleted, we need to detect them.
         * 2. We need new outbound references since last run because some of them may have been deleted later. If those
         *    references added new outbound references before getting deleted, we need to detect them.
         * 3. We need data from the current run because currently we may not detect when DDSs are referenced:
         *    - We don't require DDSs handles to be stored in a referenced DDS. For this, we need GC at DDS level
         *      which is tracked by https://github.com/microsoft/FluidFramework/issues/8470.
         *    - A new data store may have "root" DDSs already created and we don't detect them today.
         */
        const gcDataSuperSet = concatGarbageCollectionData(this.previousGCDataFromLastRun, currentGCData);
        this.newReferencesSinceLastRun.forEach((outboundRoutes: string[], sourceNodeId: string) => {
            if (gcDataSuperSet.gcNodes[sourceNodeId] === undefined) {
                gcDataSuperSet.gcNodes[sourceNodeId] = outboundRoutes;
            } else {
                gcDataSuperSet.gcNodes[sourceNodeId].push(...outboundRoutes);
            }
        });

        /**
         * Run GC on the above reference graph to find all nodes that are referenced. For each one, if they are
         * unreferenced, stop tracking them and remove from unreferenced list.
         * Some of these nodes may be unreferenced now and if so, the current run will add unreferenced state for them.
         */
        const gcResult = runGarbageCollection(gcDataSuperSet.gcNodes, ["/"], logger);
        for (const nodeId of gcResult.referencedNodeIds) {
            const nodeStateTracker = this.unreferencedNodesState.get(nodeId);
            if (nodeStateTracker !== undefined) {
                // Stop tracking so as to clear out any running timers.
                nodeStateTracker.stopTracking();
                // Delete the node as we don't need to track it any more.
                this.unreferencedNodesState.delete(nodeId);
            }
        }
    }

    /**
     * Finds all new references or outbound routes in the current graph that haven't been explicitly notified to GC.
     * The principle is that every new reference or outbound route must be notified to GC via the
     * addedOutboundReference method. It it hasn't, its a bug and we want to identify these scenarios.
     *
     * In more simple terms:
     * Missing Explicit References = Current References - Previous References - Explicitly Added References;
     *
     * @param currentGCData - The GC data (reference graph) from the current GC run.
     * @param previousGCData - The GC data (reference graph) from the previous GC run.
     * @param explicitReferences - New references added explicity between the previous and the current run.
     * @returns - a list of missing explicit references
     */
    private findMissingExplicitReferences(
        currentGCData: IGarbageCollectionData,
        previousGCData: IGarbageCollectionData,
        explicitReferences: Map<string, string[]>,
    ): [string, string[]][] {
        assert(
            previousGCData !== undefined,
            0x2b7, /* "Can't validate correctness without GC data from last run" */
        );

        const currentGraph = Object.entries(currentGCData.gcNodes);
        const missingExplicitReferences: [string, string[]][] = [];
        currentGraph.forEach(([nodeId, currentOutboundRoutes]) => {
            const previousRoutes = previousGCData.gcNodes[nodeId] ?? [];
            const explicitRoutes = explicitReferences.get(nodeId) ?? [];
            const missingExplicitRoutes: string[] = [];
            currentOutboundRoutes.forEach((route) => {
                const isBlobOrDataStoreRoute =
                    this.runtime.getNodeType(route) === GCNodeType.Blob ||
                    this.runtime.getNodeType(route) === GCNodeType.DataStore;
                // Ignore implicitly added DDS routes to their parent datastores
                const notRouteFromDDSToParentDataStore = !nodeId.startsWith(route);
                if (
                    isBlobOrDataStoreRoute &&
                    notRouteFromDDSToParentDataStore &&
                    (!previousRoutes.includes(route) && !explicitRoutes.includes(route))
                ) {
                    missingExplicitRoutes.push(route);
                }
            });
            if (missingExplicitRoutes.length > 0) {
                missingExplicitReferences.push([nodeId, missingExplicitRoutes]);
            }
        });

        // Ideally missingExplicitReferences should always have a size 0
        return missingExplicitReferences;
    }

    /**
     * Generates the stats of a garbage collection run from the given results of the run. Also, logs any pending events
     * in the pendingEventsQueue. This should be called before updating the current state because it generates stats
     * based on previous state of the system.
     * @param gcResult - The result of a GC run.
     * @returns the GC stats of the GC run.
     */
    private generateStatsAndLogEvents(gcResult: IGCResult, logger: ITelemetryLogger): IGCStats {
        // Log pending events for unreferenced nodes after GC has run. We should have the package data available for
        // them now since the GC run should have loaded these nodes.
        let event = this.pendingEventsQueue.shift();
        while (event !== undefined) {
            const pkg = this.getNodePackagePath(event.id);
            logger.sendErrorEvent({
                ...event,
                pkg: pkg ? { value: `/${pkg.join("/")}`, tag: TelemetryDataTag.PackageData } : undefined,
            });
            event = this.pendingEventsQueue.shift();
        }

        const gcStats: IGCStats = {
            nodeCount: 0,
            dataStoreCount: 0,
            attachmentBlobCount: 0,
            unrefNodeCount: 0,
            unrefDataStoreCount: 0,
            unrefAttachmentBlobCount: 0,
            updatedNodeCount: 0,
            updatedDataStoreCount: 0,
            updatedAttachmentBlobCount: 0,
        };

        const updateNodeStats = (nodeId: string, referenced: boolean) => {
            gcStats.nodeCount++;
            /**
             * `this.unreferencedNodesState` has the previous unreferenced state of all nodes. `referenced` flag passed
             * here is current state of the give node. Check if the reference state of the changed.
             */
            const stateUpdated = this.unreferencedNodesState.has(nodeId) ? referenced : !referenced;
            if (stateUpdated) {
                gcStats.updatedNodeCount++;
            }
            if (!referenced) {
                gcStats.unrefNodeCount++;
            }

            if (this.runtime.getNodeType(nodeId) === GCNodeType.DataStore) {
                gcStats.dataStoreCount++;
                if (stateUpdated) {
                    gcStats.updatedDataStoreCount++;
                }
                if (!referenced) {
                    gcStats.unrefDataStoreCount++;
                }
            }
            if (this.runtime.getNodeType(nodeId) === GCNodeType.Blob) {
                gcStats.attachmentBlobCount++;
                if (stateUpdated) {
                    gcStats.updatedAttachmentBlobCount++;
                }
                if (!referenced) {
                    gcStats.unrefAttachmentBlobCount++;
                }
            }
        };

        for (const nodeId of gcResult.referencedNodeIds) {
            updateNodeStats(nodeId, true /* referenced */);
        }

        for (const nodeId of gcResult.deletedNodeIds) {
            updateNodeStats(nodeId, false /* referenced */);
        }

        return gcStats;
    }

    /**
     * Logs an event if a node is inactive and is used.
     */
    private logIfInactive(
        eventSuffix: "Changed" | "Loaded" | "Revived",
        nodeId: string,
        currentReferenceTimestampMs = this.runtime.getCurrentReferenceTimestampMs(),
        packagePath?: readonly string[],
        requestHeaders?: IRequestHeader,
    ) {
        // If there is no reference timestamp to work with, no ops have been processed after creation. If so, skip
        // logging as nothing interesting would have happened worth logging.
        if (currentReferenceTimestampMs === undefined) {
            return;
        }

        const eventName = `inactiveObject_${eventSuffix}`;
        // We log a particular event for a given node only once so that it is not too noisy.
        const uniqueEventId = `${nodeId}-${eventName}`;
        const nodeState = this.unreferencedNodesState.get(nodeId);
        if (nodeState?.inactive && !this.loggedUnreferencedEvents.has(uniqueEventId)) {
            this.loggedUnreferencedEvents.add(uniqueEventId);
            const event: IUnreferencedEvent = {
                eventName,
                id: nodeId,
                age: currentReferenceTimestampMs - nodeState.unreferencedTimestampMs,
                timeout: this.deleteTimeoutMs,
                lastSummaryTime: this.getLastSummaryTimestampMs(),
                externalRequest: requestHeaders?.[RuntimeHeaders.externalRequest],
                viaHandle: requestHeaders?.[RuntimeHeaders.viaHandle],
            };

            // If the package data for the node exists, log immediately. Otherwise, queue it and it will be logged the
            // next time GC runs as the package data should be available then.
            const pkg = packagePath ?? this.getNodePackagePath(nodeId);
            if (pkg !== undefined) {
                this.mc.logger.sendErrorEvent({
                    ...event,
                    pkg: { value: `/${pkg.join("/")}`, tag: TelemetryDataTag.PackageData },
                });
            } else {
                this.pendingEventsQueue.push(event);
            }
        }
    }
}

/**
 * Gets the garbage collection state from the given snapshot tree. The GC state may be written into multiple blobs.
 * Merge the GC state from all such blobs and return the merged GC state.
 */
async function getGCStateFromSnapshot(
    gcSnapshotTree: ISnapshotTree,
    readAndParseBlob: ReadAndParseBlob,
): Promise<IGarbageCollectionState> {
    let rootGCState: IGarbageCollectionState = { gcNodes: {} };
    for (const key of Object.keys(gcSnapshotTree.blobs)) {
        // Skip blobs that do not start with the GC prefix.
        if (!key.startsWith(gcBlobPrefix)) {
            continue;
        }

        const blobId = gcSnapshotTree.blobs[key];
        if (blobId === undefined) {
            continue;
        }
        const gcState = await readAndParseBlob<IGarbageCollectionState>(blobId);
        assert(gcState !== undefined, 0x2ad /* "GC blob missing from snapshot" */);
        // Merge the GC state of this blob into the root GC state.
        rootGCState = concatGarbageCollectionStates(rootGCState, gcState);
    }
    return rootGCState;
}

/**
 * setLongTimeout is used for timeouts longer than setTimeout's ~24.8 day max
 * @param timeoutMs - the total time the timeout needs to last in ms
 * @param timeoutFn - the function to execute when the timer ends
 * @param setTimerFn - the function used to update your timer variable
 */
function setLongTimeout(
    timeoutMs: number,
    timeoutFn: () => void,
    setTimerFn: (timer: ReturnType<typeof setTimeout>) => void,
) {
    // The setTimeout max is 24.8 days before looping occurs.
    const maxTimeout = 2147483647;
    let timer: ReturnType<typeof setTimeout>;
    if (timeoutMs > maxTimeout) {
        const newTimeoutMs = timeoutMs - maxTimeout;
        timer = setTimeout(() => setLongTimeout(newTimeoutMs, timeoutFn, setTimerFn), maxTimeout);
    } else {
        timer = setTimeout(() => timeoutFn(), timeoutMs);
    }
    setTimerFn(timer);
}<|MERGE_RESOLUTION|>--- conflicted
+++ resolved
@@ -153,11 +153,7 @@
         options: { logger?: ITelemetryLogger; runGC?: boolean; runSweep?: boolean; fullGC?: boolean; },
     ): Promise<IGCStats>;
     /** Summarizes the GC data and returns it as a summary tree. */
-<<<<<<< HEAD
-    summarize(): ISummaryTreeWithStats | undefined;
-=======
     summarize(telemetryContext?: ITelemetryContext): ISummaryTreeWithStats | undefined;
->>>>>>> 3c923a5a
     /** Returns the garbage collector specific metadata to be written into the summary. */
     getMetadata(): IGCMetadata;
     /** Returns a map of each node id to its base GC details in the base summary. */
@@ -400,14 +396,6 @@
         } else {
             // Sweep should not be enabled without enabling GC mark phase. We could silently disable sweep in this
             // scenario but explicitly failing makes it clearer and promotes correct usage.
-<<<<<<< HEAD
-            if (gcOptions.sweepAllowed && !gcOptions.gcAllowed) {
-                throw new UsageError("GC sweep phase cannot be enabled without enabling GC mark phase");
-            }
-
-            // For new documents, GC has to be explicitly enabled via the flags in GC options.
-            this.gcEnabled = gcOptions.gcAllowed === true;
-=======
             if (gcOptions.sweepAllowed && gcOptions.gcAllowed === false) {
                 throw new UsageError("GC sweep phase cannot be enabled without enabling GC mark phase");
             }
@@ -416,7 +404,6 @@
             // flag in GC options to false.
             this.gcEnabled = gcOptions.gcAllowed !== false;
             // The sweep phase has to be explicitly enabled by setting the sweepAllowed flag in GC options to true.
->>>>>>> 3c923a5a
             this.sweepEnabled = gcOptions.sweepAllowed === true;
 
             // Set the Session Expiry only if the flag is enabled or the test option is set.
@@ -698,11 +685,7 @@
      * We current write the entire GC state in a single blob. This can be modified later to write multiple
      * blobs. All the blob keys should start with `gcBlobPrefix`.
      */
-<<<<<<< HEAD
-    public summarize(): ISummaryTreeWithStats | undefined {
-=======
     public summarize(telemetryContext?: ITelemetryContext): ISummaryTreeWithStats | undefined {
->>>>>>> 3c923a5a
         if (!this.shouldRunGC || this.previousGCDataFromLastRun === undefined) {
             return;
         }
