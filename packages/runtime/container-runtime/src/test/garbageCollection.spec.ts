/*!
 * Copyright (c) Microsoft Corporation and contributors. All rights reserved.
 * Licensed under the MIT License.
 */

/* eslint-disable max-len */

import { strict as assert } from "assert";
import { SinonFakeTimers, useFakeTimers } from "sinon";
import { ITelemetryBaseEvent } from "@fluidframework/common-definitions";
import { ICriticalContainerError } from "@fluidframework/container-definitions";
import { concatGarbageCollectionStates } from "@fluidframework/garbage-collector";
import { ISnapshotTree, SummaryType } from "@fluidframework/protocol-definitions";
import {
    gcBlobKey,
    IGarbageCollectionData,
    IGarbageCollectionNodeData,
    IGarbageCollectionState,
    IGarbageCollectionDetailsBase,
    ISummarizeResult,
} from "@fluidframework/runtime-definitions";
import { MockLogger, sessionStorageConfigProvider, TelemetryDataTag, mixinMonitoringContext } from "@fluidframework/telemetry-utils";
import { ReadAndParseBlob } from "@fluidframework/runtime-utils";
import {
    defaultSessionExpiryDurationMs,
    GarbageCollector,
    gcBlobPrefix,
    GCNodeType,
    gcTreeKey,
    IGarbageCollectionRuntime,
    IGarbageCollector,
    runSessionExpiryKey,
    disableSessionExpiryKey,
    IGarbageCollectorCreateParams,
    oneDayMs,
} from "../garbageCollection";
import { dataStoreAttributesBlobName, IContainerRuntimeMetadata } from "../summaryFormat";

describe("Garbage Collection Tests", () => {
<<<<<<< HEAD
    const testPkgPath = ["testPkg"];
    // The package data is tagged in the telemetry event.
    const eventPkg = { value: testPkgPath.join("/"), tag: TelemetryDataTag.CodeArtifact };
=======
>>>>>>> 55223da9
    // Nodes in the reference graph.
    const nodes: string[] = [
        "/node1",
        "/node2",
        "/node3",
        "/node4",
    ];

    const mockLogger: MockLogger = new MockLogger();
    const mc = mixinMonitoringContext(mockLogger, sessionStorageConfigProvider.value);
    let closeCalled = false;
    // Time after which unreferenced nodes becomes inactive.
    const inactiveTimeoutMs = 500;
    const testPkgPath = ["testPkg"];
    // The package data is tagged in the telemetry event.
    const eventPkg = { value: testPkgPath.join("/"), tag: TelemetryDataTag.CodeArtifact };

    const oldRawConfig = sessionStorageConfigProvider.value.getRawConfig;
    let injectedSettings = {};
    let clock: SinonFakeTimers;

    // The default GC data returned by `getGCData` on which GC is run. Update this to update the referenced graph.
    const defaultGCData: IGarbageCollectionData = { gcNodes: {} };

    function createGarbageCollector(
        createParams: Partial<IGarbageCollectorCreateParams> = {},
        gcBlobsMap: Map<string, IGarbageCollectionState | IGarbageCollectionDetailsBase> = new Map(),
        closeFn: (error?: ICriticalContainerError) => void = () => {},
    ) {
        const getNodeType = (nodePath: string) => {
            if (nodePath.split("/").length !== 2) {
                return GCNodeType.Other;
            }
            return GCNodeType.DataStore;
        };

        // The runtime to be passed to the garbage collector.
        const gcRuntime: IGarbageCollectionRuntime = {
            updateStateBeforeGC: async () => {},
            getGCData: async (fullGC?: boolean) => defaultGCData,
            updateUsedRoutes: (usedRoutes: string[]) => { return { totalNodeCount: 0, unusedNodeCount: 0 }; },
            deleteUnusedRoutes: (unusedRoutes: string[]) => {},
            getNodeType,
            getCurrentReferenceTimestampMs: () => Date.now(),
            closeFn,
        };

        return GarbageCollector.create({
            ...createParams,
            runtime: gcRuntime,
            gcOptions: createParams.gcOptions ?? {},
            baseSnapshot: createParams.baseSnapshot,
            baseLogger: mockLogger,
            existing: createParams.metadata !== undefined /* existing */,
            metadata: createParams.metadata,
            isSummarizerClient: true /* summarizerClient */,
            readAndParseBlob: async <T>(id: string) => gcBlobsMap.get(id) as T,
            getNodePackagePath: async (nodeId: string) => testPkgPath,
            getLastSummaryTimestampMs: () => Date.now(),
        });
    }

    before(() => {
        clock = useFakeTimers();
        // eslint-disable-next-line @typescript-eslint/no-unsafe-return
        sessionStorageConfigProvider.value.getRawConfig = (name) => injectedSettings[name];
    });

    afterEach(() => {
        clock.reset();
        mockLogger.clear();
        injectedSettings = {};
    });

    after(() => {
        clock.restore();
        sessionStorageConfigProvider.value.getRawConfig = oldRawConfig;
    });

    describe("Session expiry", () => {
        const testOverrideSessionExpiryMsKey = "Fluid.GarbageCollection.TestOverride.SessionExpiryMs";

        beforeEach(() => {
            closeCalled = false;
            injectedSettings[runSessionExpiryKey] = "true";
        });

        function closeCalledAfterExactTicks(ticks: number) {
            clock.tick(ticks - 1);
            if (closeCalled) {
                return false;
            }
            clock.tick(1);
            return closeCalled;
        }

        const createGCOverride = (metadata?: IContainerRuntimeMetadata) => {
            return createGarbageCollector({ metadata }, undefined /* gcBlobsMap */, () => { closeCalled = true; });
        };

        it("Session expires for an existing container", async () => {
            const metadata: IContainerRuntimeMetadata =
                { summaryFormatVersion: 1, message: undefined, sessionExpiryTimeoutMs: 10 };
            createGCOverride(metadata);
            assert(closeCalledAfterExactTicks(10), "Close should have been called at exact expiry.");
        });

        it("Session expires for a new container", async () => {
            createGCOverride();
            assert(closeCalledAfterExactTicks(defaultSessionExpiryDurationMs), "Close should have been called at exact expiry.");
        });

        it("Session expiry disabled via DisableSessionExpiry config", async () => {
            // disable expiry even though it's set to run (meaning expiry value will present)
            injectedSettings[disableSessionExpiryKey] = "true";
            createGCOverride();
            assert(!closeCalledAfterExactTicks(defaultSessionExpiryDurationMs), "Close should NOT have been called due to disable.");
        });

        it("Session expiry explicitly not disabled via DisableSessionExpiry config", async () => {
            // Explicitly set value to false (instead of relying on undefined)
            injectedSettings[disableSessionExpiryKey] = "false";
            createGCOverride();
            assert(closeCalledAfterExactTicks(defaultSessionExpiryDurationMs), "Close should have been called at exact expiry.");
        });

        it("Session expiry overridden via TestOverride setting (existing container)", async () => {
            // Override expiry to 2 seconds
            injectedSettings[testOverrideSessionExpiryMsKey] = "2000";
            const customExpiryMs = mc.config.getNumber(testOverrideSessionExpiryMsKey);
            assert(customExpiryMs, "setting not found!");

            const metadata: IContainerRuntimeMetadata =
                { summaryFormatVersion: 1, message: undefined, sessionExpiryTimeoutMs: 10 };
            createGCOverride(metadata);
            assert(closeCalledAfterExactTicks(customExpiryMs), "Close should have been called at exact expiry.");
        });

        it("Session expiry overridden via TestOverride setting (new container)", async () => {
            // Override expiry to 2 seconds
            injectedSettings[testOverrideSessionExpiryMsKey] = "2000";
            const customExpiryMs = mc.config.getNumber(testOverrideSessionExpiryMsKey);
            assert(customExpiryMs, "setting not found!");

            createGCOverride();
            assert(closeCalledAfterExactTicks(customExpiryMs), "Close should have been called at exact expiry.");
        });

        it("Session expiry override ignored if RunSessionExpiry setting disabled", async () => {
            injectedSettings[runSessionExpiryKey] = "false";
            injectedSettings[testOverrideSessionExpiryMsKey] = "2000";
            const customExpiryMs = mc.config.getNumber(testOverrideSessionExpiryMsKey);
            assert(customExpiryMs, "setting not found!");

            createGCOverride();

            clock.tick(customExpiryMs);
            assert(!closeCalled, "Close should not have been called since runSessionExpiry disabled.");
            clock.tick(defaultSessionExpiryDurationMs);
            assert(!closeCalled, "Close should not have been called since runSessionExpiry disabled.");
        });

        it("Session expiry override ignored if DisableSessionExpiry is true", async () => {
            injectedSettings[disableSessionExpiryKey] = "true";
            injectedSettings[testOverrideSessionExpiryMsKey] = "2000";
            const customExpiryMs = mc.config.getNumber(testOverrideSessionExpiryMsKey);
            assert(customExpiryMs, "setting not found!");

            createGCOverride();

            clock.tick(customExpiryMs);
            assert(!closeCalled, "Close should not have been called since DisableSessionExpiry true.");
            clock.tick(defaultSessionExpiryDurationMs);
            assert(!closeCalled, "Close should not have been called since DisableSessionExpiry true.");
        });
    });

<<<<<<< HEAD
    describe("errors when unreferenced objects are used after they are inactive / deleted", () => {
        // Mock node loaded and changed activity for all the nodes in the graph.
         async function updateAllNodesAndRunGC(garbageCollector: IGarbageCollector) {
=======
    describe("Inactive events", () => {
        // Time after which unreferenced nodes becomes inactive.
        const revivedEvent = "GarbageCollector:inactiveObject_Revived";
        const changedEvent = "GarbageCollector:inactiveObject_Changed";
        const loadedEvent = "GarbageCollector:inactiveObject_Loaded";

        // Validates that no inactive event has been fired.
        function validateNoInactiveEvents() {
            assert(
                !mockLogger.matchAnyEvent([
                    { eventName: revivedEvent },
                    { eventName: changedEvent },
                    { eventName: loadedEvent },
                ]),
                "inactive object events should not have been logged",
            );
        }

        // Simulates node loaded and changed activity for all the nodes in the graph.
        async function updateAllNodesAndRunGC(garbageCollector: IGarbageCollector) {
>>>>>>> 55223da9
            nodes.forEach((nodeId) => {
                garbageCollector.nodeUpdated(nodeId, "Changed", Date.now(), testPkgPath);
                garbageCollector.nodeUpdated(nodeId, "Loaded", Date.now(), testPkgPath);
            });
            await garbageCollector.collectGarbage({});
        }

        beforeEach(async () => {
            // Set up the reference graph such that all nodes are referenced. Add in a couple of cycles in the graph.
            defaultGCData.gcNodes["/"] = [nodes[0]];
            defaultGCData.gcNodes[nodes[0]] = [nodes[1]];
            defaultGCData.gcNodes[nodes[1]] = [nodes[0], nodes[2]];
            defaultGCData.gcNodes[nodes[2]] = [nodes[3]];
            defaultGCData.gcNodes[nodes[3]] = [nodes[0]];
        });

        const tests = (
            timeout: number,
            revivedEventName: string,
            changedEventName: string,
            loadedEventName: string,
            snapshotCacheExpiryMs?: number,
            deleteEventName?: string,
        ) => {
            // Validates that no unexpected event has been fired.
            function validateNoUnexpectedEvents() {
                assert(
                    !mockLogger.matchAnyEvent([
                        { eventName: revivedEventName },
                        { eventName: changedEventName },
                        { eventName: loadedEventName },
                        { eventName: deleteEventName },
                    ]),
                    "unexpected events logged",
                );
            }

            // Returns a dummy snapshot tree to be built upon.
            const getDummySnapshotTree = (): ISnapshotTree => {
                return {
                    blobs: {},
                    trees: {},
                };
            };

            const createGCOverride = (
                baseSnapshot?: ISnapshotTree,
                gcBlobsMap?: Map<string, IGarbageCollectionState | IGarbageCollectionDetailsBase>,
            ) => {
                return createGarbageCollector({ baseSnapshot, snapshotCacheExpiryMs }, gcBlobsMap);
            };

            it("doesn't generate events for referenced nodes", async () => {
                const garbageCollector = createGCOverride();

                // Run garbage collection on the default GC data where everything is referenced.
                await garbageCollector.collectGarbage({});

                // Advance the clock just before the timeout and validate no events are generated.
                clock.tick(timeout - 1);
                await updateAllNodesAndRunGC(garbageCollector);
                validateNoUnexpectedEvents();

                // Advance the clock to expire the timeout.
                clock.tick(1);

                // Update all nodes again. Validate that no unexpected events are generated since everything is referenced.
                await updateAllNodesAndRunGC(garbageCollector);
                validateNoUnexpectedEvents();
            });

            it("generates events when nodes that are used after time out", async () => {
                const garbageCollector = createGCOverride();

                // Remove node 2's reference from node 1. This should make node 2 and node 3 unreferenced.
                defaultGCData.gcNodes[nodes[1]] = [];

                await garbageCollector.collectGarbage({});

                // Advance the clock just before the timeout and validate no unexpected events are logged.
                clock.tick(timeout - 1);
                await updateAllNodesAndRunGC(garbageCollector);
                validateNoUnexpectedEvents();

                // Expire the timeout and validate that all events for node 2 and node 3 are logged.
                clock.tick(1);
                await updateAllNodesAndRunGC(garbageCollector);
                const expectedEvents: Omit<ITelemetryBaseEvent, "category">[] = [];
                if (deleteEventName) {
                    expectedEvents.push(
                        { eventName: deleteEventName, timeout, id: nodes[2] },
                        { eventName: deleteEventName, timeout, id: nodes[3] },
                    );
                }
                expectedEvents.push(
                    { eventName: changedEventName, timeout, id: nodes[2], pkg: eventPkg },
                    { eventName: loadedEventName, timeout, id: nodes[2], pkg: eventPkg },
                    { eventName: changedEventName, timeout, id: nodes[3], pkg: eventPkg },
                    { eventName: loadedEventName, timeout, id: nodes[3], pkg: eventPkg },
                );
                mockLogger.assertMatch(expectedEvents, "all events not generated as expected");

                // Add reference from node 1 to node 3 and validate that we get a revived event.
                garbageCollector.addedOutboundReference(nodes[1], nodes[3]);
                await garbageCollector.collectGarbage({});
                mockLogger.assertMatch(
                    [{ eventName: revivedEventName, timeout, id: nodes[3], pkg: eventPkg, fromId: nodes[1] }],
                    "revived event not generated as expected",
                );
            });

            it("generates only revived event when an inactive node is changed and revived", async () => {
                const garbageCollector = createGCOverride();

                // Remove node 2's reference from node 1. This should make node 2 and node 3 unreferenced.
                defaultGCData.gcNodes[nodes[1]] = [];

                await garbageCollector.collectGarbage({});

                // Advance the clock just before the timeout and validate no unexpected events are logged.
                clock.tick(timeout - 1);
                await updateAllNodesAndRunGC(garbageCollector);
                validateNoUnexpectedEvents();

                // Expire the timeout and validate that only revived event is generated for node 2.
                clock.tick(1);
                garbageCollector.nodeUpdated(nodes[2], "Changed", Date.now(), testPkgPath);
                garbageCollector.nodeUpdated(nodes[2], "Loaded", Date.now(), testPkgPath);
                garbageCollector.addedOutboundReference(nodes[1], nodes[2]);
                await garbageCollector.collectGarbage({});

                for (const event of mockLogger.events) {
                    assert.notStrictEqual(event.eventName, changedEventName, "Unexpected changed event logged");
                    assert.notStrictEqual(event.eventName, loadedEventName, "Unexpected loaded event logged");
                }
                mockLogger.assertMatch(
                    [{ eventName: revivedEventName, timeout, id: nodes[2], pkg: eventPkg, fromId: nodes[1] }],
                    "revived event not logged as expected",
                );
            });

            it("generates events once per node", async () => {
                const garbageCollector = createGCOverride();

                // Remove node 3's reference from node 2.
                defaultGCData.gcNodes[nodes[2]] = [];

                await garbageCollector.collectGarbage({});

                // Advance the clock just before the timeout and validate no unexpected events are logged.
                clock.tick(timeout - 1);
                await updateAllNodesAndRunGC(garbageCollector);
                validateNoUnexpectedEvents();

                // Expire the timeout and validate that all events for node 2 and node 3 are logged.
                clock.tick(1);
                await updateAllNodesAndRunGC(garbageCollector);
                const expectedEvents: Omit<ITelemetryBaseEvent, "category">[] = [];
                if (deleteEventName) {
                    expectedEvents.push({ eventName: deleteEventName, timeout, id: nodes[3] });
                }
                expectedEvents.push(
                    { eventName: changedEventName, timeout, id: nodes[3], pkg: eventPkg },
                    { eventName: loadedEventName, timeout, id: nodes[3], pkg: eventPkg },
                );
                mockLogger.assertMatch(expectedEvents, "all events not generated as expected");

                // Update all nodes again. There shouldn't be any more events since for each node the event is only once.
                await updateAllNodesAndRunGC(garbageCollector);
                validateNoUnexpectedEvents();
            });

            /**
             * Here, the base snapshot contains nodes that have timed out. The test validates that we generate errors
             * when these nodes are used.
             */
            it("generates events for nodes that time out on load", async () => {
                // Create GC state where node 3's unreferenced time was > timeout ms ago.
                // This means this node should time out as soon as its data is loaded.

                // Create a snapshot tree to be used as the GC snapshot tree.
                const gcSnapshotTree = getDummySnapshotTree();
                const gcBlobId = "root";
                // Add a GC blob with key that start with `gcBlobPrefix` to the GC snapshot tree. The blob Id for this
                // is generated by server in real scenarios but we use a static id here for testing.
                gcSnapshotTree.blobs[`${gcBlobPrefix}_${gcBlobId}`] = gcBlobId;

                // Create a base snapshot that contains the GC snapshot tree.
                const baseSnapshot = getDummySnapshotTree();
                baseSnapshot.trees[gcTreeKey] = gcSnapshotTree;

                // Create GC state with node 3 expired. This will be returned when the garbage collector asks
                // for the GC blob with `gcBlobId`.
                const gcState: IGarbageCollectionState = { gcNodes: {} };
                const node3Data: IGarbageCollectionNodeData = {
                    outboundRoutes: [],
                    unreferencedTimestampMs: Date.now() - (timeout + 100),
                };
                gcState.gcNodes[nodes[3]] = node3Data;

                const gcBlobMap: Map<string, IGarbageCollectionState> = new Map([[gcBlobId, gcState]]);
                const garbageCollector = createGCOverride(baseSnapshot, gcBlobMap);

                // Remove node 3's reference from node 2 so that it is still unreferenced. The GC details from the base
                // summary is not loaded until the first time GC is run, so run GC.
                defaultGCData.gcNodes[nodes[2]] = [];

                await garbageCollector.collectGarbage({});
                // Validate that the sweep ready event is logged when GC runs after load.
                if (deleteEventName) {
                    mockLogger.assertMatch(
                        [{ eventName: deleteEventName, timeout, id: nodes[3] }],
                        "sweep ready event not generated as expected",
                    );
                }

                // Validate that all events are logged as expected.
                garbageCollector.nodeUpdated(nodes[3], "Changed", Date.now(), testPkgPath);
                garbageCollector.nodeUpdated(nodes[3], "Loaded", Date.now(), testPkgPath);
                await garbageCollector.collectGarbage({});
                mockLogger.assertMatch(
                    [
                        { eventName: changedEventName, timeout, id: nodes[3], pkg: eventPkg },
                        { eventName: loadedEventName, timeout, id: nodes[3], pkg: eventPkg },
                    ],
                    "all events not generated as expected",
                );

                // Add reference from node 2 to node 3 and validate that revived event is logged.
                garbageCollector.addedOutboundReference(nodes[2], nodes[3]);
                await garbageCollector.collectGarbage({});
                mockLogger.assertMatch(
                    [{ eventName: revivedEventName, timeout, id: nodes[3], pkg: eventPkg, fromId: nodes[2] }],
                    "revived event not generated as expected",
                );
            });

            /**
             * Here, the base snapshot contains nodes that have timed out and the GC blob in snapshot is in old format. The
             * test validates that we generate errors when these nodes are used.
             */
            it("generates events for nodes that time out on load - old snapshot format", async () => {
                // Create GC details for node 3's GC blob whose unreferenced time was > timeout ms ago.
                // This means this node should time out as soon as its data is loaded.
                const node3GCDetails: IGarbageCollectionDetailsBase = {
                    gcData: { gcNodes: { "/": [] } },
                    unrefTimestamp: Date.now() - (timeout + 100),
                };
                const node3Snapshot = getDummySnapshotTree();
                const gcBlobId = "node3GCDetails";
                const attributesBlobId = "attributesBlob";
                node3Snapshot.blobs[gcBlobKey] = gcBlobId;
                node3Snapshot.blobs[dataStoreAttributesBlobName] = attributesBlobId;

                // Create a base snapshot that contains snapshot tree of node 3.
                const baseSnapshot = getDummySnapshotTree();
                baseSnapshot.trees[nodes[3].slice(1)] = node3Snapshot;

                // Set up the getNodeGCDetails function to return the GC details for node 3 when asked by garbage collector.
                const gcBlobMap = new Map([
                    [gcBlobId, node3GCDetails],
                    [attributesBlobId, {}],
                ]);
                const garbageCollector = createGCOverride(baseSnapshot, gcBlobMap);

                // Remove node 3's reference from node 2 so that it is still unreferenced. The GC details from the base
                // summary is not loaded until the first time GC is run, so do that immediately.
                defaultGCData.gcNodes[nodes[2]] = [];
                await garbageCollector.collectGarbage({});

                // Validate that the sweep ready event is logged when GC runs after load.
                if (deleteEventName) {
                    mockLogger.assertMatch(
                        [{ eventName: deleteEventName, timeout, id: nodes[3] }],
                        "sweep ready event not generated as expected",
                    );
                }

                // Validate that all events are logged as expected.
                garbageCollector.nodeUpdated(nodes[3], "Changed", Date.now(), testPkgPath);
                garbageCollector.nodeUpdated(nodes[3], "Loaded", Date.now(), testPkgPath);
                await garbageCollector.collectGarbage({});
                mockLogger.assertMatch(
                    [
                        { eventName: changedEventName, timeout, id: nodes[3], pkg: eventPkg },
                        { eventName: loadedEventName, timeout, id: nodes[3], pkg: eventPkg },
                    ],
                    "all events not generated as expected",
                );

                // Add reference from node 2 to node 3 and validate that revived event is logged.
                garbageCollector.addedOutboundReference(nodes[2], nodes[3]);
                await garbageCollector.collectGarbage({});
                mockLogger.assertMatch(
                    [{ eventName: revivedEventName, timeout, id: nodes[3], pkg: eventPkg, fromId: nodes[2] }],
                    "revived event not generated as expected",
                );
            });

            /**
             * Here, the base snapshot contains nodes that have timed out and the GC data in snapshot is present in multiple
             * blobs. The test validates that we generate errors when these nodes are used.
             */
            it(`generates events for nodes that time out on load - multi blob GC data`, async () => {
                const gcBlobMap: Map<string, IGarbageCollectionState> = new Map();
                const expiredTimestampMs = Date.now() - (timeout + 100);

                // Create three GC states to be added into separate GC blobs. Each GC state has a node whose unreferenced
                // time was > timeout ms ago. These three GC blobs are the added to the GC tree in summary.
                const blob1Id = "blob1";
                const blob1GCState: IGarbageCollectionState = { gcNodes: {} };
                blob1GCState.gcNodes[nodes[1]] = { outboundRoutes: [], unreferencedTimestampMs: expiredTimestampMs };
                gcBlobMap.set(blob1Id, blob1GCState);

                const blob2Id = "blob2";
                const blob2GCState: IGarbageCollectionState = { gcNodes: {} };
                blob2GCState.gcNodes[nodes[2]] = { outboundRoutes: [], unreferencedTimestampMs: expiredTimestampMs };
                gcBlobMap.set(blob2Id, blob2GCState);

                const blob3Id = "blob3";
                const blob3GCState: IGarbageCollectionState = { gcNodes: {} };
                blob3GCState.gcNodes[nodes[3]] = { outboundRoutes: [], unreferencedTimestampMs: expiredTimestampMs };
                gcBlobMap.set(blob3Id, blob3GCState);

                // Create a GC snapshot tree and add the above three GC blob ids to it.
                const gcSnapshotTree = getDummySnapshotTree();
                gcSnapshotTree.blobs[`${gcBlobPrefix}_${blob1Id}`] = blob1Id;
                gcSnapshotTree.blobs[`${gcBlobPrefix}_${blob2Id}`] = blob2Id;
                gcSnapshotTree.blobs[`${gcBlobPrefix}_${blob3Id}`] = blob3Id;

                // Create a base snapshot that contains the above GC snapshot tree.
                const baseSnapshot = getDummySnapshotTree();
                baseSnapshot.trees[gcTreeKey] = gcSnapshotTree;

                const garbageCollector = createGCOverride(baseSnapshot, gcBlobMap);

                // For the nodes in the GC snapshot blobs, remove their references from the default GC data.
                defaultGCData.gcNodes[nodes[0]] = [];
                defaultGCData.gcNodes[nodes[1]] = [];
                defaultGCData.gcNodes[nodes[2]] = [];

                await garbageCollector.collectGarbage({});
                 // Validate that the sweep ready event is logged when GC runs after load.
                 if (deleteEventName) {
                    mockLogger.assertMatch(
                        [
                            { eventName: deleteEventName, timeout, id: nodes[1] },
                            { eventName: deleteEventName, timeout, id: nodes[2] },
                            { eventName: deleteEventName, timeout, id: nodes[3] },
                        ],
                        "sweep ready event not generated as expected",
                    );
                }

                // Validate that all events are logged as expected.
                garbageCollector.nodeUpdated(nodes[1], "Changed", Date.now(), testPkgPath);
                garbageCollector.nodeUpdated(nodes[2], "Changed", Date.now(), testPkgPath);
                garbageCollector.nodeUpdated(nodes[3], "Loaded", Date.now(), testPkgPath);
                await garbageCollector.collectGarbage({});
                mockLogger.assertMatch(
                    [
                        { eventName: changedEventName, timeout, id: nodes[1], pkg: eventPkg },
                        { eventName: changedEventName, timeout, id: nodes[2], pkg: eventPkg },
                        { eventName: loadedEventName, timeout, id: nodes[3], pkg: eventPkg },
                    ],
                    "all events not generated as expected",
                );
            });
        };

        describe("Inactive events", () => {
            const inactiveTimeoutMs = 500;

            beforeEach(() => {
                injectedSettings["Fluid.GarbageCollection.TestOverride.InactiveTimeoutMs"] = inactiveTimeoutMs;
            });

            tests(
                inactiveTimeoutMs,
                "GarbageCollector:InactiveObject_Revived",
                "GarbageCollector:InactiveObject_Changed",
                "GarbageCollector:InactiveObject_Loaded",
            );
        });

        describe("Sweep ready events", () => {
            const snapshotCacheExpiryMs = 500;
            const sweepTimeoutMs = defaultSessionExpiryDurationMs + snapshotCacheExpiryMs + oneDayMs;

            beforeEach(() => {
                injectedSettings[runSessionExpiryKey] = "true";
            });

            tests(
                sweepTimeoutMs,
                "GarbageCollector:SweepReadyObject_Revived",
                "GarbageCollector:SweepReadyObject_Changed",
                "GarbageCollector:SweepReadyObject_Loaded",
                snapshotCacheExpiryMs,
                "GarbageCollector:GCObjectDeleted",
            );
        });

        it("generates both inactive and sweep ready events when nodes are used after time out", async () => {
            const inactiveTimeoutMs = 500;
            const snapshotCacheExpiryMs = 500;
            const sweepTimeoutMs = defaultSessionExpiryDurationMs + snapshotCacheExpiryMs + oneDayMs;
            injectedSettings[runSessionExpiryKey] = "true";
            injectedSettings["Fluid.GarbageCollection.TestOverride.InactiveTimeoutMs"] = inactiveTimeoutMs;

            const garbageCollector = createGarbageCollector({ snapshotCacheExpiryMs });

            // Remove node 2's reference from node 1. This should make node 2 and node 3 unreferenced.
            defaultGCData.gcNodes[nodes[1]] = [];
            await garbageCollector.collectGarbage({});

            // Advance the clock to trigger inactive timeout and validate that we get inactive events.
            clock.tick(inactiveTimeoutMs + 1);
            await updateAllNodesAndRunGC(garbageCollector);
            mockLogger.assertMatch(
                [
                    { eventName: "GarbageCollector:InactiveObject_Changed", timeout: inactiveTimeoutMs, id: nodes[2] },
                    { eventName: "GarbageCollector:InactiveObject_Loaded", timeout: inactiveTimeoutMs, id: nodes[2] },
                    { eventName: "GarbageCollector:InactiveObject_Changed", timeout: inactiveTimeoutMs, id: nodes[3] },
                    { eventName: "GarbageCollector:InactiveObject_Loaded", timeout: inactiveTimeoutMs, id: nodes[3] },
                ],
                "inactive events not generated as expected",
            );

            // Advance the clock to trigger sweep timeout and validate that we get sweep ready events.
            clock.tick(sweepTimeoutMs - inactiveTimeoutMs);
            await updateAllNodesAndRunGC(garbageCollector);
            mockLogger.assertMatch(
                [
                    { eventName: "GarbageCollector:SweepReadyObject_Changed", timeout: sweepTimeoutMs, id: nodes[2] },
                    { eventName: "GarbageCollector:SweepReadyObject_Loaded", timeout: sweepTimeoutMs, id: nodes[2] },
                    { eventName: "GarbageCollector:SweepReadyObject_Changed", timeout: sweepTimeoutMs, id: nodes[3] },
                    { eventName: "GarbageCollector:SweepReadyObject_Loaded", timeout: sweepTimeoutMs, id: nodes[3] },
                ],
                "sweep ready events not generated as expected",
            );
        });
    });

    describe("GC completed runs", () => {
        const gcEndEvent = "GarbageCollector:GarbageCollection_end";

        it("increments GC completed runs in logged events correctly", async () => {
            const garbageCollector = createGarbageCollector();

            await garbageCollector.collectGarbage({});
            mockLogger.assertMatch(
                [{ eventName: gcEndEvent, completedGCRuns: 0 }],
                "completedGCRuns should be 0 since this event was logged before first GC run completed",
            );

            await garbageCollector.collectGarbage({});
            mockLogger.assertMatch(
                [{ eventName: gcEndEvent, completedGCRuns: 1 }],
                "completedGCRuns should be 1 since this event was logged after first GC run completed",
            );

            await garbageCollector.collectGarbage({});
            mockLogger.assertMatch(
                [{ eventName: gcEndEvent, completedGCRuns: 2 }],
                "completedGCRuns should be 2 since this event was logged after second GC run completed",
            );

            // The GC run count should reset for new garbage collector.
            const garbageCollector2 = createGarbageCollector();
            await garbageCollector2.collectGarbage({});
            mockLogger.assertMatch(
                [{ eventName: gcEndEvent, completedGCRuns: 0 }],
                "completedGCRuns should be 0 since this event was logged before first GC run in new garbage collector",
            );
        });
    });

    /**
     * These tests validate such scenarios where nodes transition from unreferenced -\> referenced -\> unreferenced
     * state by verifying that their unreferenced timestamps are updated correctly.
     *
     * In these tests, V = nodes and E = edges between nodes. Root nodes that are always referenced are marked as *.
     */
    describe("References between summaries", () => {
        let garbageCollector: IGarbageCollector;
        const nodeA = "/A";
        const nodeB = "/B";
        const nodeC = "/C";
        const nodeD = "/D";
        const nodeE = "/A/E";

        // Runs GC and returns the unreferenced timestamps of all nodes in the GC summary.
        async function getUnreferencedTimestamps() {
            // Advance the clock by 1 tick so that the unreferenced timestamp is updated in between runs.
            clock.tick(1);

            await garbageCollector.collectGarbage({});

            const summaryTree = garbageCollector.summarize(true, false)?.summary;
            assert(summaryTree !== undefined, "Nothing to summarize after running GC");
            assert(summaryTree.type === SummaryType.Tree, "Expecting a summary tree!");

            let rootGCState: IGarbageCollectionState = { gcNodes: {} };
            for (const key of Object.keys(summaryTree.tree)) {
                // Skip blobs that do not start with the GC prefix.
                if (!key.startsWith(gcBlobPrefix)) {
                    continue;
                }

                const gcBlob = summaryTree.tree[key];
                assert(gcBlob?.type === SummaryType.Blob, `GC blob not available`);
                const gcState = JSON.parse(gcBlob.content as string) as IGarbageCollectionState;
                // Merge the GC state of this blob into the root GC state.
                rootGCState = concatGarbageCollectionStates(rootGCState, gcState);
            }
            const nodeTimestamps: Map<string, number | undefined> = new Map();
            for (const [nodeId, nodeData] of Object.entries(rootGCState.gcNodes)) {
                nodeTimestamps.set(nodeId, nodeData.unreferencedTimestampMs);
            }
            return nodeTimestamps;
        }

        beforeEach(() => {
            defaultGCData.gcNodes = {};
            garbageCollector = createGarbageCollector();
        });

        /**
         * Validates that we can detect references that were added and then removed.
         * 1. Summary 1 at t1. V = [A*, B]. E = []. B has unreferenced time t1.
         * 2. Reference from A to B added. E = [A -\> B].
         * 3. Reference from A to B removed. E = [].
         * 4. Summary 2 at t2. V = [A*, B]. E = []. B has unreferenced time t2.
         * Validates that the unreferenced time for B is t2 which is \> t1.
         */
        it(`Scenario 1 - Reference added and then removed`, async () => {
            // Initialize nodes A and B.
            defaultGCData.gcNodes["/"] = [nodeA];
            defaultGCData.gcNodes[nodeA] = [];
            defaultGCData.gcNodes[nodeB] = [];

            // 1. Run GC and generate summary 1. E = [].
            const timestamps1 = await getUnreferencedTimestamps();
            assert(timestamps1.get(nodeA) === undefined, "A should be referenced");

            const nodeBTime1 = timestamps1.get(nodeB);
            assert(nodeBTime1 !== undefined, "B should have unreferenced timestamp");

            // 2. Add reference from A to B. E = [A -\> B].
            garbageCollector.addedOutboundReference(nodeA, nodeB);
            defaultGCData.gcNodes[nodeA] = [nodeB];

            // 3. Remove reference from A to B. E = [].
            defaultGCData.gcNodes[nodeA] = [];

            // 4. Run GC and generate summary 2. E = [].
            const timestamps2 = await getUnreferencedTimestamps();
            assert(timestamps2.get(nodeA) === undefined, "A should be referenced");

            const nodeBTime2 = timestamps2.get(nodeB);

            assert(nodeBTime2 !== undefined && nodeBTime2 > nodeBTime1, "B's timestamp should have updated");
        });

        /**
         * Validates that we can detect references that were added transitively and then removed.
         * 1. Summary 1 at t1. V = [A*, B, C]. E = [B -\> C]. B and C have unreferenced time t2.
         * 2. Reference from A to B added. E = [A -\> B, B -\> C].
         * 3. Reference from B to C removed. E = [A -\> B].
         * 4. Reference from A to B removed. E = [].
         * 5. Summary 2 at t2. V = [A*, B, C]. E = []. B and C have unreferenced time t2.
         * Validates that the unreferenced time for B and C is t2 which is \> t1.
         */
        it(`Scenario 2 - Reference transitively added and removed`, async () => {
            // Initialize nodes A, B and C.
            defaultGCData.gcNodes["/"] = [nodeA];
            defaultGCData.gcNodes[nodeA] = [];
            defaultGCData.gcNodes[nodeB] = [nodeC];
            defaultGCData.gcNodes[nodeC] = [];

            // 1. Run GC and generate summary 1. E = [B -\> C].
            const timestamps1 = await getUnreferencedTimestamps();
            assert(timestamps1.get(nodeA) === undefined, "A should be referenced");

            const nodeBTime1 = timestamps1.get(nodeB);
            const nodeCTime1 = timestamps1.get(nodeC);
            assert(nodeBTime1 !== undefined, "B should have unreferenced timestamp");
            assert(nodeCTime1 !== undefined, "C should have unreferenced timestamp");

            // 2. Add reference from A to B. E = [A -\> B, B -\> C].
            garbageCollector.addedOutboundReference(nodeA, nodeB);
            defaultGCData.gcNodes[nodeA] = [nodeB];

            // 3. Remove reference from B to C. E = [A -\> B].
            defaultGCData.gcNodes[nodeB] = [];

            // 4. Remove reference from A to B. E = [].
            defaultGCData.gcNodes[nodeA] = [];

            // 5. Run GC and generate summary 2. E = [].
            const timestamps2 = await getUnreferencedTimestamps();
            assert(timestamps2.get(nodeA) === undefined, "A should be referenced");

            const nodeBTime2 = timestamps2.get(nodeB);
            const nodeCTime2 = timestamps2.get(nodeC);
            assert(nodeBTime2 !== undefined && nodeBTime2 > nodeBTime1, "B's timestamp should have updated");
            assert(nodeCTime2 !== undefined && nodeCTime2 > nodeCTime1, "C's timestamp should have updated");
        });

        /**
         * Validates that we can detect chain of references in which the first reference was added and then removed.
         * 1. Summary 1 at t1. V = [A*, B, C, D]. E = [B -\> C, C -\> D]. B, C and D have unreferenced time t2.
         * 2. Reference from A to B added. E = [A -\> B, B -\> C, C -\> D].
         * 3. Reference from A to B removed. E = [B -\> C, C -\> D].
         * 4. Summary 2 at t2. V = [A*, B, C, D]. E = [B -\> C, C -\> D]. B, C and D have unreferenced time t2.
         * Validates that the unreferenced time for B, C and D is t2 which is \> t1.
         */
        it(`Scenario 3 - Reference added through chain of references and removed`, async () => {
            // Initialize nodes A, B, C and D.
            defaultGCData.gcNodes["/"] = [nodeA];
            defaultGCData.gcNodes[nodeA] = [];
            defaultGCData.gcNodes[nodeB] = [nodeC];
            defaultGCData.gcNodes[nodeC] = [nodeD];
            defaultGCData.gcNodes[nodeD] = [];

            // 1. Run GC and generate summary 1. E = [B -\> C, C -\> D].
            const timestamps1 = await getUnreferencedTimestamps();
            assert(timestamps1.get(nodeA) === undefined, "A should be referenced");

            const nodeBTime1 = timestamps1.get(nodeB);
            const nodeCTime1 = timestamps1.get(nodeC);
            const nodeDTime1 = timestamps1.get(nodeD);
            assert(nodeBTime1 !== undefined, "B should have unreferenced timestamp");
            assert(nodeCTime1 !== undefined, "C should have unreferenced timestamp");
            assert(nodeDTime1 !== undefined, "D should have unreferenced timestamp");

            // 2. Add reference from A to B. E = [A -\> B, B -\> C, C -\> D].
            garbageCollector.addedOutboundReference(nodeA, nodeB);
            defaultGCData.gcNodes[nodeA] = [nodeB];

            // 3. Remove reference from A to B. E = [B -\> C, C -\> D].
            defaultGCData.gcNodes[nodeA] = [];

            // 4. Run GC and generate summary 2. E = [B -\> C, C -\> D].
            const timestamps2 = await getUnreferencedTimestamps();
            assert(timestamps2.get(nodeA) === undefined, "A should be referenced");

            const nodeBTime2 = timestamps2.get(nodeB);
            const nodeCTime2 = timestamps2.get(nodeC);
            const nodeDTime2 = timestamps2.get(nodeD);
            assert(nodeBTime2 !== undefined && nodeBTime2 > nodeBTime1, "B's timestamp should have updated");
            assert(nodeCTime2 !== undefined && nodeCTime2 > nodeCTime1, "C's timestamp should have updated");
            assert(nodeDTime2 !== undefined && nodeDTime2 > nodeDTime1, "D's timestamp should have updated");
        });

        /**
         * Validates that we can detect references that were added and removed via new nodes.
         * 1. Summary 1 at t1. V = [A*, C]. E = []. C has unreferenced time t1.
         * 2. Node B is created. E = [].
         * 3. Reference from A to B added. E = [A -\> B].
         * 4. Reference from B to C added. E = [A -\> B, B -\> C].
         * 5. Reference from B to C removed. E = [A -\> B].
         * 6. Summary 2 at t2. V = [A*, B, C]. E = [A -\> B]. C has unreferenced time t2.
         * Validates that the unreferenced time for C is t2 which is \> t1.
         */
        it(`Scenario 4 - Reference added via new nodes and removed`, async () => {
            // Initialize nodes A, B and C.
            defaultGCData.gcNodes["/"] = [nodeA];
            defaultGCData.gcNodes[nodeA] = [];
            defaultGCData.gcNodes[nodeC] = [];

            // 1. Run GC and generate summary 1. E = [].
            const timestamps1 = await getUnreferencedTimestamps();
            assert(timestamps1.get(nodeA) === undefined, "A should be referenced");

            const nodeCTime1 = timestamps1.get(nodeC);
            assert(nodeCTime1 !== undefined, "C should have unreferenced timestamp");

            // 2. Create node B, i.e., add B to GC data. E = [].
            defaultGCData.gcNodes[nodeB] = [];

            // 3. Add reference from A to B. E = [A -\> B].
            garbageCollector.addedOutboundReference(nodeA, nodeB);
            defaultGCData.gcNodes[nodeA] = [nodeB];

            // 4. Add reference from B to C. E = [A -\> B, B -\> C].
            garbageCollector.addedOutboundReference(nodeB, nodeC);
            defaultGCData.gcNodes[nodeB] = [nodeC];

            // 5. Remove reference from B to C. E = [A -\> B].
            defaultGCData.gcNodes[nodeB] = [];

            // 6. Run GC and generate summary 2. E = [A -\> B].
            const timestamps2 = await getUnreferencedTimestamps();
            assert(timestamps2.get(nodeA) === undefined, "A should be referenced");
            assert(timestamps2.get(nodeB) === undefined, "B should be referenced");

            const nodeCTime2 = timestamps2.get(nodeC);
            assert(nodeCTime2 !== undefined && nodeCTime2 > nodeCTime1, "C's timestamp should have updated");
        });

        /**
         * Validates that references added by unreferences nodes do not show up as references.
         * 1. Summary 1 at t1. V = [A*, B, C]. E = []. B and C have unreferenced time t1.
         * 2. Reference from B to C. E = [B -\> C].
         * 3. Summary 2 at t2. V = [A*, B, C]. E = [B -\> C]. B and C have unreferenced time t1.
         * Validates that the unreferenced time for B and C is still t1.
         */
        it(`Scenario 5 - Reference added via unreferenced nodes`, async () => {
            // Initialize nodes A, B and C.
            defaultGCData.gcNodes["/"] = [nodeA];
            defaultGCData.gcNodes[nodeA] = [];
            defaultGCData.gcNodes[nodeB] = [];
            defaultGCData.gcNodes[nodeC] = [];

            // 1. Run GC and generate summary 1. E = [B -\> C].
            const timestamps1 = await getUnreferencedTimestamps();
            assert(timestamps1.get(nodeA) === undefined, "A should be referenced");

            const nodeBTime1 = timestamps1.get(nodeB);
            const nodeCTime1 = timestamps1.get(nodeC);
            assert(nodeBTime1 !== undefined, "B should have unreferenced timestamp");
            assert(nodeCTime1 !== undefined, "C should have unreferenced timestamp");

            // 2. Add reference from B to C. E = [B -\> C].
            garbageCollector.addedOutboundReference(nodeB, nodeC);
            defaultGCData.gcNodes[nodeB] = [nodeC];

            // 3. Run GC and generate summary 2. E = [B -\> C].
            const timestamps2 = await getUnreferencedTimestamps();
            assert(timestamps2.get(nodeA) === undefined, "A should be referenced");

            const nodeBTime2 = timestamps2.get(nodeB);
            const nodeCTime2 = timestamps2.get(nodeC);
            assert(nodeBTime2 === nodeBTime1, "B's timestamp should be unchanged");
            assert(nodeCTime2 === nodeCTime1, "C's timestamp should be unchanged");
        });

        /**
         * Validates that we can detect multiple references that were added and then removed by the same node.
         * 1. Summary 1 at t1. V = [A*, B, C]. E = []. B and C have unreferenced time t1.
         * 2. Reference from A to B added. E = [A -\> B].
         * 3. Reference from A to C added. E = [A -\> B, A -\> C].
         * 4. Reference from A to B removed. E = [A -\> C].
         * 5. Reference from A to C removed. E = [].
         * 6. Summary 2 at t2. V = [A*, B]. E = []. B and C have unreferenced time t2.
         * Validates that the unreferenced time for B and C is t2 which is \> t1.
         */
        it(`Scenario 6 - Multiple references added and then removed by same node`, async () => {
            // Initialize nodes A, B and C.
            defaultGCData.gcNodes["/"] = [nodeA];
            defaultGCData.gcNodes[nodeA] = [];
            defaultGCData.gcNodes[nodeB] = [];
            defaultGCData.gcNodes[nodeC] = [];

            // 1. Run GC and generate summary 1. E = [].
            const timestamps1 = await getUnreferencedTimestamps();
            assert(timestamps1.get(nodeA) === undefined, "A should be referenced");

            const nodeBTime1 = timestamps1.get(nodeB);
            const nodeCTime1 = timestamps1.get(nodeC);
            assert(nodeBTime1 !== undefined, "B should have unreferenced timestamp");
            assert(nodeCTime1 !== undefined, "C should have unreferenced timestamp");

            // 2. Add reference from A to B. E = [A -\> B].
            garbageCollector.addedOutboundReference(nodeA, nodeB);
            defaultGCData.gcNodes[nodeA] = [nodeB];

            // 3. Add reference from A to C. E = [A -\> B, A -\> C].
            garbageCollector.addedOutboundReference(nodeA, nodeC);
            defaultGCData.gcNodes[nodeA] = [nodeB, nodeC];

            // 4. Remove reference from A to B. E = [A -\> C].
            defaultGCData.gcNodes[nodeA] = [nodeC];

            // 5. Remove reference from A to C. E = [].
            defaultGCData.gcNodes[nodeA] = [];

            // 6. Run GC and generate summary 2. E = [].
            const timestamps2 = await getUnreferencedTimestamps();
            assert(timestamps2.get(nodeA) === undefined, "A should be referenced");

            const nodeBTime2 = timestamps2.get(nodeB);
            const nodeCTime2 = timestamps2.get(nodeC);
            assert(nodeCTime2 !== undefined && nodeCTime2 > nodeCTime1, "C's timestamp should have updated");
            assert(nodeBTime2 !== undefined && nodeBTime2 > nodeBTime1, "B's timestamp should have updated");
        });

        /**
         * Validates that we generate error on detecting reference during GC that was not notified explicitly.
         * 1. Summary 1 at t1. V = [A*]. E = [].
         * 2. Node B is created. E = [].
         * 3. Reference from A to B added without notifying GC. E = [A -\> B].
         * 4. Summary 2 at t2. V = [A*, B]. E = [A -\> B].
         * Validates that we log an error since B is detected as a referenced node but its reference was notified
         * to GC.
         */
        it(`Scenario 7 - Reference added without notifying GC`, async () => {
            // Initialize nodes A & D.
            defaultGCData.gcNodes["/"] = [nodeA, nodeD];
            defaultGCData.gcNodes[nodeA] = [];
            defaultGCData.gcNodes[nodeD] = [];

            // 1. Run GC and generate summary 1. E = [].
            const timestamps1 = await getUnreferencedTimestamps();
            assert(timestamps1.get(nodeA) === undefined, "A should be referenced");
            assert(timestamps1.get(nodeD) === undefined, "D should be referenced");

            // 2. Create nodes B & C. E = [].
            defaultGCData.gcNodes[nodeB] = [];
            defaultGCData.gcNodes[nodeC] = [];

            // 3. Add reference from A to B, A to C, A to E, D to C, and E to A without calling addedOutboundReference.
            // E = [A -\> B, A -\> C, A -\> E, D -\> C, E -\> A].
            defaultGCData.gcNodes[nodeA] = [nodeB, nodeC, nodeE];
            defaultGCData.gcNodes[nodeD] = [nodeC];
            defaultGCData.gcNodes[nodeE] = [nodeA];

            // 4. Add reference from A to D with calling addedOutboundReference
            defaultGCData.gcNodes[nodeA].push(nodeD);
            garbageCollector.addedOutboundReference(nodeA, nodeD);

            // 5. Run GC and generate summary 2. E = [A -\> B, A -\> C, A -\> E, D -\> C, E -\> A].
            await getUnreferencedTimestamps();

            // Validate that we got the "gcUnknownOutboundReferences" error.
            const unknownReferencesEvent = "GarbageCollector:gcUnknownOutboundReferences";
            const eventsFound = mockLogger.matchEvents([
                {
                    eventName: unknownReferencesEvent,
                    gcNodeId: "/A",
                    gcRoutes: JSON.stringify(["/B", "/C"]),
                },
                {
                    eventName: unknownReferencesEvent,
                    gcNodeId: "/D",
                    gcRoutes: JSON.stringify(["/C"]),
                },
            ]);
            assert(eventsFound, `Expected unknownReferenceEvent event!`);
        });
    });

    describe("No changes to GC between summaries", () => {
        const settings = { "Fluid.GarbageCollection.TrackGCState": "true" };
        const fullTree = false;
        const trackState = true;
        let garbageCollector: IGarbageCollector;

        beforeEach(() => {
            // eslint-disable-next-line @typescript-eslint/no-unsafe-return
            sessionStorageConfigProvider.value.getRawConfig = (name) => settings[name];
            // Initialize nodes A & D.
            defaultGCData.gcNodes = {};
            defaultGCData.gcNodes["/"] = nodes;
        });

        afterEach(() => {
            sessionStorageConfigProvider.value.getRawConfig = oldRawConfig;
        });

        // eslint-disable-next-line @typescript-eslint/consistent-type-assertions
        const parseNothing: ReadAndParseBlob = async <T>() => { const x: T = {} as T; return x; };

        const checkGCSummaryType = (
            summary: ISummarizeResult | undefined,
            expectedBlobType: SummaryType,
            summaryNumber: string,
        ) => {
            assert(summary !== undefined, `Expected a summary on ${summaryNumber} summarize`);
            assert(
                summary.summary.type === expectedBlobType,
                `Expected summary type ${expectedBlobType} on ${summaryNumber} summarize, got ${summary.summary.type}`,
            );
        };

        it("No changes to GC between summaries creates a blob handle when no version specified", async () => {
            garbageCollector = createGarbageCollector();

            await garbageCollector.collectGarbage({});
            const tree1 = garbageCollector.summarize(fullTree, trackState);

            checkGCSummaryType(tree1, SummaryType.Tree, "first");

            await garbageCollector.latestSummaryStateRefreshed(
                { wasSummaryTracked: true, latestSummaryUpdated: true },
                parseNothing,
            );

            await garbageCollector.collectGarbage({});
            const tree2 = garbageCollector.summarize(fullTree, trackState);

            checkGCSummaryType(tree2, SummaryType.Handle, "second");
        });
    });
});<|MERGE_RESOLUTION|>--- conflicted
+++ resolved
@@ -37,12 +37,6 @@
 import { dataStoreAttributesBlobName, IContainerRuntimeMetadata } from "../summaryFormat";
 
 describe("Garbage Collection Tests", () => {
-<<<<<<< HEAD
-    const testPkgPath = ["testPkg"];
-    // The package data is tagged in the telemetry event.
-    const eventPkg = { value: testPkgPath.join("/"), tag: TelemetryDataTag.CodeArtifact };
-=======
->>>>>>> 55223da9
     // Nodes in the reference graph.
     const nodes: string[] = [
         "/node1",
@@ -54,8 +48,6 @@
     const mockLogger: MockLogger = new MockLogger();
     const mc = mixinMonitoringContext(mockLogger, sessionStorageConfigProvider.value);
     let closeCalled = false;
-    // Time after which unreferenced nodes becomes inactive.
-    const inactiveTimeoutMs = 500;
     const testPkgPath = ["testPkg"];
     // The package data is tagged in the telemetry event.
     const eventPkg = { value: testPkgPath.join("/"), tag: TelemetryDataTag.CodeArtifact };
@@ -220,32 +212,9 @@
         });
     });
 
-<<<<<<< HEAD
     describe("errors when unreferenced objects are used after they are inactive / deleted", () => {
         // Mock node loaded and changed activity for all the nodes in the graph.
          async function updateAllNodesAndRunGC(garbageCollector: IGarbageCollector) {
-=======
-    describe("Inactive events", () => {
-        // Time after which unreferenced nodes becomes inactive.
-        const revivedEvent = "GarbageCollector:inactiveObject_Revived";
-        const changedEvent = "GarbageCollector:inactiveObject_Changed";
-        const loadedEvent = "GarbageCollector:inactiveObject_Loaded";
-
-        // Validates that no inactive event has been fired.
-        function validateNoInactiveEvents() {
-            assert(
-                !mockLogger.matchAnyEvent([
-                    { eventName: revivedEvent },
-                    { eventName: changedEvent },
-                    { eventName: loadedEvent },
-                ]),
-                "inactive object events should not have been logged",
-            );
-        }
-
-        // Simulates node loaded and changed activity for all the nodes in the graph.
-        async function updateAllNodesAndRunGC(garbageCollector: IGarbageCollector) {
->>>>>>> 55223da9
             nodes.forEach((nodeId) => {
                 garbageCollector.nodeUpdated(nodeId, "Changed", Date.now(), testPkgPath);
                 garbageCollector.nodeUpdated(nodeId, "Loaded", Date.now(), testPkgPath);
