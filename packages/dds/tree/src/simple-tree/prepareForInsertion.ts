/*!
 * Copyright (c) Microsoft Corporation and contributors. All rights reserved.
 * Licensed under the MIT License.
 */

import type {
	SchemaAndPolicy,
	IForestSubscription,
	UpPath,
	NodeIndex,
	FieldKey,
	DetachedField,
	TreeFieldStoredSchema,
} from "../core/index.js";
import {
	type FlexTreeContext,
	getSchemaAndPolicy,
	type FlexTreeHydratedContextMinimal,
	FieldKinds,
	type FlexibleFieldContent,
	type FlexibleNodeContent,
} from "../feature-libraries/index.js";
import { normalizeFieldSchema, type ImplicitFieldSchema } from "./fieldSchema.js";
import {
<<<<<<< HEAD
	type ImplicitAnnotatedAllowedTypes,
	type ImplicitAnnotatedFieldSchema,
	normalizeFieldSchema,
} from "./schemaTypes.js";
import { type InsertableContent, mapTreeFromNodeData } from "./toMapTree.js";
=======
	type InsertableContent,
	unhydratedFlexTreeFromInsertable,
} from "./unhydratedFlexTreeFromInsertable.js";
>>>>>>> 97a61ae6
import { UsageError } from "@fluidframework/telemetry-utils/internal";
import { brand } from "../util/index.js";
import {
	getKernel,
	type ImplicitAllowedTypes,
	type TreeNode,
	type UnhydratedFlexTreeNode,
} from "./core/index.js";
import { debugAssert, oob } from "@fluidframework/core-utils/internal";
import { inSchemaOrThrow, isFieldInSchema } from "../feature-libraries/index.js";
import { convertField } from "./toStoredSchema.js";

/**
 * Prepare content from a user for insertion into a tree.
 * @remarks
 * This validates and converts the input, and if necessary invokes {@link prepareContentForHydration}.
 *
 * The next edit made to `destinationContext`'s forest must be the creation of a detached field containing this content,
 * (Triggering {@link ForestEvents.afterRootFieldCreated}) otherwise hydration will break.
 */
export function prepareForInsertion<TIn extends InsertableContent | undefined>(
	data: TIn,
	schema: ImplicitAnnotatedFieldSchema,
	destinationContext: FlexTreeContext,
): TIn extends undefined ? undefined : FlexibleNodeContent {
	return prepareForInsertionContextless(
		data,
		schema,
		getSchemaAndPolicy(destinationContext),
		destinationContext.isHydrated() ? destinationContext : undefined,
	);
}

/**
 * {@link prepareForInsertion} but batched for array content.
 * @remarks
 * This is for inserting items into an array, not a inserting a {@link TreeArrayNode} (that would use {@link prepareForInsertion}).
 *
 * The next edits made to `destinationContext`'s forest must be the creation of a detached field.
 * One edit for each item in `data`, in order.
 *
 * @privateRemarks
 * This has to be done as a single operation for all items in data
 * (as opposed to mapping {@link prepareForInsertion} over the array)
 * due to how the eventing in prepareContentForHydration works.
 */
export function prepareArrayContentForInsertion(
	data: readonly InsertableContent[],
	schema: ImplicitAnnotatedAllowedTypes,
	destinationContext: FlexTreeContext,
): FlexibleFieldContent {
	const mapTrees: UnhydratedFlexTreeNode[] = data.map((item) =>
		unhydratedFlexTreeFromInsertable(item, schema),
	);

	const fieldSchema = convertField(normalizeFieldSchema(schema));

	validateAndPrepare(
		getSchemaAndPolicy(destinationContext),
		destinationContext.isHydrated() ? destinationContext : undefined,
		{
			kind: FieldKinds.sequence.identifier,
			types: fieldSchema.types,
			persistedMetadata: undefined,
		},
		mapTrees,
	);

	return mapTrees;
}

/**
 * Split out from {@link prepareForInsertion} as to allow use without a context.
 *
 * @param hydratedData - If specified, the `mapTrees` will be prepared for hydration into this context.
 * `undefined` when `mapTrees` are being inserted into an {@link Unhydrated} tree.
 *
 * @remarks
 * Adding this entry point is a workaround for initialize not currently having a context.
 */
export function prepareForInsertionContextless<TIn extends InsertableContent | undefined>(
	data: TIn,
	schema: ImplicitAnnotatedFieldSchema,
	schemaAndPolicy: SchemaAndPolicy,
	hydratedData: FlexTreeHydratedContextMinimal | undefined,
): TIn extends undefined ? undefined : FlexibleNodeContent {
	const mapTree = unhydratedFlexTreeFromInsertable(data, schema);

	const contentArray = mapTree === undefined ? [] : [mapTree];
	const fieldSchema = convertField(normalizeFieldSchema(schema));
	validateAndPrepare(schemaAndPolicy, hydratedData, fieldSchema, contentArray);

	return mapTree;
}

/**
 * If hydrating, do a final validation against the schema and prepare the content for hydration.
 *
 * @param hydratedData - If specified, the `mapTrees` will be prepared for hydration into this context.
 * `undefined` when `mapTrees` are being inserted into an {@link Unhydrated} tree.
 */
function validateAndPrepare(
	schemaAndPolicy: SchemaAndPolicy,
	hydratedData: FlexTreeHydratedContextMinimal | undefined,
	fieldSchema: TreeFieldStoredSchema,
	mapTrees: readonly UnhydratedFlexTreeNode[],
): void {
	if (hydratedData !== undefined) {
<<<<<<< HEAD
		// The schema is always validated here
		const maybeError = isFieldInSchema(mapTrees, fieldSchema, schemaAndPolicy);
		inSchemaOrThrow(maybeError);
		prepareContentForHydration(mapTrees, hydratedData.checkout.forest);
=======
		// Run `prepareContentForHydration` before walking the tree in `isFieldInSchema`.
		// This ensures that when `isFieldInSchema` requests identifiers (or any other contextual defaults),
		// they were already creating used the more specific context we have access to from `hydratedData`.
		prepareContentForHydration(mapTrees, hydratedData.checkout.forest, hydratedData);
		if (schemaAndPolicy.policy.validateSchema === true) {
			const maybeError = isFieldInSchema(mapTrees, fieldSchema, schemaAndPolicy);
			inSchemaOrThrow(maybeError);
		}
>>>>>>> 97a61ae6
	}
}

/**
 * An {@link UpPath} that is just index zero in a {@link DetachedField} which can be modified at a later time.
 */
interface Root extends UpPath {
	readonly parent: undefined;
	parentField: DetachedField & FieldKey;
	readonly parentIndex: NodeIndex & 0;
}

/**
 * The path from the included node to the root of the content tree it was inserted as part of.
 */
interface RelativeNodePath {
	readonly path: UpPath;
	readonly node: TreeNode;
}

/**
 * {@link RelativeNodePath}s for every {@link TreeNode} in the content tree inserted as an atomic operation.
 */
interface LocatedNodesBatch {
	/**
	 * UpPath shared by all {@link RelativeNodePath}s in this batch corresponding to the root of the inserted content.
	 */
	readonly rootPath: Root;
	readonly paths: RelativeNodePath[];
}

/**
 * A dummy key value used in {@link LocatedNodesBatch.rootPath} which will be replaced with the actual detached field once it is known.
 */
const placeholderKey: DetachedField & FieldKey = brand("placeholder" as const);

/**
 * Records any {@link TreeNode}s in the given `content` tree and does the necessary bookkeeping to ensure they are synchronized with subsequent reads of the tree.
 * Additionally populates any {@link UnhydratedFlexTreeField.pendingDefault}s using the provided `context`.
 *
 * @remarks If the content tree contains has any associated {@link TreeNode}s, this function must be called just prior to inserting the content into the tree.
 * Specifically, no other content may be inserted into the tree between the invocation of this function and the insertion of `content`.
 * The insertion of `content` must occur or else this function will cause memory leaks.
 *
 * Exported for testing purposes: otherwise should not be used outside this module.
 * @param content - the content subsequence to be inserted, of which might deeply contain {@link TreeNode}s which need to be hydrated.
 * @param forest - the forest the content is being inserted into.
 */
export function prepareContentForHydration(
	content: readonly UnhydratedFlexTreeNode[],
	forest: IForestSubscription,
	context: FlexTreeHydratedContextMinimal,
): void {
	const batches: LocatedNodesBatch[] = [];
	for (const item of content) {
		const batch: LocatedNodesBatch = {
			rootPath: {
				parent: undefined,
				parentField: placeholderKey,
				parentIndex: 0,
			},
			paths: [],
		};
		batches.push(batch);
		walkMapTree(
			item,
			batch.rootPath,
			(p, node) => {
				batch.paths.push({ path: p, node });
			},
			context,
		);
	}

	scheduleHydration(batches, forest);
}

function walkMapTree(
	root: UnhydratedFlexTreeNode,
	path: UpPath,
	onVisitTreeNode: (path: UpPath, treeNode: TreeNode) => void,
	context: FlexTreeHydratedContextMinimal,
): void {
	if (root.parentField.parent.parent !== undefined) {
		throw new UsageError(
			"Attempted to insert a node which is already under a parent. If this is desired, remove the node from its parent before inserting it elsewhere.",
		);
	}

	type Next = [path: UpPath, tree: UnhydratedFlexTreeNode];
	const nexts: Next[] = [];
	for (let next: Next | undefined = [path, root]; next !== undefined; next = nexts.pop()) {
		const [p, node] = next;
		if (node !== undefined) {
			const treeNode = node.treeNode;
			if (treeNode !== undefined) {
				onVisitTreeNode(p, treeNode);
			}
		}

		for (const [key, field] of node.allFieldsLazy) {
			field.fillPendingDefaults(context);
			for (const [i, child] of field.children.entries()) {
				nexts.push([
					{
						parent: p,
						parentField: key,
						parentIndex: i,
					},
					child,
				]);
			}
		}
	}
}

/**
 * Register events which will hydrate batches of nodes when they are inserted.
 * The next edits to forest must be their insertions, in order, or data corruption can occur.
 * @param locatedNodes - the nodes to register with the forest.
 * Each index in this array expects its content to be added and produce its own `afterRootFieldCreated` event.
 * If array subsequence insertion is optimized to produce a single event, this will not work correctly as is, and will need to be modified to take in a single {@link LocatedNodesBatch}.
 */
function scheduleHydration(
	locatedNodes: readonly LocatedNodesBatch[],
	forest: IForestSubscription,
): void {
	// Only subscribe to the event if there is at least one TreeNode tree to hydrate - this is not the case when inserting an empty array [].
	if (locatedNodes.length > 0) {
		// Creating a new array emits one event per element in the array, so listen to the event once for each element
		let i = 0;
		const off = forest.events.on("afterRootFieldCreated", (fieldKey) => {
			// Indexing is safe here because of the length check above. This assumes the array has not been modified which should be the case.
			const batch = locatedNodes[i] ?? oob();
			debugAssert(() => batch.rootPath.parentField === placeholderKey);
			batch.rootPath.parentField = brand(fieldKey);
			for (const { path, node } of batch.paths) {
				getKernel(node).hydrate(forest.anchors, path);
			}
			if (++i === locatedNodes.length) {
				off();
			}
		});
	}
}<|MERGE_RESOLUTION|>--- conflicted
+++ resolved
@@ -20,19 +20,11 @@
 	type FlexibleFieldContent,
 	type FlexibleNodeContent,
 } from "../feature-libraries/index.js";
-import { normalizeFieldSchema, type ImplicitFieldSchema } from "./fieldSchema.js";
+import { normalizeFieldSchema, type ImplicitAnnotatedFieldSchema } from "./fieldSchema.js";
 import {
-<<<<<<< HEAD
-	type ImplicitAnnotatedAllowedTypes,
-	type ImplicitAnnotatedFieldSchema,
-	normalizeFieldSchema,
-} from "./schemaTypes.js";
-import { type InsertableContent, mapTreeFromNodeData } from "./toMapTree.js";
-=======
 	type InsertableContent,
 	unhydratedFlexTreeFromInsertable,
 } from "./unhydratedFlexTreeFromInsertable.js";
->>>>>>> 97a61ae6
 import { UsageError } from "@fluidframework/telemetry-utils/internal";
 import { brand } from "../util/index.js";
 import {
@@ -141,21 +133,15 @@
 	mapTrees: readonly UnhydratedFlexTreeNode[],
 ): void {
 	if (hydratedData !== undefined) {
-<<<<<<< HEAD
-		// The schema is always validated here
-		const maybeError = isFieldInSchema(mapTrees, fieldSchema, schemaAndPolicy);
-		inSchemaOrThrow(maybeError);
-		prepareContentForHydration(mapTrees, hydratedData.checkout.forest);
-=======
 		// Run `prepareContentForHydration` before walking the tree in `isFieldInSchema`.
 		// This ensures that when `isFieldInSchema` requests identifiers (or any other contextual defaults),
 		// they were already creating used the more specific context we have access to from `hydratedData`.
 		prepareContentForHydration(mapTrees, hydratedData.checkout.forest, hydratedData);
+		// TODO maybe remove this check because "the schema is always validated here"
 		if (schemaAndPolicy.policy.validateSchema === true) {
 			const maybeError = isFieldInSchema(mapTrees, fieldSchema, schemaAndPolicy);
 			inSchemaOrThrow(maybeError);
 		}
->>>>>>> 97a61ae6
 	}
 }
 
