/*!
 * Copyright (c) Microsoft Corporation and contributors. All rights reserved.
 * Licensed under the MIT License.
 */

import { Lazy, oob, fail } from "@fluidframework/core-utils/internal";
import { UsageError } from "@fluidframework/telemetry-utils/internal";

import { EmptyKey } from "../../../core/index.js";
import type {
	FlexibleFieldContent,
	FlexTreeNode,
	FlexTreeSequenceField,
} from "../../../feature-libraries/index.js";
import {
	normalizeAllowedTypes,
	normalizeAnnotatedAllowedTypes,
	unannotateImplicitAllowedTypes,
	type ImplicitAllowedTypes,
	type ImplicitAnnotatedAllowedTypes,
	type InsertableTreeNodeFromImplicitAllowedTypes,
	type NodeSchemaMetadata,
	type TreeLeafValue,
	type TreeNodeFromImplicitAllowedTypes,
	type UnannotateImplicitAllowedTypes,
} from "../../schemaTypes.js";
import {
	type WithType,
	// eslint-disable-next-line import/no-deprecated
	typeNameSymbol,
	NodeKind,
	type TreeNode,
	type InternalTreeNode,
	type TreeNodeSchema,
	typeSchemaSymbol,
	type Context,
	getOrCreateNodeFromInnerNode,
	getSimpleNodeSchemaFromInnerNode,
	getOrCreateInnerNode,
	type TreeNodeSchemaClass,
	getKernel,
	type UnhydratedFlexTreeNode,
	UnhydratedSequenceField,
<<<<<<< HEAD
	type AnnotatedAllowedType,
=======
	getOrCreateNodeFromInnerUnboxedNode,
>>>>>>> caae4ae1
} from "../../core/index.js";
import {
	type InsertableContent,
	unhydratedFlexTreeFromInsertable,
} from "../../unhydratedFlexTreeFromInsertable.js";
import { prepareArrayContentForInsertion } from "../../prepareForInsertion.js";
import { TreeNodeValid, type MostDerivedData } from "../../treeNodeValid.js";
import { getUnhydratedContext } from "../../createContext.js";
import type { System_Unsafe } from "../../api/index.js";
import type {
	ArrayNodeCustomizableSchema,
	ArrayNodePojoEmulationSchema,
} from "./arrayNodeTypes.js";
import type { JsonCompatibleReadOnlyObject } from "../../../util/index.js";

/**
 * A covariant base type for {@link (TreeArrayNode:interface)}.
 *
 * This provides the readonly subset of TreeArrayNode functionality, and is used as the source interface for moves since that needs to be covariant.
 * @privateRemarks
 * Ideally this would just include `TreeNode, WithType<string, NodeKind.Array>` in the extends list but https://github.com/microsoft/TypeScript/issues/16936 prevents that from compiling.
 * As a workaround around for this TypeScript limitation, the conflicting type intersection is wrapped in `Awaited` (which has no effect on the type in this case) which allows it to compile.
 * @system @sealed @public
 */
export interface ReadonlyArrayNode<out T = TreeNode | TreeLeafValue>
	extends ReadonlyArray<T>,
		Awaited<TreeNode & WithType<string, NodeKind.Array>> {}

/**
 * A {@link TreeNode} which implements 'readonly T[]' and the array mutation APIs.
 *
 * @typeParam TAllowedTypes - Schema for types which are allowed as members of this array.
 * @typeParam T - Use Default: Do not specify. Type of values to read from the array.
 * @typeParam TNew - Use Default: Do not specify. Type of values to write into the array.
 * @typeParam TMoveFrom - Use Default: Do not specify. Type of node from which children can be moved into this array.
 *
 * @sealed @public
 */
export interface TreeArrayNode<
	TAllowedTypes extends System_Unsafe.ImplicitAllowedTypesUnsafe = ImplicitAllowedTypes,
	out T = [TAllowedTypes] extends [ImplicitAllowedTypes]
		? TreeNodeFromImplicitAllowedTypes<TAllowedTypes>
		: TreeNodeFromImplicitAllowedTypes<ImplicitAllowedTypes>,
	in TNew = [TAllowedTypes] extends [ImplicitAllowedTypes]
		? InsertableTreeNodeFromImplicitAllowedTypes<TAllowedTypes>
		: InsertableTreeNodeFromImplicitAllowedTypes<ImplicitAllowedTypes>,
	in TMoveFrom = ReadonlyArrayNode,
> extends ReadonlyArrayNode<T> {
	/**
	 * Inserts new item(s) at a specified location.
	 * @param index - The index at which to insert `value`.
	 * @param value - The content to insert.
	 * @throws Throws if `index` is not in the range [0, `array.length`).
	 */
	insertAt(index: number, ...value: readonly (TNew | IterableTreeArrayContent<TNew>)[]): void;

	/**
	 * Inserts new item(s) at the start of the array.
	 * @param value - The content to insert.
	 */
	insertAtStart(...value: readonly (TNew | IterableTreeArrayContent<TNew>)[]): void;

	/**
	 * Inserts new item(s) at the end of the array.
	 * @param value - The content to insert.
	 */
	insertAtEnd(...value: readonly (TNew | IterableTreeArrayContent<TNew>)[]): void;

	/**
	 * Removes the item at the specified location.
	 * @param index - The index at which to remove the item.
	 * @throws Throws if `index` is not in the range [0, `array.length`).
	 */
	removeAt(index: number): void;

	/**
	 * Removes all items between the specified indices.
	 * @param start - The starting index of the range to remove (inclusive). Defaults to the start of the array.
	 * @param end - The ending index of the range to remove (exclusive). Defaults to `array.length`.
	 * @throws Throws if `start` is not in the range [0, `array.length`].
	 * @throws Throws if `end` is less than `start`.
	 * If `end` is not supplied or is greater than the length of the array, all items after `start` are removed.
	 *
	 * @remarks
	 * The default values for start and end are computed when this is called,
	 * and thus the behavior is the same as providing them explicitly, even with respect to merge resolution with concurrent edits.
	 * For example, two concurrent transactions both emptying the array with `node.removeRange()` then inserting an item,
	 * will merge to result in the array having both inserted items.
	 */
	removeRange(start?: number, end?: number): void;

	/**
	 * Moves the specified item to the start of the array.
	 * @param sourceIndex - The index of the item to move.
	 * @throws Throws if `sourceIndex` is not in the range [0, `array.length`).
	 */
	moveToStart(sourceIndex: number): void;

	/**
	 * Moves the specified item to the start of the array.
	 * @param sourceIndex - The index of the item to move.
	 * @param source - The source array to move the item out of.
	 * @throws Throws if `sourceIndex` is not in the range [0, `array.length`).
	 */
	moveToStart(sourceIndex: number, source: TMoveFrom): void;

	/**
	 * Moves the specified item to the end of the array.
	 * @param sourceIndex - The index of the item to move.
	 * @throws Throws if `sourceIndex` is not in the range [0, `array.length`).
	 */
	moveToEnd(sourceIndex: number): void;

	/**
	 * Moves the specified item to the end of the array.
	 * @param sourceIndex - The index of the item to move.
	 * @param source - The source array to move the item out of.
	 * @throws Throws if `sourceIndex` is not in the range [0, `array.length`).
	 */
	moveToEnd(sourceIndex: number, source: TMoveFrom): void;

	/**
	 * Moves the specified item to the desired location in the array.
	 *
	 * WARNING - This API is easily misused.
	 * Please read the documentation for the `destinationGap` parameter carefully.
	 *
	 * @param destinationGap - The location *between* existing items that the moved item should be moved to.
	 *
	 * WARNING - `destinationGap` describes a location between existing items *prior to applying the move operation*.
	 *
	 * For example, if the array contains items `[A, B, C]` before the move, the `destinationGap` must be one of the following:
	 *
	 * - `0` (between the start of the array and `A`'s original position)
	 *
	 * - `1` (between `A`'s original position and `B`'s original position)
	 *
	 * - `2` (between `B`'s original position and `C`'s original position)
	 *
	 * - `3` (between `C`'s original position and the end of the array)
	 *
	 * So moving `A` between `B` and `C` would require `destinationGap` to be `2`.
	 *
	 * This interpretation of `destinationGap` makes it easy to specify the desired destination relative to a sibling item that is not being moved,
	 * or relative to the start or end of the array:
	 *
	 * - Move to the start of the array: `array.moveToIndex(0, ...)` (see also `moveToStart`)
	 *
	 * - Move to before some item X: `array.moveToIndex(indexOfX, ...)`
	 *
	 * - Move to after some item X: `array.moveToIndex(indexOfX + 1`, ...)
	 *
	 * - Move to the end of the array: `array.moveToIndex(array.length, ...)` (see also `moveToEnd`)
	 *
	 * This interpretation of `destinationGap` does however make it less obvious how to move an item relative to its current position:
	 *
	 * - Move item B before its predecessor: `array.moveToIndex(indexOfB - 1, ...)`
	 *
	 * - Move item B after its successor: `array.moveToIndex(indexOfB + 2, ...)`
	 *
	 * Notice the asymmetry between `-1` and `+2` in the above examples.
	 * In such scenarios, it can often be easier to approach such edits by swapping adjacent items:
	 * If items A and B are adjacent, such that A precedes B,
	 * then they can be swapped with `array.moveToIndex(indexOfA, indexOfB)`.
	 *
	 * @param sourceIndex - The index of the item to move.
	 * @throws Throws if any of the input indices are not in the range [0, `array.length`).
	 */
	moveToIndex(destinationGap: number, sourceIndex: number): void;

	/**
	 * Moves the specified item to the desired location in the array.
	 *
	 * WARNING - This API is easily misused.
	 * Please read the documentation for the `destinationGap` parameter carefully.
	 *
	 * @param destinationGap - The location *between* existing items that the moved item should be moved to.
	 *
	 * WARNING - `destinationGap` describes a location between existing items *prior to applying the move operation*.
	 *
	 * For example, if the array contains items `[A, B, C]` before the move, the `destinationGap` must be one of the following:
	 *
	 * - `0` (between the start of the array and `A`'s original position)
	 *
	 * - `1` (between `A`'s original position and `B`'s original position)
	 *
	 * - `2` (between `B`'s original position and `C`'s original position)
	 *
	 * - `3` (between `C`'s original position and the end of the array)
	 *
	 * So moving `A` between `B` and `C` would require `destinationGap` to be `2`.
	 *
	 * This interpretation of `destinationGap` makes it easy to specify the desired destination relative to a sibling item that is not being moved,
	 * or relative to the start or end of the array:
	 *
	 * - Move to the start of the array: `array.moveToIndex(0, ...)` (see also `moveToStart`)
	 *
	 * - Move to before some item X: `array.moveToIndex(indexOfX, ...)`
	 *
	 * - Move to after some item X: `array.moveToIndex(indexOfX + 1`, ...)
	 *
	 * - Move to the end of the array: `array.moveToIndex(array.length, ...)` (see also `moveToEnd`)
	 *
	 * This interpretation of `destinationGap` does however make it less obvious how to move an item relative to its current position:
	 *
	 * - Move item B before its predecessor: `array.moveToIndex(indexOfB - 1, ...)`
	 *
	 * - Move item B after its successor: `array.moveToIndex(indexOfB + 2, ...)`
	 *
	 * Notice the asymmetry between `-1` and `+2` in the above examples.
	 * In such scenarios, it can often be easier to approach such edits by swapping adjacent items:
	 * If items A and B are adjacent, such that A precedes B,
	 * then they can be swapped with `array.moveToIndex(indexOfA, indexOfB)`.
	 *
	 * @param sourceIndex - The index of the item to move.
	 * @param source - The source array to move the item out of.
	 * @throws Throws if any of the source index is not in the range [0, `array.length`),
	 * or if the index is not in the range [0, `array.length`].
	 */
	moveToIndex(destinationGap: number, sourceIndex: number, source: TMoveFrom): void;

	/**
	 * Moves the specified items to the start of the array.
	 * @param sourceStart - The starting index of the range to move (inclusive).
	 * @param sourceEnd - The ending index of the range to move (exclusive)
	 * @throws Throws if either of the input indices are not in the range [0, `array.length`) or if `sourceStart` is greater than `sourceEnd`.
	 * if any of the input indices are not in the range [0, `array.length`], or if `sourceStart` is greater than `sourceEnd`.
	 */
	moveRangeToStart(sourceStart: number, sourceEnd: number): void;

	/**
	 * Moves the specified items to the start of the array.
	 * @param sourceStart - The starting index of the range to move (inclusive).
	 * @param sourceEnd - The ending index of the range to move (exclusive)
	 * @param source - The source array to move items out of.
	 * @throws Throws if the types of any of the items being moved are not allowed in the destination array,
	 * if either of the input indices are not in the range [0, `array.length`) or if `sourceStart` is greater than `sourceEnd`.
	 * if any of the input indices are not in the range [0, `array.length`], or if `sourceStart` is greater than `sourceEnd`.
	 */
	moveRangeToStart(sourceStart: number, sourceEnd: number, source: TMoveFrom): void;

	/**
	 * Moves the specified items to the end of the array.
	 * @param sourceStart - The starting index of the range to move (inclusive).
	 * @param sourceEnd - The ending index of the range to move (exclusive)
	 * @throws Throws if either of the input indices are not in the range [0, `array.length`) or if `sourceStart` is greater than `sourceEnd`.
	 * if any of the input indices are not in the range [0, `array.length`], or if `sourceStart` is greater than `sourceEnd`.
	 */
	moveRangeToEnd(sourceStart: number, sourceEnd: number): void;

	/**
	 * Moves the specified items to the end of the array.
	 * @param sourceStart - The starting index of the range to move (inclusive).
	 * @param sourceEnd - The ending index of the range to move (exclusive)
	 * @param source - The source array to move items out of.
	 * @throws Throws if the types of any of the items being moved are not allowed in the destination array,
	 * if either of the input indices are not in the range [0, `array.length`) or if `sourceStart` is greater than `sourceEnd`.
	 * if any of the input indices are not in the range [0, `array.length`], or if `sourceStart` is greater than `sourceEnd`.
	 */
	moveRangeToEnd(sourceStart: number, sourceEnd: number, source: TMoveFrom): void;

	/**
	 * Moves the specified items to the desired location within the array.
	 *
	 * WARNING - This API is easily misused.
	 * Please read the documentation for the `destinationGap` parameter carefully.
	 *
	 * @param destinationGap - The location *between* existing items that the moved item should be moved to.
	 *
	 * WARNING - `destinationGap` describes a location between existing items *prior to applying the move operation*.
	 *
	 * For example, if the array contains items `[A, B, C]` before the move, the `destinationGap` must be one of the following:
	 *
	 * - `0` (between the start of the array and `A`'s original position)
	 *
	 * - `1` (between `A`'s original position and `B`'s original position)
	 *
	 * - `2` (between `B`'s original position and `C`'s original position)
	 *
	 * - `3` (between `C`'s original position and the end of the array)
	 *
	 * So moving `A` between `B` and `C` would require `destinationGap` to be `2`.
	 *
	 * This interpretation of `destinationGap` makes it easy to specify the desired destination relative to a sibling item that is not being moved,
	 * or relative to the start or end of the array:
	 *
	 * - Move to the start of the array: `array.moveToIndex(0, ...)` (see also `moveToStart`)
	 *
	 * - Move to before some item X: `array.moveToIndex(indexOfX, ...)`
	 *
	 * - Move to after some item X: `array.moveToIndex(indexOfX + 1`, ...)
	 *
	 * - Move to the end of the array: `array.moveToIndex(array.length, ...)` (see also `moveToEnd`)
	 *
	 * This interpretation of `destinationGap` does however make it less obvious how to move an item relative to its current position:
	 *
	 * - Move item B before its predecessor: `array.moveToIndex(indexOfB - 1, ...)`
	 *
	 * - Move item B after its successor: `array.moveToIndex(indexOfB + 2, ...)`
	 *
	 * Notice the asymmetry between `-1` and `+2` in the above examples.
	 * In such scenarios, it can often be easier to approach such edits by swapping adjacent items:
	 * If items A and B are adjacent, such that A precedes B,
	 * then they can be swapped with `array.moveToIndex(indexOfA, indexOfB)`.
	 *
	 * @param sourceStart - The starting index of the range to move (inclusive).
	 * @param sourceEnd - The ending index of the range to move (exclusive)
	 * @throws Throws if any of the input indices are not in the range [0, `array.length`) or if `sourceStart` is greater than `sourceEnd`.
	 * if any of the input indices are not in the range [0, `array.length`], or if `sourceStart` is greater than `sourceEnd`.
	 */
	moveRangeToIndex(destinationGap: number, sourceStart: number, sourceEnd: number): void;

	/**
	 * Moves the specified items to the desired location within the array.
	 *
	 * WARNING - This API is easily misused.
	 * Please read the documentation for the `destinationGap` parameter carefully.
	 *
	 * @param destinationGap - The location *between* existing items that the moved item should be moved to.
	 *
	 * WARNING - `destinationGap` describes a location between existing items *prior to applying the move operation*.
	 *
	 * For example, if the array contains items `[A, B, C]` before the move, the `destinationGap` must be one of the following:
	 *
	 * - `0` (between the start of the array and `A`'s original position)
	 *
	 * - `1` (between `A`'s original position and `B`'s original position)
	 *
	 * - `2` (between `B`'s original position and `C`'s original position)
	 *
	 * - `3` (between `C`'s original position and the end of the array)
	 *
	 * So moving `A` between `B` and `C` would require `destinationGap` to be `2`.
	 *
	 * This interpretation of `destinationGap` makes it easy to specify the desired destination relative to a sibling item that is not being moved,
	 * or relative to the start or end of the array:
	 *
	 * - Move to the start of the array: `array.moveToIndex(0, ...)` (see also `moveToStart`)
	 *
	 * - Move to before some item X: `array.moveToIndex(indexOfX, ...)`
	 *
	 * - Move to after some item X: `array.moveToIndex(indexOfX + 1`, ...)
	 *
	 * - Move to the end of the array: `array.moveToIndex(array.length, ...)` (see also `moveToEnd`)
	 *
	 * This interpretation of `destinationGap` does however make it less obvious how to move an item relative to its current position:
	 *
	 * - Move item B before its predecessor: `array.moveToIndex(indexOfB - 1, ...)`
	 *
	 * - Move item B after its successor: `array.moveToIndex(indexOfB + 2, ...)`
	 *
	 * Notice the asymmetry between `-1` and `+2` in the above examples.
	 * In such scenarios, it can often be easier to approach such edits by swapping adjacent items:
	 * If items A and B are adjacent, such that A precedes B,
	 * then they can be swapped with `array.moveToIndex(indexOfA, indexOfB)`.
	 *
	 * @param sourceStart - The starting index of the range to move (inclusive).
	 * @param sourceEnd - The ending index of the range to move (exclusive)
	 * @param source - The source array to move items out of.
	 * @throws Throws if the types of any of the items being moved are not allowed in the destination array,
	 * if any of the input indices are not in the range [0, `array.length`], or if `sourceStart` is greater than `sourceEnd`.
	 */
	moveRangeToIndex(
		destinationGap: number,
		sourceStart: number,
		sourceEnd: number,
		source: TMoveFrom,
	): void;

	/**
	 * Returns a custom IterableIterator which throws usage errors if concurrent editing and iteration occurs.
	 */
	values(): IterableIterator<T>;
}

/**
 * A {@link TreeNode} which implements 'readonly T[]' and the array mutation APIs.
 * @public
 */
export const TreeArrayNode = {
	/**
	 * Wrap an iterable of items to inserted as consecutive items in a array.
	 * @remarks
	 * The object returned by this function can be inserted into a {@link (TreeArrayNode:interface)}.
	 * Its contents will be inserted consecutively in the corresponding location in the array.
	 * @example
	 * ```ts
	 * array.insertAtEnd(TreeArrayNode.spread(iterable))
	 * ```
	 */
	spread: <T>(content: Iterable<T>) => create(content),
} as const;

/**
 * Package internal construction API.
 * Use {@link (TreeArrayNode:variable).spread} to create an instance of this type instead.
 */
let create: <T>(content: Iterable<T>) => IterableTreeArrayContent<T>;

/**
 * Used to insert iterable content into a {@link (TreeArrayNode:interface)}.
 * Use {@link (TreeArrayNode:variable).spread} to create an instance of this type.
 * @sealed @public
 */
export class IterableTreeArrayContent<T> implements Iterable<T> {
	static {
		create = <T2>(content: Iterable<T2>) => new IterableTreeArrayContent(content);
	}

	private constructor(private readonly content: Iterable<T>) {}

	/**
	 * Iterates over content for nodes to insert.
	 */
	public [Symbol.iterator](): Iterator<T> {
		return this.content[Symbol.iterator]();
	}
}

/**
 * Given a array node proxy, returns its underlying LazySequence field.
 */
function getSequenceField(arrayNode: ReadonlyArrayNode): FlexTreeSequenceField {
	return getOrCreateInnerNode(arrayNode).getBoxed(EmptyKey) as FlexTreeSequenceField;
}

// For compatibility, we are initially implement 'readonly T[]' by applying the Array.prototype methods
// to the array node proxy.  Over time, we should replace these with efficient implementations on LazySequence
// to avoid re-entering the proxy as these methods access 'length' and the indexed properties.
//
// For brevity, the current implementation dynamically builds a property descriptor map from a list of
// Array functions we want to re-expose via the proxy.

const arrayPrototypeKeys = [
	"concat",
	"entries",
	"every",
	"filter",
	"find",
	"findIndex",
	"flat",
	"flatMap",
	"forEach",
	"includes",
	"indexOf",
	"join",
	"keys",
	"lastIndexOf",
	"map",
	"reduce",
	"reduceRight",
	"slice",
	"some",
	"toLocaleString",
	"toString",

	// "copyWithin",
	// "fill",
	// "length",
	// "pop",
	// "push",
	// "reverse",
	// "shift",
	// "sort",
	// "splice",
	// "unshift",
] as const;

/**
 * {@link TreeNodeValid}, but modified to add members from Array.prototype named in {@link arrayPrototypeKeys}.
 * @privateRemarks
 * Since a lot of scratch types and values are involved with creating this,
 * it's generating using an immediately invoked function expression (IIFE).
 * This is a common JavaScript pattern for cases like this to avoid cluttering the scope.
 */
const TreeNodeWithArrayFeatures = (() => {
	/**
	 * {@link TreeNodeValid}, but modified to add members from Array.prototype named in {@link arrayPrototypeKeys}.
	 */
	abstract class TreeNodeWithArrayFeaturesUntyped<
		const T extends ImplicitAllowedTypes,
	> extends TreeNodeValid<Iterable<InsertableTreeNodeFromImplicitAllowedTypes<T>>> {}

	// Modify TreeNodeWithArrayFeaturesUntyped to add the members from Array.prototype
	arrayPrototypeKeys.forEach((key) => {
		Object.defineProperty(TreeNodeWithArrayFeaturesUntyped.prototype, key, {
			value: Array.prototype[key],
		});
	});

	return TreeNodeWithArrayFeaturesUntyped as unknown as typeof NodeWithArrayFeatures;
})();

/**
 * Type of {@link TreeNodeValid}, but with array members added to the instance type.
 *
 * TypeScript has a rule that `Base constructors must all have the same return type.ts(2510)`.
 * This means that intersecting two types with different constructors to create a type with a more constrained constructor (ex: more specific return type)
 * is not supported.
 *
 * TypeScript also has a limitation that there is no way to replace or remove just the constructor of a type without losing all the private and protected members.
 * See https://github.com/microsoft/TypeScript/issues/35416 for details.
 *
 * TypeScript also does not support explicitly specifying the instance type in a class definition as the constructor return type.
 *
 * Thus to replace the instance type, while preserving the protected static members of TreeNodeValid,
 * the only option seems to be actually declaring a class with all the members explicitly inline.
 *
 * To avoid incurring any bundle size / runtime overhead from this and having to stub out the function bodies,
 * the class uses `declare`.
 * TypeScript does not support `declare` inside scopes, so this is not inside the function scope above.
 *
 * The members of this class were generated using the "implement interface" refactoring.
 * Since that refactoring does not add `public`, the lint to require it is disabled for this section of the file.
 * To update this class delete all members and reapply the "implement interface" refactoring.
 * As these signatures get formatted to be over three times as many lines with prettier (which is not helpful), it is also suppressed.
 */
/* eslint-disable @typescript-eslint/explicit-member-accessibility, @typescript-eslint/no-explicit-any */
// prettier-ignore
declare abstract class NodeWithArrayFeatures<Input, T>
	extends TreeNodeValid<Input>
	implements Pick<readonly T[], (typeof arrayPrototypeKeys)[number]>
{
	concat(...items: ConcatArray<T>[]): T[];
	concat(...items: (T | ConcatArray<T>)[]): T[];
	entries(): IterableIterator<[number, T]>;
	every<S extends T>(
		predicate: (value: T, index: number, array: readonly T[]) => value is S,
		thisArg?: any,
	): this is readonly S[];
	every(
		predicate: (value: T, index: number, array: readonly T[]) => unknown,
		thisArg?: any,
	): boolean;
	filter<S extends T>(
		predicate: (value: T, index: number, array: readonly T[]) => value is S,
		thisArg?: any,
	): S[];
	filter(
		predicate: (value: T, index: number, array: readonly T[]) => unknown,
		thisArg?: any,
	): T[];
	find<S extends T>(
		predicate: (value: T, index: number, obj: readonly T[]) => value is S,
		thisArg?: any,
	): S | undefined;
	find(
		predicate: (value: T, index: number, obj: readonly T[]) => unknown,
		thisArg?: any,
	): T | undefined;
	findIndex(
		predicate: (value: T, index: number, obj: readonly T[]) => unknown,
		thisArg?: any,
	): number;
	flat<A, D extends number = 1>(this: A, depth?: D | undefined): FlatArray<A, D>[];
	flatMap<U, This = undefined>(
		callback: (this: This, value: T, index: number, array: T[]) => U | readonly U[],
		thisArg?: This | undefined,
	): U[];
	forEach(
		callbackfn: (value: T, index: number, array: readonly T[]) => void,
		thisArg?: any,
	): void;
	includes(searchElement: T, fromIndex?: number | undefined): boolean;
	indexOf(searchElement: T, fromIndex?: number | undefined): number;
	join(separator?: string | undefined): string;
	keys(): IterableIterator<number>;
	lastIndexOf(searchElement: T, fromIndex?: number | undefined): number;
	map<U>(callbackfn: (value: T, index: number, array: readonly T[]) => U, thisArg?: any): U[];
	reduce(
		callbackfn: (
			previousValue: T,
			currentValue: T,
			currentIndex: number,
			array: readonly T[],
		) => T,
	): T;
	reduce(
		callbackfn: (
			previousValue: T,
			currentValue: T,
			currentIndex: number,
			array: readonly T[],
		) => T,
		initialValue: T,
	): T;
	reduce<U>(
		callbackfn: (
			previousValue: U,
			currentValue: T,
			currentIndex: number,
			array: readonly T[],
		) => U,
		initialValue: U,
	): U;
	reduceRight(
		callbackfn: (
			previousValue: T,
			currentValue: T,
			currentIndex: number,
			array: readonly T[],
		) => T,
	): T;
	reduceRight(
		callbackfn: (
			previousValue: T,
			currentValue: T,
			currentIndex: number,
			array: readonly T[],
		) => T,
		initialValue: T,
	): T;
	reduceRight<U>(
		callbackfn: (
			previousValue: U,
			currentValue: T,
			currentIndex: number,
			array: readonly T[],
		) => U,
		initialValue: U,
	): U;
	slice(start?: number | undefined, end?: number | undefined): T[];
	some(
		predicate: (value: T, index: number, array: readonly T[]) => unknown,
		thisArg?: any,
	): boolean;
	toLocaleString(): string;
	toString(): string;
}
/* eslint-enable @typescript-eslint/explicit-member-accessibility, @typescript-eslint/no-explicit-any */

/**
 * Attempts to coerce the given property key to an integer index property.
 * @param key - The property key to coerce.
 * @param exclusiveMax - This restricts the range in which the resulting index is allowed to be.
 * The coerced index of `key` must be less than `exclusiveMax` or else this function will return `undefined`.
 * This is useful for reading an array within the bounds of its length, e.g. `asIndex(key, array.length)`.
 */
export function asIndex(key: string | symbol, exclusiveMax: number): number | undefined {
	if (typeof key !== "string") {
		return undefined;
	}

	// TODO: It may be worth a '0' <= ch <= '9' check before calling 'Number' to quickly
	// reject 'length' as an index, or even parsing integers ourselves.
	const asNumber = Number(key);
	if (!Number.isInteger(asNumber)) {
		return undefined;
	}

	// Check that the original string is the same after converting to a number and back again.
	// This prevents keys like "5.0", "0x5", " 5" from coercing to 5, and keys like " " or "" from coercing to 0.
	const asString = String(asNumber);
	if (asString !== key) {
		return undefined;
	}

	// TODO: See 'matrix/range.ts' for fast integer coercing + range check.
	return 0 <= asNumber && asNumber < exclusiveMax ? asNumber : undefined;
}

/**
 * Create a proxy which implements the {@link TreeArrayNode} API.
 * @param allowAdditionalProperties - If true, setting of unexpected properties will be forwarded to the target object.
 * Otherwise setting of unexpected properties will error.
 * @param proxyTarget - Target object of the proxy. Must provide an own `length` value property
 * (which is not used but must exist for getOwnPropertyDescriptor invariants) and the array functionality from {@link arrayNodePrototype}.
 * Controls the prototype exposed by the produced proxy.
 * @param dispatchTarget - provides the functionally of the node, implementing all fields.
 */
function createArrayNodeProxy(
	allowAdditionalProperties: boolean,
	proxyTarget: object,
	dispatchTarget: object,
): TreeArrayNode {
	// To satisfy 'deepEquals' level scrutiny, the target of the proxy must be an array literal in order
	// to pass 'Object.getPrototypeOf'.  It also satisfies 'Array.isArray' and 'Object.prototype.toString'
	// requirements without use of Array[Symbol.species], which is potentially on a path ot deprecation.
	const proxy: TreeArrayNode = new Proxy<TreeArrayNode>(proxyTarget as TreeArrayNode, {
		get: (target, key, receiver) => {
			const field = getSequenceField(receiver);
			const maybeIndex = asIndex(key, field.length);

			if (maybeIndex === undefined) {
				if (key === "length") {
					return field.length;
				}

				// Pass the proxy as the receiver here, so that any methods on
				// the prototype receive `proxy` as `this`.
				return Reflect.get(dispatchTarget, key, receiver) as unknown;
			}

			const maybeContent = field.at(maybeIndex);
			return maybeContent === undefined
				? undefined
				: getOrCreateNodeFromInnerUnboxedNode(maybeContent);
		},
		set: (target, key, newValue, receiver) => {
			if (key === "length") {
				// To allow "length" to look like "length" on an array, getOwnPropertyDescriptor has to report it as a writable value.
				// This means the proxy target must provide a length value, but since it can't use getters and setters, it can't be correct.
				// Therefor length has to be handled in this proxy.
				// Since it's not actually mutable, return false so setting it will produce a type error.
				return false;
			}

			// 'Symbol.isConcatSpreadable' may be set on an Array instance to modify the behavior of
			// the concat method.  We allow this property to be added to the dispatch object.
			if (key === Symbol.isConcatSpreadable) {
				return Reflect.set(dispatchTarget, key, newValue, receiver);
			}

			// Array nodes treat all non-negative integer indexes as array access.
			// Using Infinity here (rather than length) ensures that indexing past the end doesn't create additional session local properties.
			const maybeIndex = asIndex(key, Number.POSITIVE_INFINITY);
			if (maybeIndex !== undefined) {
				// For MVP, we otherwise disallow setting properties (mutation is only available via the array node mutation APIs).
				// To ensure a clear and actionable error experience, we will throw explicitly here, rather than just returning false.
				throw new UsageError(
					"Cannot set indexed properties on array nodes. Use array node mutation APIs to alter the array.",
				);
			}
			return allowAdditionalProperties ? Reflect.set(target, key, newValue, receiver) : false;
		},
		has: (target, key) => {
			const field = getSequenceField(proxy);
			const maybeIndex = asIndex(key, field.length);
			return maybeIndex !== undefined || Reflect.has(dispatchTarget, key);
		},
		ownKeys: (target) => {
			const field = getSequenceField(proxy);

			// TODO: Would a lazy iterator to produce the indexes work / be more efficient?
			// TODO: Need to surface 'Symbol.isConcatSpreadable' as an own key.
			const keys: (string | symbol)[] = Array.from(
				{ length: field.length },
				(_, index) => `${index}`,
			);

			if (allowAdditionalProperties) {
				keys.push(...Reflect.ownKeys(target));
			} else {
				keys.push("length");
			}
			return keys;
		},
		getOwnPropertyDescriptor: (target, key) => {
			const field = getSequenceField(proxy);
			const maybeIndex = asIndex(key, field.length);
			if (maybeIndex !== undefined) {
				const val = field.at(maybeIndex);
				// To satisfy 'deepEquals' level scrutiny, the property descriptor for indexed properties must
				// be a simple value property (as opposed to using getter) and declared writable/enumerable/configurable.
				return {
					value: val === undefined ? undefined : getOrCreateNodeFromInnerUnboxedNode(val),
					writable: true, // For MVP, setting indexed properties is reported as allowed here (for deep equals compatibility noted above), but not actually supported.
					enumerable: true,
					configurable: true,
				};
			} else if (key === "length") {
				// To satisfy 'deepEquals' level scrutiny, the property descriptor for 'length' must be a simple
				// value property (as opposed to using getter) and be declared writable / non-configurable.
				return {
					value: field.length,
					writable: true,
					enumerable: false,
					configurable: false,
				};
			}
			return Reflect.getOwnPropertyDescriptor(dispatchTarget, key);
		},
		defineProperty(target, key, attributes) {
			const maybeIndex = asIndex(key, Number.POSITIVE_INFINITY);
			if (maybeIndex !== undefined) {
				throw new UsageError("Shadowing of array indices is not permitted.");
			}
			return Reflect.defineProperty(dispatchTarget, key, attributes);
		},
	});
	return proxy;
}

type Insertable<T extends ImplicitAllowedTypes> = readonly (
	| InsertableTreeNodeFromImplicitAllowedTypes<T>
	| IterableTreeArrayContent<InsertableTreeNodeFromImplicitAllowedTypes<T>>
)[];

abstract class CustomArrayNodeBase<const T extends ImplicitAllowedTypes>
	extends TreeNodeWithArrayFeatures<
		Iterable<InsertableTreeNodeFromImplicitAllowedTypes<T>>,
		TreeNodeFromImplicitAllowedTypes<T>
	>
	implements TreeArrayNode<T>
{
	// Indexing must be provided by subclass.
	[k: number]: TreeNodeFromImplicitAllowedTypes<T>;

	public static readonly kind = NodeKind.Array;

	protected abstract get simpleSchema(): T;
	protected abstract get allowedTypes(): ReadonlySet<TreeNodeSchema>;

	public abstract override get [typeSchemaSymbol](): TreeNodeSchemaClass<
		string,
		NodeKind.Array
	>;

	public constructor(
		input?: Iterable<InsertableTreeNodeFromImplicitAllowedTypes<T>> | InternalTreeNode,
	) {
		super(input ?? []);
	}

	#mapTreesFromFieldData(value: Insertable<T>): FlexibleFieldContent {
		const sequenceField = getSequenceField(this);
		const content = value as readonly (
			| InsertableContent
			| IterableTreeArrayContent<InsertableContent>
		)[];

		const contentArray = content.flatMap((c): InsertableContent[] =>
			c instanceof IterableTreeArrayContent ? Array.from(c) : [c],
		);
		const mapTrees = prepareArrayContentForInsertion(
			contentArray,
			this.simpleSchema,
			sequenceField.context,
		);

		return mapTrees;
	}

	public toJSON(): unknown {
		// This override causes the class instance to `JSON.stringify` as `[a, b]` rather than `{0: a, 1: b}`.
		return Array.from(this as unknown as TreeArrayNode);
	}

	// Instances of this class are used as the dispatch object for the proxy,
	// and thus its set of keys is used to implement `has` (for the `in` operator) for the non-numeric cases.
	// Therefore it must include `length`,
	// even though this "length" is never invoked (due to being shadowed by the proxy provided own property).
	public get length(): number {
		return fail(0xadb /* Proxy should intercept length */);
	}

	public [Symbol.iterator](): IterableIterator<TreeNodeFromImplicitAllowedTypes<T>> {
		return this.values();
	}

	// eslint-disable-next-line @typescript-eslint/explicit-function-return-type
	public get [Symbol.unscopables]() {
		// This might not be the exact right set of values, but it only matters for `with` clauses which are deprecated and are banned in strict mode, so it shouldn't matter much.
		// See https://developer.mozilla.org/en-US/docs/Web/JavaScript/Reference/Statements/with for details.
		return Array.prototype[Symbol.unscopables];
	}

	public at(
		this: TreeArrayNode<T>,
		index: number,
	): TreeNodeFromImplicitAllowedTypes<T> | undefined {
		const field = getSequenceField(this);
		const val = field.boxedAt(index);

		if (val === undefined) {
			return val;
		}

		return getOrCreateNodeFromInnerNode(val) as TreeNodeFromImplicitAllowedTypes<T>;
	}
	public insertAt(index: number, ...value: Insertable<T>): void {
		const field = getSequenceField(this);
		validateIndex(index, field, "insertAt", true);
		const content = this.#mapTreesFromFieldData(value);
		field.editor.insert(index, content);
	}
	public insertAtStart(...value: Insertable<T>): void {
		this.insertAt(0, ...value);
	}
	public insertAtEnd(...value: Insertable<T>): void {
		this.insertAt(this.length, ...value);
	}
	public removeAt(index: number): void {
		const field = getSequenceField(this);
		validateIndex(index, field, "removeAt");
		field.editor.remove(index, 1);
	}
	public removeRange(start?: number, end?: number): void {
		const field = getSequenceField(this);
		const { length } = field;
		const removeStart = start ?? 0;
		const removeEnd = Math.min(length, end ?? length);
		validatePositiveIndex(removeStart);
		validatePositiveIndex(removeEnd);
		if (removeEnd < removeStart) {
			// This catches both the case where start is > array.length and when start is > end.
			throw new UsageError('Too large of "start" value passed to TreeArrayNode.removeRange.');
		}
		field.editor.remove(removeStart, removeEnd - removeStart);
	}
	public moveToStart(sourceIndex: number, source?: ReadonlyArrayNode): void {
		const sourceArray = source ?? this;
		const sourceField = getSequenceField(sourceArray);
		validateIndex(sourceIndex, sourceField, "moveToStart");
		this.moveRangeToIndex(0, sourceIndex, sourceIndex + 1, source);
	}
	public moveToEnd(sourceIndex: number, source?: ReadonlyArrayNode): void {
		const sourceArray = source ?? this;
		const sourceField = getSequenceField(sourceArray);
		validateIndex(sourceIndex, sourceField, "moveToEnd");
		this.moveRangeToIndex(this.length, sourceIndex, sourceIndex + 1, source);
	}
	public moveToIndex(
		destinationGap: number,
		sourceIndex: number,
		source?: ReadonlyArrayNode,
	): void {
		const sourceArray = source ?? this;
		const sourceField = getSequenceField(sourceArray);
		const destinationField = getSequenceField(this);
		validateIndex(destinationGap, destinationField, "moveToIndex", true);
		validateIndex(sourceIndex, sourceField, "moveToIndex");
		this.moveRangeToIndex(destinationGap, sourceIndex, sourceIndex + 1, source);
	}
	public moveRangeToStart(
		sourceStart: number,
		sourceEnd: number,
		source?: ReadonlyArrayNode,
	): void {
		validateIndexRange(
			sourceStart,
			sourceEnd,
			source ?? getSequenceField(this),
			"moveRangeToStart",
		);
		this.moveRangeToIndex(0, sourceStart, sourceEnd, source);
	}
	public moveRangeToEnd(
		sourceStart: number,
		sourceEnd: number,
		source?: ReadonlyArrayNode,
	): void {
		validateIndexRange(
			sourceStart,
			sourceEnd,
			source ?? getSequenceField(this),
			"moveRangeToEnd",
		);
		this.moveRangeToIndex(this.length, sourceStart, sourceEnd, source);
	}
	public moveRangeToIndex(
		destinationGap: number,
		sourceStart: number,
		sourceEnd: number,
		source?: ReadonlyArrayNode,
	): void {
		const destinationField = getSequenceField(this);
		const destinationSchema = this.allowedTypes;
		const sourceField = source !== undefined ? getSequenceField(source) : destinationField;

		validateIndex(destinationGap, destinationField, "moveRangeToIndex", true);
		validateIndexRange(sourceStart, sourceEnd, source ?? destinationField, "moveRangeToIndex");

		// TODO: determine support for move across different sequence types
		if (sourceField !== destinationField) {
			for (let i = sourceStart; i < sourceEnd; i++) {
				const sourceNode = sourceField.boxedAt(i) ?? oob();
				const sourceSchema = getSimpleNodeSchemaFromInnerNode(sourceNode);
				if (!destinationSchema.has(sourceSchema)) {
					throw new UsageError("Type in source sequence is not allowed in destination.");
				}
			}
		}

		const movedCount = sourceEnd - sourceStart;
		if (!destinationField.context.isHydrated()) {
			if (!(sourceField instanceof UnhydratedSequenceField)) {
				throw new UsageError(
					"Cannot move elements from a hydrated array to an unhydrated array.",
				);
			}

			if (sourceField.context.isHydrated()) {
				throw new UsageError(
					"Cannot move elements from an unhydrated array to a hydrated array.",
				);
			}

			if (sourceField !== destinationField || destinationGap < sourceStart) {
				destinationField.editor.insert(
					destinationGap,
					sourceField.editor.remove(sourceStart, movedCount),
				);
			} else if (destinationGap > sourceStart + movedCount) {
				destinationField.editor.insert(
					destinationGap - movedCount,
					sourceField.editor.remove(sourceStart, movedCount),
				);
			}
		} else {
			if (!sourceField.context.isHydrated()) {
				throw new UsageError(
					"Cannot move elements from an unhydrated array to a hydrated array.",
				);
			}
			if (sourceField.context !== destinationField.context) {
				throw new UsageError("Cannot move elements between two different TreeViews.");
			}

			destinationField.context.checkout.editor.move(
				sourceField.getFieldPath(),
				sourceStart,
				movedCount,
				destinationField.getFieldPath(),
				destinationGap,
			);
		}
	}

	public values(): IterableIterator<TreeNodeFromImplicitAllowedTypes<T>> {
		return this.generateValues(getKernel(this).generationNumber);
	}
	private *generateValues(
		initialLastUpdatedStamp: number,
	): Generator<TreeNodeFromImplicitAllowedTypes<T>> {
		const kernel = getKernel(this);
		if (initialLastUpdatedStamp !== kernel.generationNumber) {
			throw new UsageError(`Concurrent editing and iteration is not allowed.`);
		}
		for (let i = 0; i < this.length; i++) {
			yield this.at(i) ?? fail(0xadc /* Index is out of bounds */);
			if (initialLastUpdatedStamp !== kernel.generationNumber) {
				throw new UsageError(`Concurrent editing and iteration is not allowed.`);
			}
		}
	}
}

/**
 * Define a {@link TreeNodeSchema} for a {@link (TreeArrayNode:interface)}.
 *
 * @param name - Unique identifier for this schema including the factory's scope.
 * @param persistedMetadata - Optional persisted metadata for the object node schema.
 */
// eslint-disable-next-line @typescript-eslint/explicit-function-return-type
export function arraySchema<
	TName extends string,
	const T extends ImplicitAnnotatedAllowedTypes,
	const ImplicitlyConstructable extends boolean,
	const TCustomMetadata = unknown,
>(
	identifier: TName,
	info: T,
	implicitlyConstructable: ImplicitlyConstructable,
	customizable: boolean,
	metadata?: NodeSchemaMetadata<TCustomMetadata>,
	persistedMetadata?: JsonCompatibleReadOnlyObject | undefined,
) {
	type Output = ArrayNodeCustomizableSchema<
		TName,
		T,
		ImplicitlyConstructable,
		TCustomMetadata
	> &
		ArrayNodePojoEmulationSchema<TName, T, ImplicitlyConstructable, TCustomMetadata>;

	const unannotatedTypes = unannotateImplicitAllowedTypes(info);

	const lazyChildTypes = new Lazy(() => normalizeAllowedTypes(unannotatedTypes));
	const lazyAnnotatedTypes = new Lazy(() => [normalizeAnnotatedAllowedTypes(info)]);
	const lazyAllowedTypesIdentifiers = new Lazy(
		() => new Set([...lazyChildTypes.value].map((type) => type.identifier)),
	);

	let unhydratedContext: Context;

	// This class returns a proxy from its constructor to handle numeric indexing.
	// Alternatively it could extend a normal class which gets tons of numeric properties added.
	class Schema extends CustomArrayNodeBase<UnannotateImplicitAllowedTypes<T>> {
		public static override prepareInstance<T2>(
			this: typeof TreeNodeValid<T2>,
			instance: TreeNodeValid<T2>,
			flexNode: FlexTreeNode,
		): TreeNodeValid<T2> {
			const proxyTarget = customizable ? instance : [];

			if (customizable) {
				// Since proxy reports this as a "non-configurable" property, it must exist on the underlying object used as the proxy target, not as an inherited property.
				// This should not get used as the proxy should intercept all use.
				Object.defineProperty(instance, "length", {
					value: Number.NaN,
					writable: true,
					enumerable: false,
					configurable: false,
				});
			}
			return createArrayNodeProxy(customizable, proxyTarget, instance) as unknown as Schema;
		}

		public static override buildRawNode<T2>(
			this: typeof TreeNodeValid<T2>,
			instance: TreeNodeValid<T2>,
			input: T2,
		): UnhydratedFlexTreeNode {
			return unhydratedFlexTreeFromInsertable(input as object, this as typeof Schema);
		}

		public static get allowedTypesIdentifiers(): ReadonlySet<string> {
			return lazyAllowedTypesIdentifiers.value;
		}

		protected static override constructorCached: MostDerivedData | undefined = undefined;

		protected static override oneTimeSetup<T2>(this: typeof TreeNodeValid<T2>): Context {
			const schema = this as unknown as TreeNodeSchema;
			unhydratedContext = getUnhydratedContext(schema);

			// First run, do extra validation.
			// TODO: provide a way for TreeConfiguration to trigger this same validation to ensure it gets run early.
			// Scan for shadowing inherited members which won't work, but stop scan early to allow shadowing built in (which seems to work ok).
			{
				let prototype: object = this.prototype;
				// There isn't a clear cleaner way to author this loop.
				while (prototype !== Schema.prototype) {
					// Search prototype keys and check for positive integers. Throw if any are found.
					// Shadowing of index properties on array nodes is not supported.
					for (const key of Object.getOwnPropertyNames(prototype)) {
						const maybeIndex = asIndex(key, Number.POSITIVE_INFINITY);
						if (maybeIndex !== undefined) {
							throw new UsageError(
								`Schema ${identifier} defines an inherited index property "${key.toString()}" which shadows a possible array index. Shadowing of array indices is not permitted.`,
							);
						}
					}

					// Since this stops at the array node base schema, it should never see a null prototype, so this case is safe.
					// Additionally, if the prototype chain is ever messed up such that the array base schema is not in it,
					// the null that would show up here does at least ensure this code throws instead of hanging.
					prototype = Reflect.getPrototypeOf(prototype) as object;
				}
			}

			return unhydratedContext;
		}

		public static readonly identifier = identifier;
		public static readonly info = info;
		public static readonly implicitlyConstructable: ImplicitlyConstructable =
			implicitlyConstructable;
		public static get childTypes(): ReadonlySet<TreeNodeSchema> {
			return lazyChildTypes.value;
		}
		public static get childAnnotatedAllowedTypes(): readonly (readonly AnnotatedAllowedType<TreeNodeSchema>[])[] {
			return lazyAnnotatedTypes.value;
		}
		public static readonly metadata: NodeSchemaMetadata<TCustomMetadata> = metadata ?? {};
		public static readonly persistedMetadata: JsonCompatibleReadOnlyObject | undefined =
			persistedMetadata;

		// eslint-disable-next-line import/no-deprecated
		public get [typeNameSymbol](): TName {
			return identifier;
		}
		public get [typeSchemaSymbol](): Output {
			return Schema.constructorCached?.constructor as unknown as Output;
		}

		protected get simpleSchema(): UnannotateImplicitAllowedTypes<T> {
			return unannotatedTypes;
		}
		protected get allowedTypes(): ReadonlySet<TreeNodeSchema> {
			return lazyChildTypes.value;
		}
	}

	const output: Output = Schema;
	return output;
}

function validateSafeInteger(index: number): void {
	if (!Number.isSafeInteger(index)) {
		throw new UsageError(`Expected a safe integer, got ${index}.`);
	}
}

function validatePositiveIndex(index: number): void {
	validateSafeInteger(index);
	if (index < 0) {
		throw new UsageError(`Expected non-negative index, got ${index}.`);
	}
}

function validateIndex(
	index: number,
	array: { readonly length: number },
	methodName: string,
	allowOnePastEnd: boolean = false,
): void {
	validatePositiveIndex(index);
	if (allowOnePastEnd) {
		if (index > array.length) {
			throw new UsageError(
				`Index value passed to TreeArrayNode.${methodName} is out of bounds.`,
			);
		}
	} else {
		if (index >= array.length) {
			throw new UsageError(
				`Index value passed to TreeArrayNode.${methodName} is out of bounds.`,
			);
		}
	}
}

function validateIndexRange(
	startIndex: number,
	endIndex: number,
	array: { readonly length: number },
	methodName: string,
): void {
	validateIndex(startIndex, array, methodName, true);
	validateIndex(endIndex, array, methodName, true);
	if (startIndex > endIndex || array.length < endIndex) {
		throw new UsageError(
			`Index value passed to TreeArrayNode.${methodName} is out of bounds.`,
		);
	}
}<|MERGE_RESOLUTION|>--- conflicted
+++ resolved
@@ -41,11 +41,8 @@
 	getKernel,
 	type UnhydratedFlexTreeNode,
 	UnhydratedSequenceField,
-<<<<<<< HEAD
 	type AnnotatedAllowedType,
-=======
 	getOrCreateNodeFromInnerUnboxedNode,
->>>>>>> caae4ae1
 } from "../../core/index.js";
 import {
 	type InsertableContent,
