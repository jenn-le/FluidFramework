/*!
 * Copyright (c) Microsoft Corporation and contributors. All rights reserved.
 * Licensed under the MIT License.
 */

export {
	createUnknownOptionalFieldPolicy,
	type FieldHasDefault,
	type InsertableObjectFromAnnotatedSchemaRecord,
	type InsertableObjectFromSchemaRecord,
	type ObjectFromSchemaRecord,
	objectSchema,
	setField,
	type TreeObjectNode,
} from "./objectNode.js";
export {
	isObjectNodeSchema,
	ObjectNodeSchema,
<<<<<<< HEAD
	type ObjectNodeSchemaInternalData,
=======
	type ObjectNodeSchemaPrivate,
>>>>>>> ca376a66
} from "./objectNodeTypes.js";<|MERGE_RESOLUTION|>--- conflicted
+++ resolved
@@ -16,9 +16,5 @@
 export {
 	isObjectNodeSchema,
 	ObjectNodeSchema,
-<<<<<<< HEAD
-	type ObjectNodeSchemaInternalData,
-=======
 	type ObjectNodeSchemaPrivate,
->>>>>>> ca376a66
 } from "./objectNodeTypes.js";