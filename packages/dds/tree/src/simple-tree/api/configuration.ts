/*!
 * Copyright (c) Microsoft Corporation and contributors. All rights reserved.
 * Licensed under the MIT License.
 */

import { assert, debugAssert, fail } from "@fluidframework/core-utils/internal";
import { UsageError } from "@fluidframework/telemetry-utils/internal";

import {
	type FieldSchemaAlpha,
	type ImplicitFieldSchema,
	evaluateLazySchema,
	FieldKind,
	isAnnotatedAllowedType,
	markSchemaMostDerived,
	normalizeFieldSchema,
} from "../schemaTypes.js";
import { NodeKind, type TreeNodeSchema } from "../core/index.js";
import { toStoredSchema } from "../toStoredSchema.js";
import { LeafNodeSchema } from "../leafNodeSchema.js";
import { isObjectNodeSchema, type ObjectNodeSchema } from "../node-kinds/index.js";
import { getOrCreate } from "../../util/index.js";
import type { MakeNominal } from "../../util/index.js";
import { walkFieldSchema } from "../walkFieldSchema.js";
import type { SimpleNodeSchema, SimpleTreeSchema } from "../simpleSchema.js";

/**
 * Options when constructing a tree view.
 * @public
 */
export interface ITreeConfigurationOptions {
	/**
	 * If `true`, the tree will validate new content against its stored schema at insertion time
	 * and throw an error if the new content doesn't match the expected schema.
	 *
	 * @defaultValue `false`.
	 *
	 * @remarks Enabling schema validation has a performance penalty when inserting new content into the tree because
	 * additional checks are done. Enable this option only in scenarios where you are ok with that operation being a
	 * bit slower.
	 */
	enableSchemaValidation?: boolean;

	/**
	 * A flag used to opt into strict rules ensuring that the schema avoids cases which can make the type of nodes ambiguous when importing or exporting data.
	 * @defaultValue `false`.
	 *
	 * @remarks
	 * When this is true, it ensures that the compile time type safety for data when constructing nodes is sufficient to ensure that the runtime behavior will not give node data ambiguity errors.
	 *
	 * This ensures that the canonical JSON-like representation of all unions in the tree are lossless and unambiguous.
	 * This canonical JSON-like representation consists of arrays, plain old JavaScript objects with string keys, booleans, numbers (excluding NaN, -0 and infinities), strings, null and {@link @fluidframework/core-interfaces#IFluidHandle}s.
	 * It is compatible with the node creation APIs (such as schema class constructors) and is also compatible with JSON assuming any IFluidHandles get special handling (since they are not JSON compatible).
	 * Currently these cases can cause ambiguity in a union:
	 *
	 * - More than one ArrayNode type: it's impossible to tell which array type is intended in the case of empty arrays (`[]`).
	 *
	 * - More than one MapNode type: it's impossible to tell which map type is intended in the case of an empty map (`{}`).
	 *
	 * - Both a MapNode and an ArrayNode: this case is not a problem for the canonical JSON representation, but is an issue when constructing from an Iterable, which is supported for both MapNode and ArrayNode.
	 *
	 * - Both a MapNode and an ObjectNode: when the input is valid for the ObjectNode, the current parser always considers it ambiguous with being a MapNode.
	 *
	 * - ObjectNodes which have fields (required or optional) which include all required fields of another ObjectNode: currently each ObjectNode is differentiated by the presence of its required fields.
	 *
	 * This check is conservative: some complex cases may error if the current simple algorithm cannot show no ambiguity is possible.
	 * This check may become more permissive over time.
	 *
	 * @example Ambiguous schema (with `preventAmbiguity: false`), and how to disambiguate it using {@link Unhydrated} nodes:
	 * ```typescript
	 * const schemaFactory = new SchemaFactory("com.example");
	 * class Feet extends schemaFactory.object("Feet", { length: schemaFactory.number }) {}
	 * class Meters extends schemaFactory.object("Meters", { length: schemaFactory.number }) {}
	 * const config = new TreeViewConfiguration({
	 * 	// This combination of schema can lead to ambiguous cases and will error if `preventAmbiguity` is true.
	 * 	schema: [Feet, Meters],
	 * 	preventAmbiguity: false,
	 * });
	 * const view = tree.viewWith(config);
	 * // This is invalid since it is ambiguous which type of node is being constructed:
	 * // view.initialize({ length: 5 });
	 * // To work, an explicit type can be provided by using an {@link Unhydrated} Node:
	 * view.initialize(new Meters({ length: 5 }));
	 * ```
	 *
	 * @example Schema disambiguated by adjusting field names, validated with `preventAmbiguity: true:`
	 * ```typescript
	 * const schemaFactory = new SchemaFactory("com.example");
	 * class Feet extends schemaFactory.object("Feet", { length: schemaFactory.number }) {}
	 * class Meters extends schemaFactory.object("Meters", {
	 * 	// To avoid ambiguity when parsing unions of Feet and Meters, this renames the length field to "meters".
	 * 	// To preserve compatibility with existing data from the ambiguous case,
	 * 	// `{ key: "length" }` is set, so when persisted in the tree "length" is used as the field name.
	 * 	meters: schemaFactory.required(schemaFactory.number, { key: "length" }),
	 * }) {}
	 * const config = new TreeViewConfiguration({
	 * 	// This combination of schema is not ambiguous because `Feet` and `Meters` have different required keys.
	 * 	schema: [Feet, Meters],
	 * 	preventAmbiguity: true,
	 * });
	 * const view = tree.viewWith(config);
	 * // This now works, since the field is sufficient to determine this is a `Meters` node.
	 * view.initialize({ meters: 5 });
	 * ```
	 *
	 * @privateRemarks
	 * In the future, we can support lossless round tripping via the canonical JSON-like representation above when unambiguous.
	 * This could be done via methods added to `Tree` to export and import such objects, which would give us a place to explicitly define the type of this representation.
	 *
	 * To make this more permissive in the future we can:
	 *
	 * - Make unhydratedFlexTreeFromInsertable more permissive (ex: allow disambiguation based on leaf type)
	 * - Update this check to more tightly match unhydratedFlexTreeFromInsertable
	 * - Add options to help schema authors disambiguate their types, such as "constant fields" which are not persisted, and always have a constant value.
	 *
	 * The above examples exist in executable form in this files tests, and should be updated there then copied back here.
	 */
	readonly preventAmbiguity?: boolean;
}

const defaultTreeConfigurationOptions: Required<ITreeConfigurationOptions> = {
	enableSchemaValidation: false,
	preventAmbiguity: false,
};

/**
 * Property-bag configuration for {@link TreeViewConfiguration} construction.
 * @public
 */
export interface ITreeViewConfiguration<
	TSchema extends ImplicitFieldSchema = ImplicitFieldSchema,
> extends ITreeConfigurationOptions {
	/**
	 * The schema which the application wants to view the tree with.
	 */
	readonly schema: TSchema;
}

/**
 * Configuration for {@link ViewableTree.viewWith}.
 * @sealed @public
 */
export class TreeViewConfiguration<
	const TSchema extends ImplicitFieldSchema = ImplicitFieldSchema,
> implements Required<ITreeViewConfiguration<TSchema>>
{
	protected _typeCheck!: MakeNominal;

	/**
	 * {@inheritDoc ITreeViewConfiguration.schema}
	 */
	public readonly schema: TSchema;

	/**
	 * {@inheritDoc ITreeConfigurationOptions.enableSchemaValidation}
	 */
	public readonly enableSchemaValidation: boolean;

	/**
	 * {@inheritDoc ITreeConfigurationOptions.preventAmbiguity}
	 */
	public readonly preventAmbiguity: boolean;

	/**
	 * {@link TreeSchema.definitions} but with public types.
	 */
	protected readonly definitionsInternal: ReadonlyMap<string, TreeNodeSchema>;

	/**
	 * Construct a new {@link TreeViewConfiguration}.
	 *
	 * @param props - Property bag of configuration options.
	 *
	 * @remarks
	 * Performing this construction deeply validates the provided schema.
	 * This means that when this constructor is called, all {@link LazyItem} {@link TreeNodeSchema} references will be evaluated (using {@link evaluateLazySchema}).
	 * This means that the declarations for all transitively reachable {@link TreeNodeSchema} must be available at this time.
	 *
	 * For example, a schema reachable from this configuration cannot reference this configuration during its declaration,
	 * since this would be a cyclic dependency that will cause an error when constructing this configuration.
	 */
	public constructor(props: ITreeViewConfiguration<TSchema>) {
		const config = { ...defaultTreeConfigurationOptions, ...props };
		this.schema = config.schema;
		this.enableSchemaValidation = config.enableSchemaValidation;
		this.preventAmbiguity = config.preventAmbiguity;

		// Ambiguity errors are lower priority to report than invalid schema errors, so collect these in an array and report them all at once.
		const ambiguityErrors: string[] = [];

		// Eagerly perform this conversion to surface errors sooner.
		// Includes detection of duplicate schema identifiers.
		toStoredSchema(config.schema);

		const definitions = new Map<string, SimpleNodeSchema & TreeNodeSchema>();

		walkFieldSchema(config.schema, {
			node: (schema) => {
				// Ensure all reachable schema are marked as most derived.
				// This ensures if multiple schema extending the same schema factory generated class are present (or have had instances of them constructed, or get instances of them constructed in the future),
				// an error is reported.
				markSchemaMostDerived(schema, true);

				debugAssert(() => !definitions.has(schema.identifier));
				definitions.set(schema.identifier, schema as SimpleNodeSchema & TreeNodeSchema);
			},
			allowedTypes({ types }): void {
				checkUnion(
<<<<<<< HEAD
					types.map((t) =>
						isAnnotatedAllowedType(t) ? evaluateLazySchema(t.type) : evaluateLazySchema(t),
					),
=======
					types.map((t) => evaluateLazySchema(isAnnotatedAllowedType(t) ? t.type : t)),
>>>>>>> 186494d0
					config.preventAmbiguity,
					ambiguityErrors,
				);
			},
		});

		this.definitionsInternal = definitions;

		if (ambiguityErrors.length !== 0) {
			// Duplicate errors are common since when two types conflict, both orders error:
			const deduplicated = new Set(ambiguityErrors);
			throw new UsageError(`Ambiguous schema found:\n${[...deduplicated].join("\n")}`);
		}
	}
}

/**
 * {@link TreeViewConfiguration} extended with some alpha APIs.
 * @sealed @alpha
 */
export class TreeViewConfigurationAlpha<
		const TSchema extends ImplicitFieldSchema = ImplicitFieldSchema,
	>
	extends TreeViewConfiguration<TSchema>
	implements TreeSchema
{
	/**
	 * {@inheritDoc TreeSchema.root}
	 */
	public readonly root: FieldSchemaAlpha;

	/**
	 * {@inheritDoc TreeSchema.definitions}
	 */
	public get definitions(): ReadonlyMap<string, SimpleNodeSchema & TreeNodeSchema> {
		return this.definitionsInternal as ReadonlyMap<string, SimpleNodeSchema & TreeNodeSchema>;
	}

	public constructor(props: ITreeViewConfiguration<TSchema>) {
		super(props);
		this.root = normalizeFieldSchema(props.schema);
	}
}

/**
 * {@link TreeViewConfigurationAlpha}
 * @sealed @alpha
 */
export interface TreeSchema extends SimpleTreeSchema {
	/**
	 * {@inheritDoc SimpleTreeSchema.root}
	 */
	readonly root: FieldSchemaAlpha;

	/**
	 * {@inheritDoc SimpleTreeSchema.definitions}
	 */
	readonly definitions: ReadonlyMap<string, SimpleNodeSchema & TreeNodeSchema>;
}

/**
 * Pretty print a set of types for use in error messages.
 */
function formatTypes(allowed: Iterable<TreeNodeSchema>): string {
	// Use JSON.stringify to quote and escape identifiers.
	// Don't just use a single array JSON.stringify since that omits spaces between items
	return `[${Array.from(allowed, (s) => JSON.stringify(s.identifier)).join(", ")}]`;
}

/**
 * Check if union contents are valid (shallowly).
 *
 * @param union - The union of {@link TreeNodeSchema} to check.
 * @param preventAmbiguity - If true, detect cases documented in {@link ITreeConfigurationOptions.preventAmbiguity}, reporting them to `ambiguityErrors`.
 * @param ambiguityErrors - An array into which this function inserts any ambiguity errors, see {@link ITreeConfigurationOptions.preventAmbiguity}.
 *
 * @remarks
 * Includes checks for non-ambiguity errors as well: such as duplicate schemas in the union.
 * Any non-ambiguity errors are thrown as exceptions: `UsageError`s if causable by incorrect API use, and asserts if violating internal invariants.
 */
export function checkUnion(
	union: Iterable<TreeNodeSchema>,
	preventAmbiguity: boolean,
	ambiguityErrors: string[],
): void {
	const checked: Set<TreeNodeSchema> = new Set();
	const maps: TreeNodeSchema[] = [];
	const arrays: TreeNodeSchema[] = [];

	const objects: ObjectNodeSchema[] = [];
	// Map from key to schema using that key
	const allObjectKeys: Map<string, Set<TreeNodeSchema>> = new Map();

	for (const schema of union) {
		if (checked.has(schema)) {
			throw new UsageError(`Duplicate schema in allowed types: ${schema.identifier}`);
		}
		checked.add(schema);

		if (schema instanceof LeafNodeSchema) {
			// nothing to do
		} else if (isObjectNodeSchema(schema)) {
			objects.push(schema);
			for (const key of schema.fields.keys()) {
				getOrCreate(allObjectKeys, key, () => new Set()).add(schema);
			}
		} else if (schema.kind === NodeKind.Array) {
			arrays.push(schema);
		} else {
			assert(schema.kind === NodeKind.Map, 0x9e7 /* invalid schema */);
			maps.push(schema);
		}
	}

	if (!preventAmbiguity) {
		// All remaining checks are for the preventAmbiguity case, so skip them if not enabled.
		return;
	}

	if (arrays.length > 1) {
		ambiguityErrors.push(
			`More than one kind of array allowed within union (${formatTypes(arrays)}). This would require type disambiguation which is not supported by arrays during import or export.`,
		);
	}

	if (maps.length > 1) {
		ambiguityErrors.push(
			`More than one kind of map allowed within union (${formatTypes(maps)}). This would require type disambiguation which is not supported by maps during import or export.`,
		);
	}

	if (maps.length > 0 && arrays.length > 0) {
		ambiguityErrors.push(
			`Both a map and an array allowed within union (${formatTypes([...arrays, ...maps])}). Both can be implicitly constructed from iterables like arrays, which are ambiguous when the array is empty.`,
		);
	}

	if (objects.length > 0 && maps.length > 0) {
		ambiguityErrors.push(
			`Both a object and a map allowed within union (${formatTypes([...objects, ...maps])}). Both can be constructed from objects and can be ambiguous.`,
		);
	}

	// Check for objects which fully overlap:
	for (const schema of objects) {
		// All objects which might be ambiguous relative to `schema`.
		const possiblyAmbiguous = new Set(objects);

		// A schema can't be ambiguous with itself
		possiblyAmbiguous.delete(schema);

		// For each field of schema, remove schema from possiblyAmbiguous that do not have that field
		for (const [key, field] of schema.fields) {
			if (field.kind === FieldKind.Required) {
				const withKey = allObjectKeys.get(key) ?? fail(0xb35 /* missing schema */);
				for (const candidate of possiblyAmbiguous) {
					if (!withKey.has(candidate)) {
						possiblyAmbiguous.delete(candidate);
					}
				}
			}
		}

		if (possiblyAmbiguous.size > 0) {
			// TODO: make this check more permissive.
			// Allow using the type of the field to disambiguate, at least for leaf types.
			// Add "constant" fields which can be used to disambiguate even more cases without adding persisted data: maybe make them optional in constructor?
			// Consider separating unambiguous implicit construction format from constructor arguments at type level, allowing constructor to superset the implicit construction options (ex: optional constant fields).
			// The policy here however must remain at least as conservative as shallowCompatibilityTest in src/simple-tree/unhydratedFlexTreeFromInsertable.ts.

			ambiguityErrors.push(
				`The required fields of ${JSON.stringify(schema.identifier)} are insufficient to differentiate it from the following types: ${formatTypes(possiblyAmbiguous)}. For objects to be considered unambiguous, each must have required fields that do not all occur on any other object in the union.`,
			);
		}
	}
}<|MERGE_RESOLUTION|>--- conflicted
+++ resolved
@@ -206,13 +206,7 @@
 			},
 			allowedTypes({ types }): void {
 				checkUnion(
-<<<<<<< HEAD
-					types.map((t) =>
-						isAnnotatedAllowedType(t) ? evaluateLazySchema(t.type) : evaluateLazySchema(t),
-					),
-=======
 					types.map((t) => evaluateLazySchema(isAnnotatedAllowedType(t) ? t.type : t)),
->>>>>>> 186494d0
 					config.preventAmbiguity,
 					ambiguityErrors,
 				);
