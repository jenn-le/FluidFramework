--- conflicted
+++ resolved
@@ -203,16 +203,11 @@
 				definitions.set(schema.identifier, schema as SimpleNodeSchema & TreeNodeSchema);
 			},
 			allowedTypes(types): void {
-<<<<<<< HEAD
-				if (config.preventAmbiguity) {
-					checkUnion(
-						Array.from(types, ({ type }) => type),
-						ambiguityErrors,
-					);
-				}
-=======
-				checkUnion(types, config.preventAmbiguity, ambiguityErrors);
->>>>>>> caae4ae1
+				checkUnion(
+					Array.from(types, ({ type }) => type),
+					config.preventAmbiguity,
+					ambiguityErrors,
+				);
 			},
 		});
 
