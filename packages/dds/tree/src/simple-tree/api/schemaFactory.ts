/*!
 * Copyright (c) Microsoft Corporation and contributors. All rights reserved.
 * Licensed under the MIT License.
 */

import { assert, unreachableCase } from "@fluidframework/core-utils/internal";
import type { IFluidHandle } from "@fluidframework/core-interfaces";
import { isFluidHandle } from "@fluidframework/runtime-utils/internal";

import type { TreeValue } from "../../core/index.js";
import type { NodeIdentifierManager } from "../../feature-libraries/index.js";
import {
	type RestrictiveStringRecord,
	getOrCreate,
	isReadonlyArray,
} from "../../util/index.js";
// This import is required for intellisense in @link doc comments on mouseover in VSCode.
// eslint-disable-next-line unused-imports/no-unused-imports, @typescript-eslint/no-unused-vars
import type { TreeAlpha } from "../../shared-tree/index.js";

import {
	booleanSchema,
	handleSchema,
	nullSchema,
	numberSchema,
	stringSchema,
	type LeafSchema,
} from "../leafNodeSchema.js";
import {
	FieldKind,
	type FieldSchema,
	type ImplicitAllowedTypes,
	type ImplicitFieldSchema,
	type InsertableTreeNodeFromImplicitAllowedTypes,
	type FieldProps,
	createFieldSchema,
	type DefaultProvider,
	getDefaultProvider,
	type NodeSchemaOptions,
	markSchemaMostDerived,
	type FieldSchemaAlpha,
	type ImplicitAnnotatedAllowedTypes,
	type UnannotateImplicitAllowedTypes,
	type UnannotateSchemaRecord,
} from "../schemaTypes.js";
import type {
	NodeKind,
	WithType,
	TreeNodeSchema,
	TreeNodeSchemaClass,
	TreeNodeSchemaNonClass,
	TreeNodeSchemaBoth,
} from "../core/index.js";
import { type TreeArrayNode, arraySchema } from "../arrayNode.js";
import {
	type InsertableObjectFromSchemaRecord,
	type TreeObjectNode,
	objectSchema,
} from "../objectNode.js";
import { type MapNodeInsertableData, type TreeMapNode, mapSchema } from "../mapNode.js";
import type { System_Unsafe, FieldSchemaAlphaUnsafe } from "./typesUnsafe.js";
import { createFieldSchemaUnsafe } from "./schemaFactoryRecursive.js";
import { isLazy } from "../flexList.js";

/**
 * Gets the leaf domain schema compatible with a given {@link TreeValue}.
 */
export function schemaFromValue(value: TreeValue): TreeNodeSchema {
	switch (typeof value) {
		case "boolean":
			return booleanSchema;
		case "number":
			return numberSchema;
		case "string":
			return stringSchema;
		case "object": {
			if (value === null) {
				return nullSchema;
			}
			assert(isFluidHandle(value), 0x87e /* invalid TreeValue */);
			return handleSchema;
		}
		default:
			unreachableCase(value);
	}
}

/**
 * Options when declaring an {@link SchemaFactory.object|object node}'s schema
 *
 * @alpha
 */
export interface SchemaFactoryObjectOptions<TCustomMetadata = unknown>
	extends NodeSchemaOptions<TCustomMetadata> {
	/**
	 * Allow nodes typed with this object node schema to contain optional fields that are not present in the schema declaration.
	 * Such nodes can come into existence either via import APIs (see remarks) or by way of collaboration with another client
	 * that has upgraded the document's schema to include those optional fields.
	 *
	 * @defaultValue `false`
	 * @remarks
	 * The advantage of enabling this option is that it allows an application ecosystem with staged rollout to more quickly
	 * upgrade documents to include schema for new optional features.
	 *
	 * However, it does come with trade-offs that applications should weigh carefully when it comes to interactions between
	 * code and documents.
	 * When opening such documents, the API presented is still determined by the view schema.
	 * This can have implications on the behavior of edits or code which uses portions of the view schema,
	 * since this may inadvertently drop data which is present in those optional fields in the document schema.
	 *
	 * Consider the following example:
	 *
	 * ```typescript
	 * const sf = new SchemaFactory("com.example");
	 * class PersonView extends sf.object("Person", { name: sf.string }, { allowUnknownOptionalFields: true }) {}
	 * class PersonStored extends sf.object("Person", { name: sf.string, nickname: sf.optional(sf.string) }) {}
	 *
	 * // Say we have a document which uses `PersonStored` in its schema, and application code constructs
	 * // a tree view using `PersonView`. If the application for some reason had implemented a function like this:
	 * function clonePerson(a: PersonView): PersonView {
	 * 	return new PersonView({ name: a.name });
	 * }
	 * // ...or even like this:
	 * function clonePerson(a: PersonView): PersonView {
	 *  return new PersonView({ ...a})
	 * }
	 * // Then the alleged clone wouldn't actually clone the entire person in either case, it would drop the nickname.
	 * ```
	 *
	 * If an application wants to be particularly careful to preserve all data on a node when editing it, it can use
	 * {@link (TreeAlpha:interface).importVerbose|import}/{@link (TreeAlpha:interface).exportVerbose|export} APIs with persistent keys.
	 *
	 * Note that public API methods which operate on entire nodes (such as `moveTo`, `moveToEnd`, etc. on arrays) do not encounter
	 * this problem as SharedTree's implementation stores the entire node in its lower layers. It's only when application code
	 * reaches into a node (either by accessing its fields, spreading it, or some other means) that this problem arises.
	 */
	allowUnknownOptionalFields?: boolean;
}

export const defaultSchemaFactoryObjectOptions: Required<
	Omit<SchemaFactoryObjectOptions, "metadata">
> = {
	allowUnknownOptionalFields: false,
};

/**
 * The name of a schema produced by {@link SchemaFactory}, including its optional scope prefix.
 *
 * @system @public
 */
export type ScopedSchemaName<
	TScope extends string | undefined,
	TName extends number | string,
> = TScope extends undefined ? `${TName}` : `${TScope}.${TName}`;
// > = `${TScope extends undefined ? "" : `${TScope}.`}${TName}`;

/**
 * Stateless APIs exposed via {@link SchemaFactory} as both instance properties and as statics.
 * @privateRemarks
 * We have no way to make linkable members which exist both as statics and instance properties since API-Extractor does not support this.
 * As a workaround, we have this type as a third place which can be linked.
 * @system @sealed @public
 */
export interface SchemaStatics {
	/**
	 * {@link TreeNodeSchema} for holding a JavaScript `string`.
	 *
	 * @remarks
	 * Strings containing unpaired UTF-16 surrogate pair code units may not be handled correctly.
	 *
	 * These limitations come from the use of UTF-8 encoding of the strings, which requires them to be valid unicode.
	 * JavaScript does not make this requirement for its strings so not all possible JavaScript strings are supported.
	 * @privateRemarks
	 * TODO:
	 * We should be much more clear about what happens if you use problematic values.
	 * We should validate and/or normalize them when inserting content.
	 */
	readonly string: LeafSchema<"string", string>;

	/**
	 * {@link TreeNodeSchema} for holding a JavaScript `number`.
	 *
	 * @remarks
	 * The number is a {@link https://en.wikipedia.org/wiki/Double-precision_floating-point_format | double-precision 64-bit binary format IEEE 754} value, however there are some exceptions:
	 * - `NaN`, and the infinities are converted to `null` (and may therefore only be used where `null` is allowed by the schema).
	 * - `-0` may be converted to `0` in some cases.
	 *
	 * These limitations match the limitations of JSON.
	 * @privateRemarks
	 * TODO:
	 * We should be much more clear about what happens if you use problematic values.
	 * We should validate and/or normalize them when inserting content.
	 */
	readonly number: LeafSchema<"number", number>;

	/**
	 * {@link TreeNodeSchema} for holding a boolean.
	 */
	readonly boolean: LeafSchema<"boolean", boolean>;

	/**
	 * {@link TreeNodeSchema} for JavaScript `null`.
	 *
	 * @remarks
	 * There are good {@link https://www.npmjs.com/package/%40rushstack/eslint-plugin#rushstackno-new-null | reasons to avoid using null} in JavaScript, however sometimes it is desired.
	 * This {@link TreeNodeSchema} node provides the option to include nulls in trees when desired.
	 * Unless directly inter-operating with existing data using null, consider other approaches, like wrapping the value in an optional field, or using a more specifically named empty object node.
	 */
	// eslint-disable-next-line @rushstack/no-new-null
	readonly null: LeafSchema<"null", null>;

	/**
	 * {@link TreeNodeSchema} for holding an {@link @fluidframework/core-interfaces#(IFluidHandle:interface)}.
	 */
	readonly handle: LeafSchema<"handle", IFluidHandle>;

	/**
	 * {@link AllowedTypes} for holding any of the leaf types.
	 */
	readonly leaves: readonly [
		SchemaStatics["string"],
		SchemaStatics["number"],
		SchemaStatics["boolean"],
		SchemaStatics["null"],
		SchemaStatics["handle"],
	];

	/**
	 * Make a field optional instead of the default, which is required.
	 *
	 * @param t - The types allowed under the field.
	 * @param props - Optional properties to associate with the field.
	 *
	 * @typeParam TCustomMetadata - Custom metadata properties to associate with the field.
	 * See {@link FieldSchemaMetadata.custom}.
	 */
	readonly optional: <const T extends ImplicitAllowedTypes, const TCustomMetadata = unknown>(
		t: T,
		props?: Omit<FieldProps<TCustomMetadata>, "defaultProvider">,
	) => FieldSchema<FieldKind.Optional, T, TCustomMetadata>;

	/**
	 * Make a field explicitly required.
	 *
	 * @param t - The types allowed under the field.
	 * @param props - Optional properties to associate with the field.
	 *
	 * @remarks
	 * Fields are required by default, but this API can be used to make the required nature explicit in the schema,
	 * and allows associating custom {@link FieldProps | properties} with the field.
	 *
	 * @typeParam TCustomMetadata - Custom metadata properties to associate with the field.
	 * See {@link FieldSchemaMetadata.custom}.
	 */
	readonly required: <const T extends ImplicitAllowedTypes, const TCustomMetadata = unknown>(
		t: T,
		props?: Omit<FieldProps<TCustomMetadata>, "defaultProvider">,
	) => FieldSchema<FieldKind.Required, T, TCustomMetadata>;

	/**
	 * {@link SchemaStatics.optional} except tweaked to work better for recursive types.
	 * Use with {@link ValidateRecursiveSchema} for improved type safety.
	 * @remarks
	 * This version of {@link SchemaStatics.optional} has fewer type constraints to work around TypeScript limitations, see {@link Unenforced}.
	 * See {@link ValidateRecursiveSchema} for additional information about using recursive schema.
	 */
	readonly optionalRecursive: <
		const T extends System_Unsafe.ImplicitAllowedTypesUnsafe,
		const TCustomMetadata = unknown,
	>(
		t: T,
		props?: Omit<FieldProps<TCustomMetadata>, "defaultProvider">,
	) => System_Unsafe.FieldSchemaUnsafe<FieldKind.Optional, T, TCustomMetadata>;

	/**
	 * {@link SchemaStatics.required} except tweaked to work better for recursive types.
	 * Use with {@link ValidateRecursiveSchema} for improved type safety.
	 * @remarks
	 * This version of {@link SchemaStatics.required} has fewer type constraints to work around TypeScript limitations, see {@link Unenforced}.
	 * See {@link ValidateRecursiveSchema} for additional information about using recursive schema.
	 */
	readonly requiredRecursive: <
		const T extends System_Unsafe.ImplicitAllowedTypesUnsafe,
		const TCustomMetadata = unknown,
	>(
		t: T,
		props?: Omit<FieldProps<TCustomMetadata>, "defaultProvider">,
	) => System_Unsafe.FieldSchemaUnsafe<FieldKind.Required, T, TCustomMetadata>;
}

const defaultOptionalProvider: DefaultProvider = getDefaultProvider(() => {
	return undefined;
});

// The following overloads for optional and required are used to get around the fact that
<<<<<<< HEAD
// the compiler can't infer that UnannotateImplicitAllowedTypes<T> is equal to T
=======
// the compiler can't infer that UnannotateImplicitAllowedTypes<T> is equal to T when T is known to extend ImplicitAllowedTypes
>>>>>>> 12e5ab3b

function optional<const T extends ImplicitAllowedTypes, const TCustomMetadata = unknown>(
	t: T,
	props?: Omit<FieldProps<TCustomMetadata>, "defaultProvider">,
): FieldSchemaAlpha<FieldKind.Optional, T, TCustomMetadata>;

function optional<
	const T extends ImplicitAnnotatedAllowedTypes,
	const TCustomMetadata = unknown,
>(
	t: T,
	props?: Omit<FieldProps<TCustomMetadata>, "defaultProvider">,
): FieldSchemaAlpha<FieldKind.Optional, UnannotateImplicitAllowedTypes<T>, TCustomMetadata>;

function optional<
	const T extends ImplicitAnnotatedAllowedTypes,
	const TCustomMetadata = unknown,
>(
	t: T,
	props?: Omit<FieldProps<TCustomMetadata>, "defaultProvider">,
): FieldSchemaAlpha<FieldKind.Optional, UnannotateImplicitAllowedTypes<T>, TCustomMetadata> {
	return createFieldSchema(FieldKind.Optional, t, {
		defaultProvider: defaultOptionalProvider,
		...props,
	});
}

function required<const T extends ImplicitAllowedTypes, const TCustomMetadata = unknown>(
	t: T,
	props?: Omit<FieldProps<TCustomMetadata>, "defaultProvider">,
): FieldSchemaAlpha<FieldKind.Required, T, TCustomMetadata>;

function required<
	const T extends ImplicitAnnotatedAllowedTypes,
	const TCustomMetadata = unknown,
>(
	t: T,
	props?: Omit<FieldProps<TCustomMetadata>, "defaultProvider">,
): FieldSchemaAlpha<FieldKind.Required, UnannotateImplicitAllowedTypes<T>, TCustomMetadata>;

function required<
	const T extends ImplicitAnnotatedAllowedTypes,
	const TCustomMetadata = unknown,
>(
	t: T,
	props?: Omit<FieldProps<TCustomMetadata>, "defaultProvider">,
): FieldSchemaAlpha<FieldKind.Required, UnannotateImplicitAllowedTypes<T>, TCustomMetadata> {
	return createFieldSchema(FieldKind.Required, t, props);
}

/**
 * Implementation of {@link SchemaStatics}.
 * @remarks
 * Entries can use more specific types than {@link SchemaStatics} requires to be more useful for non-public consumers.
 * Additional non-public members are in {@link schemaStatics}.
 */
export const schemaStaticsBase = {
	string: stringSchema,
	number: numberSchema,
	boolean: booleanSchema,
	null: nullSchema,
	handle: handleSchema,
	leaves: [stringSchema, numberSchema, booleanSchema, nullSchema, handleSchema],

	optional,

	required,

	optionalRecursive: <
		const T extends System_Unsafe.ImplicitAllowedTypesUnsafe,
		const TCustomMetadata = unknown,
	>(
		t: T,
		props?: Omit<FieldProps<TCustomMetadata>, "defaultProvider">,
	): FieldSchemaAlphaUnsafe<FieldKind.Optional, T, TCustomMetadata> => {
		return createFieldSchemaUnsafe(FieldKind.Optional, t, {
			defaultProvider: defaultOptionalProvider,
			...props,
		});
	},

	requiredRecursive: <
		const T extends System_Unsafe.ImplicitAllowedTypesUnsafe,
		const TCustomMetadata = unknown,
	>(
		t: T,
		props?: Omit<FieldProps<TCustomMetadata>, "defaultProvider">,
	): FieldSchemaAlphaUnsafe<FieldKind.Required, T, TCustomMetadata> => {
		return createFieldSchemaUnsafe(FieldKind.Required, t, props);
	},
} as const satisfies SchemaStatics;

/**
 * Unstable extensions to {@link schemaStaticsBase}.
 */
export const schemaStatics = {
	...schemaStaticsBase,
	identifier: <const TCustomMetadata = unknown>(
		props?: Omit<FieldProps<TCustomMetadata>, "defaultProvider">,
	): FieldSchemaAlpha<FieldKind.Identifier, typeof stringSchema, TCustomMetadata> => {
		return createFieldSchema(FieldKind.Identifier, stringSchema, props);
	},
} as const;

const schemaStaticsPublic: SchemaStatics = schemaStatics;

// TODO:
// SchemaFactory.array references should link to the correct overloads, however the syntax for this does not seems to work currently for methods unless the they are not qualified with the class.
// API-Extractor requires such links to be qualified with the class, so it can't work.
// Since linking the overload set as a whole also doesn't work, these have been made non-links for now.
/**
 * Creates various types of {@link TreeNodeSchema|schema} for {@link TreeNode}s.
 *
 * @typeParam TScope - Scope added as a prefix to the name of every schema produced by this factory.
 * @typeParam TName - Type of names used to identify each schema produced in this factory.
 * Typically this is just `string` but it is also possible to use `string` or `number` based enums if you prefer to identify your types that way.
 *
 * @remarks
 * For details related to inputting data constrained by schema (including via assignment), and how non-exact schema types are handled in general refer to {@link Input}.
 * For information about recursive schema support, see methods postfixed with "recursive" and {@link ValidateRecursiveSchema}.
 * To apply schema defined with this factory to a tree, see {@link ViewableTree.viewWith} and {@link TreeViewConfiguration}.
 *
 * All schema produced by this factory get a {@link TreeNodeSchemaCore.identifier|unique identifier} by combining the {@link SchemaFactory.scope} with the schema's `Name`.
 * The `Name` part may be explicitly provided as a parameter, or inferred as a structural combination of the provided types.
 * The APIs which use this second approach, structural naming, also deduplicate all equivalent calls.
 * Therefor two calls to `array(allowedTypes)` with the same allowedTypes will return the same {@link TreeNodeSchema} instance.
 * On the other hand, two calls to `array(name, allowedTypes)` will always return different {@link TreeNodeSchema} instances
 * and it is an error to use both in the same tree (since their identifiers are not unique).
 *
 * For "customizable" schema (those which can be subclassed to customize them, see details below) some additional rules must be followed:
 *
 * 1. Only a single {@link TreeNodeSchema|schema} can be used from the class hierarchy deriving from the base class produced by this factory.
 * It is legal to subclass the returned class, and even subclass that class,
 * but only a single class from that class hierarchy can ever be instantiated or passed to any API as a {@link TreeNodeSchema|schema}.
 * These base classes can be used with `instanceof`, but not with schema based APIs like `Tree.is`.
 * 2. If overriding the constructor, the constructor must accept the same argument as the base constructor `super` and forward it to `super` unchanged.
 * 3. Properties for fields defined in the schema should not be overridden.
 * 4. Additional static members added to schema should pick relatively unique keys to reduce the risk of colliding with implementation details what are not exposed in the API.
 * 5. If exporting the schema from a package which uses API-Extractor, export the base class and derived class separately to work around [a known limitation](https://github.com/microsoft/rushstack/issues/4429).
 *
 * Note:
 * POJO stands for Plain Old JavaScript Object.
 * This means an object that works like a `{}` style object literal.
 * In this case it means the prototype is `Object.prototype` and acts like a set of key value pairs (data, not methods).
 * The usage below generalizes this to include array and map like objects as well.
 *
 * There are two ways to use these APIs:
 *
 * Customizable Approach:
 *
 * 1. Declaration: `class X extends schemaFactory.object("x", {}) {}`
 *
 * 2. Allows adding "local" (non-persisted) members: Yes. Members (including methods) can be added to the class.
 *
 * 3. Prototype: The user-defined class.
 *
 * 4. Structurally named Schema: Not Supported.
 *
 * 5. Explicitly named Objects: Supported.
 *
 * 6. Explicitly named Maps and Arrays: Supported: Both declaration approaches can be used.
 *
 * 7. Node.js `assert.deepEqual`: Compares like class instances: equal to other nodes of the same type with the same content, including custom local fields.
 *
 * 8. IntelliSense: Shows and links to user-defined class by name: `X`.
 *
 * 9. Recursion: Supported with special declaration patterns.
 *
 * POJO Emulation Approach:
 *
 * 1. Declaration: `const X = schemaFactory.object("x", {}); type X = NodeFromSchema<typeof X>;`
 *
 * 2. Allows adding "local" (non-persisted) members: No. Attempting to set non-field members will result in an error.
 *
 * 3. Prototype: `Object.prototype`, `Map.prototype`, or `Array.prototype` depending on node kind.
 *
 * 4. Structurally named Schema: Supported.
 *
 * 5. Explicitly named Objects: Supported.
 *
 * 6. Explicitly named Maps and Arrays: Not Supported.
 *
 * 7. Node.js `assert.deepEqual`: Compares like plain objects: equal to plain JavaScript objects with the same fields, and other nodes with the same fields, even if the types are different.
 *
 * 8. IntelliSense: Shows internal type generation logic: `object & TreeNode & ObjectFromSchemaRecord<{}> & WithType<"test.x">`.
 *
 * 9. Recursion: Unsupported: [Generated `.d.ts` files replace recursive references with `any`](https://github.com/microsoft/TypeScript/issues/55832),
 * breaking the use of recursive schema across compilation boundaries.
 *
 * Note that while "POJO Emulation" nodes act a lot like POJO objects, they are not true POJO objects:
 *
 * - Adding new arbitrary fields will error, as well some cases of invalid edits.
 *
 * - They are implemented using proxies.
 *
 * - They have state that is not exposed via enumerable own properties, including a {@link TreeNodeSchema}.
 * This makes libraries like node.js `assert.deepEqual` fail to detect differences in type.
 *
 * - Assigning members has side effects (in this case editing the persisted/shared tree).
 *
 * - Not all operations implied by the prototype will work correctly: stick to the APIs explicitly declared in the TypeScript types.
 *
 * @privateRemarks
 * It's perfectly possible to make `POJO Emulation` mode (or even just hiding the prototype) selectable even when using the custom user class declaration syntax.
 * When doing this, it's still possible to make `instanceof` perform correctly.
 * Allowing (or banning) custom/out-of-schema properties on the class is also possible in both modes: it could be orthogonal.
 * Also for consistency, if keeping the current approach to detecting `POJO Emulation` mode it might make sense to make explicitly named Maps and Arrays do the detection the same as how object does it.
 *
 * Note: the comparison between the customizable and POJO modes is not done in a table because TSDoc does not currently have support for embedded markdown.
 *
 * @see {@link SchemaFactoryAlpha}
 *
 * @sealed @public
 */
export class SchemaFactory<
	out TScope extends string | undefined = string | undefined,
	TName extends number | string = string,
> implements SchemaStatics
{
	/**
	 * TODO:
	 * If users of this generate the same name because two different schema with the same identifier were used,
	 * the second use can get a cache hit, and reference the wrong schema.
	 * Such usage should probably return a distinct type or error but currently does not.
	 * The use of markSchemaMostDerived in structuralName at least ensure an error in the case where the collision is from two types extending the same schema factor class.
	 */
	private readonly structuralTypes: Map<string, TreeNodeSchema> = new Map();

	/**
	 * Construct a SchemaFactory with a given {@link SchemaFactory.scope|scope}.
	 * @remarks
	 * There are no restrictions on mixing schema from different schema factories.
	 * Typically each library will create one or more SchemaFactories and use them to define its schema.
	 */
	public constructor(
		/**
		 * Prefix appended to the identifiers of all {@link TreeNodeSchema} produced by this builder.
		 *
		 * @remarks
		 * Generally each independently developed library
		 * (possibly a package, but could also be part of a package or multiple packages developed together)
		 * should get its own unique `scope`.
		 * Then each schema in the library get a name which is unique within the library.
		 * The scope and name are joined (with a period) to form the {@link TreeNodeSchemaCore.identifier|schema identifier}.
		 * Following this pattern allows a single application to depend on multiple libraries which define their own schema, and use them together in a single tree without risk of collisions.
		 * If a library logically contains sub-libraries with their own schema, they can be given a scope nested inside the parent scope, such as "ParentScope.ChildScope".
		 *
		 * To avoid collisions between the scopes of libraries
		 * it is recommended that the libraries use {@link https://en.wikipedia.org/wiki/Reverse_domain_name_notation | Reverse domain name notation} or a UUIDv4 for their scope.
		 * If this pattern is followed, application can safely use third party libraries without risk of the schema in them colliding.
		 *
		 * You may opt out of using a scope by passing `undefined`, but note that this increases the risk of collisions.
		 *
		 * @example
		 * Fluid Framework follows this pattern, placing the schema for the built in leaf types in the `com.fluidframework.leaf` scope.
		 * If Fluid Framework publishes more schema in the future, they would be under some other `com.fluidframework` scope.
		 * This ensures that any schema defined by any other library will not conflict with Fluid Framework's schema
		 * as long as the library uses the recommended patterns for how to scope its schema..
		 *
		 * @example
		 * A library could generate a random UUIDv4, like `242c4397-49ed-47e6-8dd0-d5c3bc31778b` and use that as the scope.
		 * Note: do not use this UUID: a new one must be randomly generated when needed to ensure collision resistance.
		 * ```typescript
		 * const factory = new SchemaFactory("242c4397-49ed-47e6-8dd0-d5c3bc31778b");
		 * ```
		 */
		public readonly scope: TScope,
	) {}

	private scoped<Name extends TName | string>(name: Name): ScopedSchemaName<TScope, Name> {
		return (
			this.scope === undefined ? `${name}` : `${this.scope}.${name}`
		) as ScopedSchemaName<TScope, Name>;
	}

	/**
	 * {@inheritDoc SchemaStatics.string}
	 */
	public readonly string = schemaStaticsPublic.string;

	/**
	 * {@inheritDoc SchemaStatics.number}
	 */
	public readonly number = schemaStaticsPublic.number;

	/**
	 * {@inheritDoc SchemaStatics.boolean}
	 */
	public readonly boolean = schemaStaticsPublic.boolean;

	/**
	 * {@inheritDoc SchemaStatics.null}
	 */
	public readonly null = schemaStaticsPublic.null;

	/**
	 * {@inheritDoc SchemaStatics.handle}
	 */
	public readonly handle = schemaStaticsPublic.handle;

	/**
	 * {@inheritDoc SchemaStatics.leaves}
	 */
	public readonly leaves = schemaStaticsPublic.leaves;

	/**
	 * {@inheritDoc SchemaStatics.string}
	 */
	public static readonly string = schemaStaticsPublic.string;

	/**
	 * {@inheritDoc SchemaStatics.number}
	 */
	public static readonly number = schemaStaticsPublic.number;

	/**
	 * {@inheritDoc SchemaStatics.boolean}
	 */
	public static readonly boolean = schemaStaticsPublic.boolean;

	/**
	 * {@inheritDoc SchemaStatics.null}
	 */
	public static readonly null = schemaStaticsPublic.null;

	/**
	 * {@inheritDoc SchemaStatics.handle}
	 */
	public static readonly handle = schemaStaticsPublic.handle;

	/**
	 * {@inheritDoc SchemaStatics.leaves}
	 */
	public static readonly leaves = schemaStaticsPublic.leaves;

	/**
	 * Define a {@link TreeNodeSchemaClass} for a {@link TreeObjectNode}.
	 *
	 * @param name - Unique identifier for this schema within this factory's scope.
	 * @param fields - Schema for fields of the object node's schema. Defines what children can be placed under each key.
	 */
	public object<
		const Name extends TName,
		const T extends RestrictiveStringRecord<ImplicitFieldSchema>,
	>(
		name: Name,
		fields: T,
	): TreeNodeSchemaClass<
		ScopedSchemaName<TScope, Name>,
		NodeKind.Object,
		TreeObjectNode<T, ScopedSchemaName<TScope, Name>>,
		object & InsertableObjectFromSchemaRecord<T>,
		true,
		T
	> {
		// The compiler can't infer that UnannotateSchemaRecord<T> is equal to T so we have to do a bunch of typing to make the error go away.
		const object: TreeNodeSchemaClass<
			ScopedSchemaName<TScope, Name>,
			NodeKind.Object,
			TreeObjectNode<UnannotateSchemaRecord<T>, ScopedSchemaName<TScope, Name>>,
			object & InsertableObjectFromSchemaRecord<UnannotateSchemaRecord<T>>,
			true,
			T
		> = objectSchema(
			this.scoped(name),
			fields,
			true,
			defaultSchemaFactoryObjectOptions.allowUnknownOptionalFields,
		);

		return object as TreeNodeSchemaClass<
			ScopedSchemaName<TScope, Name>,
			NodeKind.Object,
			TreeObjectNode<RestrictiveStringRecord<ImplicitFieldSchema>>,
			unknown,
			true,
			T
		> as TreeNodeSchemaClass<
			ScopedSchemaName<TScope, Name>,
			NodeKind.Object,
			TreeObjectNode<T, ScopedSchemaName<TScope, Name>>,
			object & InsertableObjectFromSchemaRecord<T>,
			true,
			T
		>;
	}

	/**
	 * Define a structurally typed {@link TreeNodeSchema} for a {@link TreeMapNode}.
	 *
	 * @param allowedTypes - The types that may appear as values in the map.
	 *
	 * @remarks
	 * The unique identifier for this Map is defined as a function of the provided types.
	 * It is still scoped to this SchemaBuilder, but multiple calls with the same arguments will return the same schema object, providing somewhat structural typing.
	 * This does not support recursive types.
	 *
	 * If using these structurally named maps, other types in this schema builder should avoid names of the form `Map<${string}>`.
	 *
	 * @example
	 * The returned schema should be used as a schema directly:
	 * ```typescript
	 * const MyMap = factory.map(factory.number);
	 * type MyMap = NodeFromSchema<typeof MyMap>;
	 * ```
	 * Or inline:
	 * ```typescript
	 * factory.object("Foo", {myMap: factory.map(factory.number)});
	 * ```
	 * @privateRemarks
	 * See note on array.
	 */
	public map<const T extends TreeNodeSchema | readonly TreeNodeSchema[]>(
		allowedTypes: T,
	): TreeNodeSchemaNonClass<
		ScopedSchemaName<TScope, `Map<${string}>`>,
		NodeKind.Map,
		TreeMapNode<T> & WithType<ScopedSchemaName<TScope, `Map<${string}>`>, NodeKind.Map>,
		MapNodeInsertableData<T>,
		true,
		T,
		undefined
	>;

	/**
	 * Define a {@link TreeNodeSchema} for a {@link TreeMapNode}.
	 *
	 * @param name - Unique identifier for this schema within this factory's scope.
	 * @param allowedTypes - The types that may appear as values in the map.
	 *
	 * @example
	 * ```typescript
	 * class NamedMap extends factory.map("name", factory.number) {}
	 * ```
	 */
	public map<Name extends TName, const T extends ImplicitAllowedTypes>(
		name: Name,
		allowedTypes: T,
	): TreeNodeSchemaClass<
		ScopedSchemaName<TScope, Name>,
		NodeKind.Map,
		TreeMapNode<T> & WithType<ScopedSchemaName<TScope, Name>, NodeKind.Map>,
		MapNodeInsertableData<T>,
		true,
		T,
		undefined
	>;

	/**
	 * {@link SchemaFactory.map} implementation.
	 *
	 * @privateRemarks
	 * This should return `TreeNodeSchemaBoth`, however TypeScript gives an error if one of the overloads implicitly up-casts the return type of the implementation.
	 * This seems like a TypeScript bug getting variance backwards for overload return types since it's erroring when the relation between the overload
	 * and the implementation is type safe, and forcing an unsafe typing instead.
	 */
	public map<const T extends ImplicitAllowedTypes>(
		nameOrAllowedTypes: TName | ((T & TreeNodeSchema) | readonly TreeNodeSchema[]),
		allowedTypes?: T,
	): TreeNodeSchema<string, NodeKind.Map, TreeMapNode<T>, MapNodeInsertableData<T>, true, T> {
		if (allowedTypes === undefined) {
			const types = nameOrAllowedTypes as (T & TreeNodeSchema) | readonly TreeNodeSchema[];
			const fullName = structuralName("Map", types);
			return getOrCreate(
				this.structuralTypes,
				fullName,
				() =>
					this.namedMap(
						fullName as TName,
						nameOrAllowedTypes as T,
						false,
						true,
					) as TreeNodeSchema,
			) as TreeNodeSchemaBoth<
				string,
				NodeKind.Map,
				TreeMapNode<T>,
				MapNodeInsertableData<T>,
				true,
				T,
				undefined
			>;
		}
		// To actually have type safety, assign to the type this method should return before implicitly upcasting when returning.
		const out: TreeNodeSchemaBoth<
			string,
			NodeKind.Map,
			TreeMapNode<T>,
			MapNodeInsertableData<T>,
			true,
			T,
			undefined
		> = this.namedMap(nameOrAllowedTypes as TName, allowedTypes, true, true);
		return out;
	}

	/**
	 * Define a {@link TreeNodeSchema} for a {@link (TreeMapNode:interface)}.
	 *
	 * @param name - Unique identifier for this schema within this factory's scope.
	 */
	private namedMap<
		Name extends TName | string,
		const T extends ImplicitAllowedTypes,
		const ImplicitlyConstructable extends boolean,
	>(
		name: Name,
		allowedTypes: T,
		customizable: boolean,
		implicitlyConstructable: ImplicitlyConstructable,
	): TreeNodeSchemaBoth<
		ScopedSchemaName<TScope, Name>,
		NodeKind.Map,
		TreeMapNode<T> & WithType<ScopedSchemaName<TScope, Name>, NodeKind.Map>,
		MapNodeInsertableData<T>,
		ImplicitlyConstructable,
		T,
		undefined
	> {
		// The compiler can't infer that UnannotateImplicitAllowedTypes<T> is equal to T so we have to do a bunch of typing to make the error go away.
		const map: TreeNodeSchemaBoth<
			ScopedSchemaName<TScope, Name>,
			NodeKind.Map,
			TreeMapNode<UnannotateImplicitAllowedTypes<T>> &
				WithType<ScopedSchemaName<TScope, Name>, NodeKind.Map>,
			MapNodeInsertableData<UnannotateImplicitAllowedTypes<T>>,
			ImplicitlyConstructable,
			T,
			undefined
		> = mapSchema(
			this.scoped(name),
			allowedTypes,
			implicitlyConstructable,
			// The current policy is customizable nodes don't get fake prototypes.
			!customizable,
			undefined,
		);

		return map as TreeNodeSchemaBoth<
			ScopedSchemaName<TScope, Name>,
			NodeKind.Map,
			TreeMapNode<UnannotateImplicitAllowedTypes<T>> &
				WithType<ScopedSchemaName<TScope, Name>, NodeKind.Map>,
			MapNodeInsertableData<ImplicitAllowedTypes>,
			ImplicitlyConstructable,
			T,
			undefined
		> as TreeNodeSchemaBoth<
			ScopedSchemaName<TScope, Name>,
			NodeKind.Map,
			TreeMapNode<T> & WithType<ScopedSchemaName<TScope, Name>, NodeKind.Map>,
			MapNodeInsertableData<T>,
			ImplicitlyConstructable,
			T,
			undefined
		>;
	}

	/**
	 * Define a structurally typed {@link TreeNodeSchema} for a {@link (TreeArrayNode:interface)}.
	 *
	 * @param allowedTypes - The types that may appear in the array.
	 *
	 * @remarks
	 * The identifier for this Array is defined as a function of the provided types.
	 * It is still scoped to this SchemaFactory, but multiple calls with the same arguments will return the same schema object, providing somewhat structural typing.
	 * This does not support recursive types.
	 *
	 * If using these structurally named arrays, other types in this schema builder should avoid names of the form `Array<${string}>`.
	 *
	 * @example
	 * The returned schema should be used as a schema directly:
	 * ```typescript
	 * const MyArray = factory.array(factory.number);
	 * type MyArray = NodeFromSchema<typeof MyArray>;
	 * ```
	 * Or inline:
	 * ```typescript
	 * factory.object("Foo", {myArray: factory.array(factory.number)});
	 * ```
	 * @privateRemarks
	 * The name produced at the type level here is not as specific as it could be, however doing type level sorting and escaping is a real mess.
	 * There are cases where not having this full type provided will be less than ideal since TypeScript's structural types.
	 * For example attempts to narrow unions of structural arrays by name won't work.
	 * Planned future changes to move to a class based schema system as well as factor function based node construction should mostly avoid these issues,
	 * though there may still be some problematic cases even after that work is done.
	 *
	 * The return value is a class, but its the type is intentionally not specific enough to indicate it is a class.
	 * This prevents callers of this from sub-classing it, which is unlikely to work well (due to the ease of accidentally giving two different calls o this different subclasses)
	 * when working with structural typing.
	 *
	 * {@label STRUCTURAL}
	 */
	public array<const T extends TreeNodeSchema | readonly TreeNodeSchema[]>(
		allowedTypes: T,
	): TreeNodeSchemaNonClass<
		ScopedSchemaName<TScope, `Array<${string}>`>,
		NodeKind.Array,
		TreeArrayNode<T> & WithType<ScopedSchemaName<TScope, `Array<${string}>`>, NodeKind.Array>,
		Iterable<InsertableTreeNodeFromImplicitAllowedTypes<T>>,
		true,
		T,
		undefined
	>;

	/**
	 * Define (and add to this library) a {@link TreeNodeSchemaClass} for a {@link (TreeArrayNode:interface)}.
	 *
	 * @param name - Unique identifier for this schema within this factory's scope.
	 * @param allowedTypes - The types that may appear in the array.
	 *
	 * @example
	 * ```typescript
	 * class NamedArray extends factory.array("name", factory.number) {}
	 * ```
	 *
	 * {@label NAMED}
	 */
	public array<const Name extends TName, const T extends ImplicitAllowedTypes>(
		name: Name,
		allowedTypes: T,
	): TreeNodeSchemaClass<
		ScopedSchemaName<TScope, Name>,
		NodeKind.Array,
		TreeArrayNode<T> & WithType<ScopedSchemaName<TScope, Name>, NodeKind.Array>,
		Iterable<InsertableTreeNodeFromImplicitAllowedTypes<T>>,
		true,
		T,
		undefined
	>;

	/**
	 * {@link SchemaFactory.array} implementation.
	 *
	 * @privateRemarks
	 * This should return TreeNodeSchemaBoth: see note on "map" implementation for details.
	 */
	public array<const T extends ImplicitAllowedTypes>(
		nameOrAllowedTypes: TName | ((T & TreeNodeSchema) | readonly TreeNodeSchema[]),
		allowedTypes?: T,
	): TreeNodeSchema<
		ScopedSchemaName<TScope, string>,
		NodeKind.Array,
		TreeArrayNode<T>,
		Iterable<InsertableTreeNodeFromImplicitAllowedTypes<T>>,
		true,
		T
	> {
		if (allowedTypes === undefined) {
			const types = nameOrAllowedTypes as (T & TreeNodeSchema) | readonly TreeNodeSchema[];
			const fullName = structuralName("Array", types);
			return getOrCreate(this.structuralTypes, fullName, () =>
				this.namedArray(fullName, nameOrAllowedTypes as T, false, true),
			) as TreeNodeSchemaClass<
				ScopedSchemaName<TScope, string>,
				NodeKind.Array,
				TreeArrayNode<T>,
				Iterable<InsertableTreeNodeFromImplicitAllowedTypes<T>>,
				true,
				T,
				undefined
			>;
		}
		const out: TreeNodeSchemaBoth<
			ScopedSchemaName<TScope, string>,
			NodeKind.Array,
			TreeArrayNode<T>,
			Iterable<InsertableTreeNodeFromImplicitAllowedTypes<T>>,
			true,
			T,
			undefined
		> = this.namedArray(nameOrAllowedTypes as TName, allowedTypes, true, true);
		return out;
	}

	/**
	 * Define a {@link TreeNodeSchema} for a {@link (TreeArrayNode:interface)}.
	 *
	 * @param name - Unique identifier for this schema within this factory's scope.
	 *
	 * @remarks
	 * This is not intended to be used directly, use the overload of `array` which takes a name instead.
	 * This is only public to work around a compiler limitation.
	 */
	private namedArray<
		Name extends TName | string,
		const T extends ImplicitAllowedTypes,
		const ImplicitlyConstructable extends boolean,
	>(
		name: Name,
		allowedTypes: T,
		customizable: boolean,
		implicitlyConstructable: ImplicitlyConstructable,
	): TreeNodeSchemaBoth<
		ScopedSchemaName<TScope, Name>,
		NodeKind.Array,
		TreeArrayNode<T> & WithType<ScopedSchemaName<TScope, string>, NodeKind.Array>,
		Iterable<InsertableTreeNodeFromImplicitAllowedTypes<T>>,
		ImplicitlyConstructable,
		T,
		undefined
	> {
		const array = arraySchema(
			this.scoped(name),
			allowedTypes,
			implicitlyConstructable,
			customizable,
		);

		return array as TreeNodeSchemaBoth<
			ScopedSchemaName<TScope, Name>,
			NodeKind.Array,
			TreeArrayNode<T> & WithType<ScopedSchemaName<TScope, string>, NodeKind.Array>,
			Iterable<InsertableTreeNodeFromImplicitAllowedTypes<T>>,
			ImplicitlyConstructable,
			T,
			undefined
		>;
	}

	/**
	 * {@inheritDoc SchemaStatics.optional}
	 */
	public readonly optional = schemaStaticsPublic.optional;

	/**
	 * {@inheritDoc SchemaStatics.required}
	 */
	public readonly required = schemaStaticsPublic.required;

	/**
	 * {@inheritDoc SchemaStatics.optionalRecursive}
	 */
	public readonly optionalRecursive = schemaStaticsPublic.optionalRecursive;

	/**
	 * {@inheritDoc SchemaStatics.requiredRecursive}
	 */
	public readonly requiredRecursive = schemaStaticsPublic.requiredRecursive;

	/**
	 * {@inheritDoc SchemaStatics.optional}
	 */
	public static readonly optional = schemaStaticsPublic.optional;

	/**
	 * {@inheritDoc SchemaStatics.required}
	 */
	public static readonly required = schemaStaticsPublic.required;

	/**
	 * {@inheritDoc SchemaStatics.optionalRecursive}
	 */
	public static readonly optionalRecursive = schemaStaticsPublic.optionalRecursive;

	/**
	 * {@inheritDoc SchemaStatics.requiredRecursive}
	 */
	public static readonly requiredRecursive = schemaStaticsPublic.requiredRecursive;

	/**
	 * A special readonly field which holds an identifier string for an object node.
	 * @remarks
	 * The value of this field, a "node identifier", is a string which identifies a node (or nodes) among all nodes in the tree.
	 * Node identifiers are strings, and can therefore be used as lookup keys in maps or written to a database.
	 * When the node is constructed, the identifier field does not need to be specified.
	 * When an identifier is not provided, the SharedTree will generate an identifier for the node automatically.
	 * The identifier generated by the SharedTree has the following properties:
	 *
	 * - It is a UUID which will not collide with other generated UUIDs.
	 * - It is compressed to a space-efficient representation when stored in the document.
	 * - A compressed form of the identifier can be accessed at runtime via the {@link TreeNodeApi.shortId|Tree.shortId()} API.
	 * - It will error if read (and will not be present in the object's iterable properties) before the node has been inserted into a tree.
	 *
	 * However, a user may alternatively supply their own string as the identifier if desired (for example, if importing identifiers from another system).
	 * In that case, if the user requires it to be unique, it is up to them to ensure uniqueness.
	 * User-supplied identifiers may be read immediately, even before insertion into the tree.
	 *
	 * A node may have more than one identifier field (though note that this precludes the use of the {@link TreeNodeApi.shortId|Tree.shortId()} API).
	 */
	public get identifier(): FieldSchema<FieldKind.Identifier, typeof this.string> {
		const defaultIdentifierProvider: DefaultProvider = getDefaultProvider(
			(nodeKeyManager: NodeIdentifierManager) => {
				return nodeKeyManager.stabilizeNodeIdentifier(
					nodeKeyManager.generateLocalNodeIdentifier(),
				);
			},
		);
		return createFieldSchema(FieldKind.Identifier, this.string, {
			defaultProvider: defaultIdentifierProvider,
		});
	}

	/**
	 * {@link SchemaFactory.object} except tweaked to work better for recursive types.
	 * Use with {@link ValidateRecursiveSchema} for improved type safety.
	 * @remarks
	 * This version of {@link SchemaFactory.object} has fewer type constraints to work around TypeScript limitations, see {@link Unenforced}.
	 * See {@link ValidateRecursiveSchema} for additional information about using recursive schema.
	 *
	 * Additionally `ImplicitlyConstructable` is disabled (forcing use of constructor) to avoid
	 * `error TS2589: Type instantiation is excessively deep and possibly infinite.`
	 * which otherwise gets reported at sometimes incorrect source locations that vary based on incremental builds.
	 */
	public objectRecursive<
		const Name extends TName,
		const T extends RestrictiveStringRecord<System_Unsafe.ImplicitFieldSchemaUnsafe>,
	>(
		name: Name,
		t: T,
	): TreeNodeSchemaClass<
		ScopedSchemaName<TScope, Name>,
		NodeKind.Object,
		System_Unsafe.TreeObjectNodeUnsafe<T, ScopedSchemaName<TScope, Name>>,
		object & System_Unsafe.InsertableObjectFromSchemaRecordUnsafe<T>,
		false,
		T
	> {
		type TScopedName = ScopedSchemaName<TScope, Name>;
		return this.object(
			name,
			t as T & RestrictiveStringRecord<ImplicitFieldSchema>,
		) as unknown as TreeNodeSchemaClass<
			TScopedName,
			NodeKind.Object,
			System_Unsafe.TreeObjectNodeUnsafe<T, TScopedName>,
			object & System_Unsafe.InsertableObjectFromSchemaRecordUnsafe<T>,
			false,
			T
		>;
	}

	/**
	 * `SchemaFactory.array` except tweaked to work better for recursive types.
	 * Use with {@link ValidateRecursiveSchema} for improved type safety.
	 * @remarks
	 * This version of `SchemaFactory.array` uses the same workarounds as {@link SchemaFactory.objectRecursive}.
	 * See {@link ValidateRecursiveSchema} for additional information about using recursive schema.
	 * See also {@link FixRecursiveArraySchema} for additional information specific to recursive arrays schema exports.
	 */
	// eslint-disable-next-line @typescript-eslint/explicit-function-return-type
	public arrayRecursive<
		const Name extends TName,
		const T extends System_Unsafe.ImplicitAllowedTypesUnsafe,
	>(name: Name, allowedTypes: T) {
		const RecursiveArray = this.namedArray(
			name,
			allowedTypes as T & ImplicitAllowedTypes,
			true,
			false,
		);

		return RecursiveArray as TreeNodeSchemaClass<
			ScopedSchemaName<TScope, Name>,
			NodeKind.Array,
			System_Unsafe.TreeArrayNodeUnsafe<T> &
				WithType<ScopedSchemaName<TScope, Name>, NodeKind.Array>,
			{
				/**
				 * Iterator for the iterable of content for this node.
				 * @privateRemarks
				 * Wrapping the constructor parameter for recursive arrays and maps in an inlined object type avoids (for unknown reasons)
				 * the following compile error when declaring the recursive schema:
				 * `Function implicitly has return type 'any' because it does not have a return type annotation and is referenced directly or indirectly in one of its return expressions.`
				 * To benefit from this without impacting the API, the definition of `Iterable` has been inlined as such an object.
				 *
				 * If this workaround is kept, ideally this comment would be deduplicated with the other instance of it.
				 * Unfortunately attempts to do this failed to avoid the compile error this was introduced to solve.
				 */
				[Symbol.iterator](): Iterator<
					System_Unsafe.InsertableTreeNodeFromImplicitAllowedTypesUnsafe<T>
				>;
			},
			false,
			T,
			undefined
		>;
	}

	/**
	 * `SchemaFactory.map` except tweaked to work better for recursive types.
	 * Use with {@link ValidateRecursiveSchema} for improved type safety.
	 * @remarks
	 * This version of `SchemaFactory.map` uses the same workarounds as {@link SchemaFactory.objectRecursive}.
	 * See {@link ValidateRecursiveSchema} for additional information about using recursive schema.
	 */
	// eslint-disable-next-line @typescript-eslint/explicit-function-return-type
	public mapRecursive<
		Name extends TName,
		const T extends System_Unsafe.ImplicitAllowedTypesUnsafe,
	>(name: Name, allowedTypes: T) {
		const MapSchema = this.namedMap(
			name,
			allowedTypes as T & ImplicitAllowedTypes,
			true,
			// Setting this (implicitlyConstructable) to true seems to work ok currently, but not for other node kinds.
			// Supporting this could be fragile and might break other future changes, so it's being kept as false for now.
			false,
		);

		return MapSchema as TreeNodeSchemaClass<
			ScopedSchemaName<TScope, Name>,
			NodeKind.Map,
			System_Unsafe.TreeMapNodeUnsafe<T> &
				WithType<ScopedSchemaName<TScope, Name>, NodeKind.Map>,
			| {
					/**
					 * Iterator for the iterable of content for this node.
					 * @privateRemarks
					 * Wrapping the constructor parameter for recursive arrays and maps in an inlined object type avoids (for unknown reasons)
					 * the following compile error when declaring the recursive schema:
					 * `Function implicitly has return type 'any' because it does not have a return type annotation and is referenced directly or indirectly in one of its return expressions.`
					 * To benefit from this without impacting the API, the definition of `Iterable` has been inlined as such an object.
					 *
					 * If this workaround is kept, ideally this comment would be deduplicated with the other instance of it.
					 * Unfortunately attempts to do this failed to avoid the compile error this was introduced to solve.
					 */
					[Symbol.iterator](): Iterator<
						[string, System_Unsafe.InsertableTreeNodeFromImplicitAllowedTypesUnsafe<T>]
					>;
			  }
			// Ideally this would be
			// RestrictiveStringRecord<InsertableTreeNodeFromImplicitAllowedTypesUnsafe<T>>,
			// but doing so breaks recursive types.
			// Instead we do a less nice version:
			| {
					readonly [P in string]: System_Unsafe.InsertableTreeNodeFromImplicitAllowedTypesUnsafe<T>;
			  },
			false,
			T,
			undefined
		>;
	}
}

export function structuralName<const T extends string>(
	collectionName: T,
	allowedTypes: TreeNodeSchema | readonly TreeNodeSchema[],
): `${T}<${string}>` {
	let inner: string;
	if (!isReadonlyArray(allowedTypes)) {
		return structuralName(collectionName, [allowedTypes]);
	} else {
		const names = allowedTypes.map((t): string => {
			// Ensure that lazy types (functions) don't slip through here.
			assert(!isLazy(t), 0x83d /* invalid type provided */);
			markSchemaMostDerived(t);
			return t.identifier;
		});
		// Ensure name is order independent
		names.sort();
		// Ensure name can't have collisions by quoting and escaping any quotes in the names of types.
		// Using JSON is a simple way to accomplish this.
		// The outer `[]` around the result were needed so that a single type name "Any" would not collide with the "any" case which used to exist.
		inner = JSON.stringify(names);
	}
	return `${collectionName}<${inner}>`;
}<|MERGE_RESOLUTION|>--- conflicted
+++ resolved
@@ -293,11 +293,7 @@
 });
 
 // The following overloads for optional and required are used to get around the fact that
-<<<<<<< HEAD
-// the compiler can't infer that UnannotateImplicitAllowedTypes<T> is equal to T
-=======
 // the compiler can't infer that UnannotateImplicitAllowedTypes<T> is equal to T when T is known to extend ImplicitAllowedTypes
->>>>>>> 12e5ab3b
 
 function optional<const T extends ImplicitAllowedTypes, const TCustomMetadata = unknown>(
 	t: T,
