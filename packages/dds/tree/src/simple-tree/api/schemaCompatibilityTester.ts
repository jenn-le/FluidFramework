--- conflicted
+++ resolved
@@ -14,10 +14,6 @@
 import type { FieldSchema } from "../fieldSchema.js";
 
 import type { SchemaCompatibilityStatus } from "./tree.js";
-<<<<<<< HEAD
-import type { TreeNodeSchema } from "../core/index.js";
-import { brand } from "../../util/index.js";
-=======
 import {
 	comparePosetElements,
 	fieldRealizer,
@@ -25,7 +21,6 @@
 	PosetComparisonResult,
 	type FieldDiscrepancy,
 } from "../discrepancies.js";
->>>>>>> f6952eae
 
 /**
  * A collection of View information for schema, including policy.
@@ -34,38 +29,12 @@
  */
 export class SchemaCompatibilityTester {
 	/**
-<<<<<<< HEAD
-	 * Cached conversion of the view schema in the stored schema format.
-	 */
-	public readonly viewSchemaAsStored: TreeStoredSchema;
-
-	private readonly viewSchemaRoot: FieldSchemaAlpha;
-	private readonly identifiersToViewSchema = new Map<
-		TreeNodeSchemaIdentifier,
-		TreeNodeSchema
-	>();
-
-	/**
-=======
->>>>>>> f6952eae
 	 * @param viewSchemaRoot - Schema for the root field.
 	 */
 	public constructor(
 		public readonly policy: FullSchemaPolicy,
-<<<<<<< HEAD
-		public readonly adapters: Adapters,
-		viewSchemaRoot: FieldSchema,
-	) {
-		this.viewSchemaAsStored = toStoredSchema(viewSchemaRoot);
-		this.viewSchemaRoot = normalizeFieldSchema(viewSchemaRoot);
-		this.viewSchemaRoot.allowedTypeSet.forEach((schema) =>
-			this.identifiersToViewSchema.set(brand(schema.identifier), schema),
-		);
-	}
-=======
 		public readonly viewSchemaRoot: FieldSchema,
 	) {}
->>>>>>> f6952eae
 
 	/**
 	 * Determines the compatibility of a stored document
