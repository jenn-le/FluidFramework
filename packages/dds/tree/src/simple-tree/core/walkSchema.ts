--- conflicted
+++ resolved
@@ -3,11 +3,7 @@
  * Licensed under the MIT License.
  */
 
-<<<<<<< HEAD
-import { fail } from "@fluidframework/core-utils/internal";
 import type { AllowedTypeMetadata } from "../schemaTypes.js";
-=======
->>>>>>> 186494d0
 import {
 	asTreeNodeSchemaCorePrivate,
 	type NormalizedAnnotatedAllowedTypes,
@@ -29,13 +25,7 @@
 
 	visitedSet.add(schema);
 
-<<<<<<< HEAD
-	const annotatedAllowedTypes =
-		asTreeNodeSchemaCorePrivate(schema).childAnnotatedAllowedTypes ??
-		fail("TreeNodeSchemas must implement TreeNodeSchemaCorePrivate");
-=======
 	const annotatedAllowedTypes = asTreeNodeSchemaCorePrivate(schema).childAnnotatedAllowedTypes;
->>>>>>> 186494d0
 
 	for (const fieldAllowedTypes of annotatedAllowedTypes) {
 		walkAllowedTypes(fieldAllowedTypes, visitor, visitedSet);
@@ -56,14 +46,8 @@
 	visitor: SchemaVisitor,
 	visitedSet: Set<TreeNodeSchema> = new Set(),
 ): void {
-<<<<<<< HEAD
-	for (const annotatedAllowedType of annotatedAllowedTypes.types) {
-		const { type, metadata } = annotatedAllowedType;
-		walkNodeSchema(type, metadata, visitor, visitedSet);
-=======
 	for (const { type } of annotatedAllowedTypes.types) {
 		walkNodeSchema(type, visitor, visitedSet);
->>>>>>> 186494d0
 	}
 	visitor.allowedTypes?.(annotatedAllowedTypes);
 }
