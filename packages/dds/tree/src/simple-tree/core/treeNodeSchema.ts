--- conflicted
+++ resolved
@@ -3,10 +3,7 @@
  * Licensed under the MIT License.
  */
 
-<<<<<<< HEAD
-=======
 import { assert } from "@fluidframework/core-utils/internal";
->>>>>>> 186494d0
 import type { LazyItem } from "../flexList.js";
 import type {
 	AllowedTypeMetadata,
@@ -110,10 +107,7 @@
 	allowedTypes: ImplicitAnnotatedAllowedTypes,
 ): allowedTypes is AnnotatedAllowedTypes {
 	return (
-<<<<<<< HEAD
-=======
 		// Class based schema, and lazy schema references report type "function": filtering them out with typeof makes narrowing based on members mostly safe
->>>>>>> 186494d0
 		typeof allowedTypes === "object" && "metadata" in allowedTypes && "types" in allowedTypes
 	);
 }
@@ -396,21 +390,6 @@
 		TCustomMetadata
 	> {
 	/**
-<<<<<<< HEAD
-	 * All possible annotated allowed types that a direct child of a node with this schema could have, grouped by field.
-	 * If this node does not have fields, it will contain a single array with all its allowed types.
-	 *
-	 * Equivalently, this is also all schema directly referenced when defining this schema's allowed child types,
-	 * which is also the same as the set of schema referenced directly by the `Info` type parameter and the `info` property.
-	 * This property is simply re-exposing that information in an easier to traverse format consistent across all node kinds.
-	 * @remarks
-	 * Some kinds of nodes may have additional restrictions on children:
-	 * this set simply enumerates all directly referenced schema, and can be use to walk over all referenced schema types.
-	 *
-	 * This set cannot be used before the schema in it have been defined:
-	 * more specifically, when using lazy schema references (for example to make foreword references to schema which have not yet been defined),
-	 * users must wait until after the schema are defined to access this set.
-=======
 	 * All possible annotated allowed types that a field under a node with this schema could have.
 	 * @remarks
 	 * In this case "field" includes anything that is a field in the internal (flex-tree) abstraction layer.
@@ -420,7 +399,6 @@
 	 * This set cannot be used before the schema in it have been defined:
 	 * more specifically, when using lazy schema references (for example to make foreword references to schema which have not yet been defined),
 	 * users must wait until after the schema are defined to access this array.
->>>>>>> 186494d0
 	 *
 	 * @privateRemarks
 	 * If this is stabilized, it will live alongside the childTypes property on {@link TreeNodeSchemaCore}.
@@ -439,21 +417,6 @@
 export function asTreeNodeSchemaCorePrivate(
 	schema: TreeNodeSchemaCore<string, NodeKind, boolean>,
 ): TreeNodeSchemaCorePrivate {
-<<<<<<< HEAD
-	if (
-		"childAnnotatedAllowedTypes" in schema &&
-		Array.isArray(schema.childAnnotatedAllowedTypes) &&
-		(schema.childAnnotatedAllowedTypes.length === 0 ||
-			isAnnotatedAllowedTypes(
-				schema.childAnnotatedAllowedTypes[0] as ImplicitAnnotatedAllowedTypes,
-			))
-	) {
-		return schema as TreeNodeSchemaCorePrivate;
-	}
-	throw new Error(
-		"All implementations of TreeNodeSchemaCore must also implement TreeNodeSchemaCorePrivate",
-	);
-=======
 	assert(
 		"childAnnotatedAllowedTypes" in schema,
 		0xbc9 /* All implementations of TreeNodeSchemaCore must also implement TreeNodeSchemaCorePrivate */,
@@ -463,7 +426,6 @@
 		0xbca /* All implementations of TreeNodeSchemaCore must also implement TreeNodeSchemaCorePrivate */,
 	);
 	return schema as TreeNodeSchemaCorePrivate;
->>>>>>> 186494d0
 }
 
 /**
