/*!
 * Copyright (c) Microsoft Corporation and contributors. All rights reserved.
 * Licensed under the MIT License.
 */

export {
	isTreeNode,
	TreeNodeKernel,
	getKernel,
	tryGetTreeNodeSchema,
	type InnerNode,
	tryDisposeTreeNode,
	getOrCreateInnerNode,
	treeNodeFromAnchor,
	getSimpleNodeSchemaFromInnerNode,
} from "./treeNodeKernel.js";
export { type WithType, typeNameSymbol, typeSchemaSymbol } from "./withType.js";
export {
	type Unhydrated,
	type InternalTreeNode,
} from "./types.js";
export {
	TreeNode,
	privateToken,
	inPrototypeChain,
} from "./treeNode.js";
export { NodeKind, isTreeNodeSchemaClass } from "./treeNodeSchema.js";
export type {
	TreeNodeSchema,
	TreeNodeSchemaClass,
	TreeNodeSchemaNonClass,
	TreeNodeSchemaCore,
	TreeNodeSchemaBoth,
	NodeSchemaMetadata,
	TreeLeafValue,
	InsertableTypedNode,
	NodeBuilderData,
	NodeFromSchema,
} from "./treeNodeSchema.js";
export {
	isAnnotatedAllowedTypes,
<<<<<<< HEAD
	asTreeNodeSchemaCorePrivate,
} from "./treeNodeSchema.js";
=======
	isAnnotatedAllowedType,
	normalizeAllowedTypes,
	normalizeAnnotatedAllowedTypes,
	unannotateImplicitAllowedTypes,
	markSchemaMostDerived,
	evaluateLazySchema,
} from "./allowedTypes.js";
export type {
	AnnotatedAllowedType,
	NormalizedAnnotatedAllowedTypes,
	ImplicitAllowedTypes,
	ImplicitAnnotatedAllowedTypes,
	UnannotateImplicitAllowedTypes,
	AllowedTypesMetadata,
	AllowedTypes,
	TreeNodeFromImplicitAllowedTypes,
	InsertableTreeNodeFromImplicitAllowedTypes,
	InsertableTreeNodeFromAllowedTypes,
	Input,
	UnannotateAllowedTypes,
	UnannotateAllowedType,
	UnannotateAllowedTypesList,
	UnannotateAllowedTypeOrLazyItem,
	AllowedTypeMetadata,
	AnnotatedAllowedTypes,
} from "./allowedTypes.js";
>>>>>>> d0ff126c
export { walkAllowedTypes, type SchemaVisitor } from "./walkSchema.js";
export { Context, HydratedContext, SimpleContextSlot } from "./context.js";
export {
	getOrCreateNodeFromInnerNode,
	getOrCreateNodeFromInnerUnboxedNode,
} from "./getOrCreateNode.js";
export {
	UnhydratedFlexTreeField,
	UnhydratedFlexTreeNode,
	UnhydratedSequenceField,
	UnhydratedContext,
	createField,
} from "./unhydratedFlexTree.js";
export type {
	LazyItem,
	FlexList,
	FlexListToUnion,
	ExtractItemType,
} from "./flexList.js";
export { isLazy } from "./flexList.js";
export { TreeNodeValid, type MostDerivedData } from "./treeNodeValid.js";<|MERGE_RESOLUTION|>--- conflicted
+++ resolved
@@ -25,24 +25,21 @@
 	inPrototypeChain,
 } from "./treeNode.js";
 export { NodeKind, isTreeNodeSchemaClass } from "./treeNodeSchema.js";
-export type {
-	TreeNodeSchema,
-	TreeNodeSchemaClass,
-	TreeNodeSchemaNonClass,
-	TreeNodeSchemaCore,
-	TreeNodeSchemaBoth,
-	NodeSchemaMetadata,
-	TreeLeafValue,
-	InsertableTypedNode,
-	NodeBuilderData,
-	NodeFromSchema,
+export {
+	type TreeNodeSchema,
+	type TreeNodeSchemaClass,
+	type TreeNodeSchemaNonClass,
+	type TreeNodeSchemaCore,
+	type TreeNodeSchemaBoth,
+	type NodeSchemaMetadata,
+	type TreeLeafValue,
+	type InsertableTypedNode,
+	type NodeBuilderData,
+	type NodeFromSchema,
+	asTreeNodeSchemaCorePrivate,
 } from "./treeNodeSchema.js";
 export {
 	isAnnotatedAllowedTypes,
-<<<<<<< HEAD
-	asTreeNodeSchemaCorePrivate,
-} from "./treeNodeSchema.js";
-=======
 	isAnnotatedAllowedType,
 	normalizeAllowedTypes,
 	normalizeAnnotatedAllowedTypes,
@@ -69,7 +66,6 @@
 	AllowedTypeMetadata,
 	AnnotatedAllowedTypes,
 } from "./allowedTypes.js";
->>>>>>> d0ff126c
 export { walkAllowedTypes, type SchemaVisitor } from "./walkSchema.js";
 export { Context, HydratedContext, SimpleContextSlot } from "./context.js";
 export {
