--- conflicted
+++ resolved
@@ -21,20 +21,14 @@
 } from "../core/index.js";
 import { FieldKinds, type FlexFieldKind } from "../feature-libraries/index.js";
 import { brand, getOrCreate } from "../util/index.js";
-<<<<<<< HEAD
-import { NodeKind, type TreeNodeSchema } from "./core/index.js";
+import { NodeKind } from "./core/index.js";
 import {
 	FieldKind,
-	FieldSchema,
 	normalizeAllowedTypes,
-	type ImplicitAllowedTypes,
+	normalizeFieldSchema,
 	type ImplicitAnnotatedAllowedTypes,
 	type ImplicitFieldSchema,
 } from "./schemaTypes.js";
-=======
-import { NodeKind } from "./core/index.js";
-import { FieldKind, normalizeFieldSchema, type ImplicitFieldSchema } from "./schemaTypes.js";
->>>>>>> d93a3e40
 import { walkFieldSchema } from "./walkFieldSchema.js";
 import { LeafNodeSchema } from "./leafNodeSchema.js";
 import type {
@@ -111,7 +105,6 @@
 ]);
 
 /**
-<<<<<<< HEAD
  * Normalizes an {@link ImplicitAnnotatedAllowedTypes} into an {@link TreeTypeSet}.
  */
 export function convertAllowedTypes(schema: ImplicitAnnotatedAllowedTypes): TreeTypeSet {
@@ -119,8 +112,6 @@
 }
 
 /**
-=======
->>>>>>> d93a3e40
  * Converts a {@link TreeNodeSchema} into a {@link TreeNodeStoredSchema}.
  */
 export function getStoredSchema(schema: SimpleNodeSchema): TreeNodeStoredSchema {
