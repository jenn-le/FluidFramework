/*!
 * Copyright (c) Microsoft Corporation and contributors. All rights reserved.
 * Licensed under the MIT License.
 */

import { assert, unreachableCase, fail } from "@fluidframework/core-utils/internal";
import { UsageError } from "@fluidframework/telemetry-utils/internal";

import {
	EmptyKey,
	LeafNodeStoredSchema,
	MapNodeStoredSchema,
	ObjectNodeStoredSchema,
	type FieldKey,
	type FieldKindIdentifier,
	type TreeFieldStoredSchema,
	type TreeNodeSchemaIdentifier,
	type TreeNodeStoredSchema,
	type TreeStoredSchema,
	type TreeTypeSet,
} from "../core/index.js";
import { FieldKinds, type FlexFieldKind } from "../feature-libraries/index.js";
import { brand, getOrCreate } from "../util/index.js";

import { NodeKind } from "./core/index.js";
<<<<<<< HEAD
import {
	FieldKind,
	normalizeAllowedTypes,
	normalizeFieldSchema,
	type ImplicitAnnotatedAllowedTypes,
	type ImplicitFieldSchema,
} from "./schemaTypes.js";
import { walkFieldSchema } from "./walkFieldSchema.js";
=======
>>>>>>> cd5976b9
import { LeafNodeSchema } from "./leafNodeSchema.js";
import { FieldKind, normalizeFieldSchema, type ImplicitFieldSchema } from "./schemaTypes.js";
import type {
	SimpleFieldSchema,
	SimpleNodeSchema,
	SimpleNodeSchemaBase,
	SimpleTreeSchema,
} from "./simpleSchema.js";
import { walkFieldSchema } from "./walkFieldSchema.js";

const viewToStoredCache = new WeakMap<ImplicitFieldSchema, TreeStoredSchema>();

/**
 * Converts a {@link ImplicitFieldSchema} into a {@link TreeStoredSchema}.
 */
export function toStoredSchema(root: ImplicitFieldSchema): TreeStoredSchema {
	return getOrCreate(viewToStoredCache, root, () => {
		const normalized = normalizeFieldSchema(root);
		const nodeSchema: Map<TreeNodeSchemaIdentifier, TreeNodeStoredSchema> = new Map();
		walkFieldSchema(normalized, {
			node(schema) {
				if (nodeSchema.has(brand(schema.identifier))) {
					// Use JSON.stringify to quote and escape identifier string.
					throw new UsageError(
						`Multiple schema encountered with the identifier ${JSON.stringify(
							schema.identifier,
						)}. Remove or rename them to avoid the collision.`,
					);
				}
				nodeSchema.set(
					brand(schema.identifier),
					getStoredSchema(schema as SimpleNodeSchemaBase<NodeKind> as SimpleNodeSchema),
				);
			},
		});

		const result: TreeStoredSchema = {
			nodeSchema,
			rootFieldSchema: convertField(normalized),
		};
		return result;
	});
}

/**
 * Converts a {@link SimpleTreeSchema} into a {@link TreeStoredSchema}.
 */
export function simpleToStoredSchema(root: SimpleTreeSchema): TreeStoredSchema {
	const nodeSchema: Map<TreeNodeSchemaIdentifier, TreeNodeStoredSchema> = new Map();
	for (const [identifier, schema] of root.definitions) {
		nodeSchema.set(brand(identifier), getStoredSchema(schema));
	}

	const result: TreeStoredSchema = {
		nodeSchema,
		rootFieldSchema: convertField(root.root),
	};
	return result;
}

/**
 * Normalizes an {@link ImplicitFieldSchema} into a {@link TreeFieldSchema}.
 */
export function convertField(schema: SimpleFieldSchema): TreeFieldStoredSchema {
	const kind: FieldKindIdentifier =
		convertFieldKind.get(schema.kind)?.identifier ?? fail(0xae3 /* Invalid field kind */);
	const types: TreeTypeSet = schema.allowedTypesIdentifiers as TreeTypeSet;
	return { kind, types };
}

const convertFieldKind = new Map<FieldKind, FlexFieldKind>([
	[FieldKind.Optional, FieldKinds.optional],
	[FieldKind.Required, FieldKinds.required],
	[FieldKind.Identifier, FieldKinds.identifier],
]);

/**
 * Normalizes an {@link ImplicitAnnotatedAllowedTypes} into an {@link TreeTypeSet}.
 */
export function convertAllowedTypes(schema: ImplicitAnnotatedAllowedTypes): TreeTypeSet {
	return new Set([...normalizeAllowedTypes(schema)].map((item) => brand(item.identifier)));
}

/**
 * Converts a {@link TreeNodeSchema} into a {@link TreeNodeStoredSchema}.
 */
export function getStoredSchema(schema: SimpleNodeSchema): TreeNodeStoredSchema {
	const kind = schema.kind;
	switch (kind) {
		case NodeKind.Leaf: {
			assert(schema instanceof LeafNodeSchema, 0xa4a /* invalid kind */);
			return new LeafNodeStoredSchema(schema.leafKind);
		}
		case NodeKind.Map: {
			const types = schema.allowedTypesIdentifiers as TreeTypeSet;
			return new MapNodeStoredSchema({ kind: FieldKinds.optional.identifier, types });
		}
		case NodeKind.Array: {
			const types = schema.allowedTypesIdentifiers as TreeTypeSet;
			const field = {
				kind: FieldKinds.sequence.identifier,
				types,
			};
			const fields = new Map([[EmptyKey, field]]);
			return new ObjectNodeStoredSchema(fields);
		}
		case NodeKind.Object: {
			const fields: Map<FieldKey, TreeFieldStoredSchema> = new Map();
			for (const fieldSchema of schema.fields.values()) {
				fields.set(brand(fieldSchema.storedKey), convertField(fieldSchema));
			}
			return new ObjectNodeStoredSchema(fields);
		}
		default:
			unreachableCase(kind);
	}
}<|MERGE_RESOLUTION|>--- conflicted
+++ resolved
@@ -23,7 +23,6 @@
 import { brand, getOrCreate } from "../util/index.js";
 
 import { NodeKind } from "./core/index.js";
-<<<<<<< HEAD
 import {
 	FieldKind,
 	normalizeAllowedTypes,
@@ -32,17 +31,13 @@
 	type ImplicitFieldSchema,
 } from "./schemaTypes.js";
 import { walkFieldSchema } from "./walkFieldSchema.js";
-=======
->>>>>>> cd5976b9
 import { LeafNodeSchema } from "./leafNodeSchema.js";
-import { FieldKind, normalizeFieldSchema, type ImplicitFieldSchema } from "./schemaTypes.js";
 import type {
 	SimpleFieldSchema,
 	SimpleNodeSchema,
 	SimpleNodeSchemaBase,
 	SimpleTreeSchema,
 } from "./simpleSchema.js";
-import { walkFieldSchema } from "./walkFieldSchema.js";
 
 const viewToStoredCache = new WeakMap<ImplicitFieldSchema, TreeStoredSchema>();
 
