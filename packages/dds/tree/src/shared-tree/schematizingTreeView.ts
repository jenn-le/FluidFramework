--- conflicted
+++ resolved
@@ -435,17 +435,8 @@
 				"Document is out of schema. Check TreeView.compatibility before accessing TreeView.root.",
 			);
 		}
-<<<<<<< HEAD
-		const view = this.getView();
-		setField(
-			view.context.root,
-			normalizeFieldSchema(this.rootFieldSchema),
-			newRoot as InsertableContent | undefined,
-		);
-=======
 		const view = this.getFlexTreeContext();
 		setField(view.root, this.rootFieldSchema, newRoot as InsertableContent | undefined);
->>>>>>> 97a61ae6
 	}
 
 	// #region Branching
