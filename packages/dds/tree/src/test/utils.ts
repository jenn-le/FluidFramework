--- conflicted
+++ resolved
@@ -487,7 +487,6 @@
 	}
 }
 
-<<<<<<< HEAD
 export class MockRepairDataStore implements RepairDataStore {
 	public capturedData = new Map<RevisionTag, (ITreeCursorSynchronous | Value)[]>();
 
@@ -527,7 +526,9 @@
 
 	public clone(): IRepairDataStoreProvider {
 		return new MockRepairDataStoreProvider();
-=======
+	}
+}
+
 /**
  * Constructs a basic suite of round-trip tests for all versions of a codec family.
  * This helper should generally be wrapped in a `describe` block.
@@ -561,6 +562,5 @@
 				});
 			}
 		});
->>>>>>> c56d64c7
 	}
 }