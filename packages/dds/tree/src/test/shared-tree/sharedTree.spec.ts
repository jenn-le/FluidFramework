--- conflicted
+++ resolved
@@ -1023,18 +1023,8 @@
 			const root1 = tree1.flexTree;
 			const root2 = tree2.flexTree;
 
-<<<<<<< HEAD
-			// get an anchor on the peer to the node we're removing
-			const cursor = tree1.checkout.forest.allocateCursor();
-			moveToDetachedField(tree2.checkout.forest, cursor);
-			cursor.firstNode();
-			assert.equal(cursor.value, "A");
-			const anchor = cursor.buildAnchor();
-			cursor.free();
-=======
 			// get an anchor to the node we're removing
 			const anchorAOnTree2 = TestAnchor.fromValue(tree2.checkout.forest, "A");
->>>>>>> 0c1c6e29
 
 			// remove in first tree
 			// todo: remove usages of removeAt
@@ -1064,15 +1054,8 @@
 			// ensure the remove is out of the collab window
 			assert(removeSequenceNumber < provider.minimumSequenceNumber);
 			// check that the repair data on the peer is destroyed
-<<<<<<< HEAD
-			const repairCursor1 = tree2.checkout.forest.allocateCursor();
-			const result1 = tree2.checkout.forest.tryMoveCursorToNode(anchor, repairCursor1);
-			assert.equal(result1, TreeNavigationResult.NotFound);
-			repairCursor1.free();
-=======
 			assert.equal(anchorAOnTree2.treeStatus, TreeStatus.Deleted);
 
->>>>>>> 0c1c6e29
 			undoStack[0]?.revert();
 
 			provider.processMessages();
