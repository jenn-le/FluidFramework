/*!
 * Copyright (c) Microsoft Corporation and contributors. All rights reserved.
 * Licensed under the MIT License.
 */

import { strict as assert } from "node:assert";

import { oob, unreachableCase } from "@fluidframework/core-utils/internal";
import {
	MockHandle,
	validateAssertionError,
} from "@fluidframework/test-runtime-utils/internal";

import { TreeStatus } from "../../../feature-libraries/index.js";
import {
	type ObjectNodeSchema,
	SchemaFactoryAlpha,
	treeNodeApi as Tree,
	TreeViewConfiguration,
	type TreeArrayNode,
	type TreeMapNode,
	type TreeView,
	typeSchemaSymbol,
	type NodeFromSchema,
	type TreeNodeFromImplicitAllowedTypes,
	type TreeNodeSchema,
	type WithType,
	isTreeNode,
	NodeKind,
	type TreeFieldFromImplicitField,
} from "../../../simple-tree/index.js";
import {
	// Import directly to get the non-type import to allow testing of the package only instanceof
	TreeNode,
	// eslint-disable-next-line import/no-internal-modules
} from "../../../simple-tree/core/index.js";
import {
	SchemaFactory,
	schemaFromValue,
	schemaStaticsBase,
	type SchemaStatics,
	// eslint-disable-next-line import/no-internal-modules
} from "../../../simple-tree/api/schemaFactory.js";
import type {
	areSafelyAssignable,
	requireAssignableTo,
	requireTrue,
} from "../../../util/index.js";

import { hydrate } from "../utils.js";
import { getView, TestTreeProviderLite, validateUsageError } from "../../utils.js";

{
	const schema = new SchemaFactory("Blah");

	class Note extends schema.object("Note", { text: schema.string }) {}

	class NodeMap extends schema.map("Notes", Note) {}
	class NodeList extends schema.array("Notes", Note) {}

	// eslint-disable-next-line no-inner-declarations
	function f(n: NodeMap): void {
		const item = n.get("x");
	}

	// Leaf stuff
	{
		const x = schema.string;
		type _check = requireAssignableTo<typeof schema.string, TreeNodeSchema>;
	}

	// TreeNodeFromImplicitAllowedTypes
	{
		type _check = requireAssignableTo<typeof Note, TreeNodeSchema>;
		type Test = TreeNodeFromImplicitAllowedTypes<typeof Note>;
		type Instance = InstanceType<typeof Note>;
		type _check2 = requireTrue<areSafelyAssignable<Test, Note>>;

		type _check3 = requireTrue<
			areSafelyAssignable<TreeNodeFromImplicitAllowedTypes<[typeof Note]>, Note>
		>;
		type _check4 = requireTrue<
			areSafelyAssignable<TreeNodeFromImplicitAllowedTypes<[() => typeof Note]>, Note>
		>;

		type FromArray = TreeNodeFromImplicitAllowedTypes<[typeof Note, typeof Note]>;
		type _check5 = requireTrue<areSafelyAssignable<FromArray, Note>>;
	}

	// TreeFieldFromImplicitField
	{
		type _check = requireAssignableTo<typeof Note, TreeNodeSchema>;
		type Test = TreeFieldFromImplicitField<typeof Note>;
		type Instance = InstanceType<typeof Note>;
		type _check2 = requireTrue<areSafelyAssignable<Test, Note>>;

		type _check3 = requireTrue<
			areSafelyAssignable<TreeFieldFromImplicitField<[typeof Note]>, Note>
		>;
		type _check4 = requireTrue<
			areSafelyAssignable<TreeFieldFromImplicitField<[() => typeof Note]>, Note>
		>;

		type FromArray = TreeFieldFromImplicitField<[typeof Note, typeof Note]>;
		type _check5 = requireTrue<areSafelyAssignable<FromArray, Note>>;
	}
}

describe("schemaFactory", () => {
	it("leaf", () => {
		const schema = new SchemaFactory("com.example");

		const config = new TreeViewConfiguration({ schema: schema.number });

		const view = getView(config);
		view.initialize(5);
		assert.equal(view.root, 5);
	});

	it("instanceof", () => {
		const schema = new SchemaFactory("com.example");

		class A extends schema.object("A", {}) {}
		class B extends schema.object("B", {}) {}
		const C = schema.object("C", {});
		const StructuralArray = schema.array(A);
		const NominalArray = schema.array("D", A);

		const a = new A({});
		assert(a instanceof A);
		assert(a instanceof TreeNode);
		assert(!(a instanceof B));

		// @ts-expect-error Nodes should get type based nominal typing.
		const b: A = new B({});

		const c = new C({});
		assert(c instanceof C);
		assert(c instanceof TreeNode);
		assert(!(c instanceof B));

		const n = new NominalArray([]);
		assert(n instanceof NominalArray);
		assert(n instanceof TreeNode);
		assert(!(n instanceof B));

		// Structurally typed and/or POJO mode types:
		const s = hydrate(StructuralArray, []);
		// This works correctly, but is currently rejected by the type system. This is fine as Tree.is can be used instead.
		assert(s instanceof (StructuralArray as never));
		// This case is expressible without type errors, so it is important that it works.
		assert(s instanceof TreeNode);
		assert(!(s instanceof B));
	});

	it("Scoped", () => {
		const factory = new SchemaFactory("test-scope");
		// We specified a scope in the factory, so it should be part of the type signature of the created object
		const foo = factory.object("foo", {}).identifier;
		type _check = requireTrue<areSafelyAssignable<"test-scope.foo", typeof foo>>;
		assert.equal(foo, "test-scope.foo");
	});

	it("Unscoped", () => {
		const factory = new SchemaFactory(undefined);
		// We did not specify a scope in the factory, so one should not be part of the type signature of the created object
		const foo = factory.object("foo", {}).identifier;
		type _check = requireTrue<areSafelyAssignable<"foo", typeof foo>>;
		assert.equal(foo, "foo");
	});

	it("Optional fields", () => {
		const factory = new SchemaFactory("test");
		class Foo extends factory.object("foo", {
			x: factory.optional(factory.number),
		}) {}

		const _check1 = new Foo({});
		const _check2 = new Foo({ x: undefined });
		const _check3 = new Foo({ x: 1 });
	});

	it("empty field", () => {
		// A field with no allowed types and thus must always be empty.
		const config = new TreeViewConfiguration({ schema: SchemaFactory.optional([]) });
		const view = getView(config);
		view.initialize(undefined);
		assert.equal(view.root, undefined);
		type Field = typeof view.root;
		type _check = requireTrue<areSafelyAssignable<Field, undefined>>;
	});

	it("empty object field", () => {
		const factory = new SchemaFactory("test-scope");
		class Foo extends factory.object("foo", {
			// A field with no allowed types and thus must always be empty.
			x: SchemaFactory.optional([]),
		}) {}

		const config = new TreeViewConfiguration({ schema: Foo });
		const view = getView(config);
		view.initialize({});
		assert.equal(view.root.x, undefined);
		type Field = typeof view.root.x;
		type _check = requireTrue<areSafelyAssignable<Field, undefined>>;
	});

	it("Required fields", () => {
		const factory = new SchemaFactory("test");
		class Foo extends factory.object("foo", {
			x: factory.required(factory.number),
		}) {}

		assert.throws(
			() => {
				// @ts-expect-error Missing required field
				const _check1 = new Foo({});
			},
			validateUsageError(/incompatible/),
		);

		assert.throws(
			() => {
				// @ts-expect-error Required field cannot be undefined
				const _check2 = new Foo({ x: undefined });
			},
			validateUsageError(/incompatible/),
		);

		const _check3 = new Foo({ x: 1 });
	});

	// Regression test to ensure generic type variations of the factory are assignable to its default typing.
	it("Typed factories are assignable to default typing", () => {
		type _check1 = requireTrue<
			requireAssignableTo<SchemaFactory<"Foo", "Bar">, SchemaFactory>
		>;
		type _check2 = requireTrue<requireAssignableTo<SchemaFactory<"Foo", 42>, SchemaFactory>>;
		type _check3 = requireTrue<
			requireAssignableTo<SchemaFactory<undefined, "Bar">, SchemaFactory>
		>;
		type _check4 = requireTrue<
			requireAssignableTo<SchemaFactory<undefined, 42>, SchemaFactory>
		>;
	});

	describe("object", () => {
		it("simple end to end", () => {
			const schema = new SchemaFactory("com.example");
			class Point extends schema.object("Point", {
				x: schema.number,
				y: schema.number,
			}) {}

			const config = new TreeViewConfiguration({ schema: Point });

			const view = getView(config);
			view.initialize(new Point({ x: 1, y: 2 }));
			const { root } = view;
			assert.equal(root.x, 1);
			assert.equal(root.y, 2);

			const values: number[] = [];
			Tree.on(root, "nodeChanged", () => {
				values.push(root.x);
			});
			root.x = 5;
			assert.equal(root.x, 5);
			assert.deepEqual(values, [5]);
		});

		it("custom members", () => {
			const schema = new SchemaFactory("com.example");
			class Point extends schema.object("Point", {
				x: schema.number,
			}) {
				public selected = false;

				public toggle(): boolean {
					this.selected = !this.selected;
					return this.selected;
				}

				public increment(): number {
					return this.x++;
				}
			}

			const config = new TreeViewConfiguration({ schema: Point });

			const view = getView(config);
			view.initialize(new Point({ x: 1 }));
			const { root } = view;
			assert.equal(root.x, 1);

			const values: number[] = [];
			Tree.on(root, "nodeChanged", () => {
				values.push(root.x);
			});

			assert(root instanceof Point);
			assert(isTreeNode(root));
			assert(Reflect.has(root, "selected"));
			assert.equal(root.selected, false);
			// Ensure modification works
			root.selected = true;
			assert.equal(root.selected, true);
			// Ensure methods work
			assert.equal(root.toggle(), false);
			// Ensure methods and direct access observe same property.
			assert.equal(root.selected, false);

			// Ensure methods can access tree content
			assert.equal(root.increment(), 1);
			assert.equal(root.increment(), 2);
			assert.deepEqual(values, [2, 3]);
		});

		it("Stored key collision", () => {
			const schema = new SchemaFactory("com.example");
			assert.throws(
				() =>
					schema.object("Point", {
						x: schema.required(schema.number, { key: "foo" }),
						y: schema.required(schema.number, { key: "foo" }),
					}),
				(error: Error) =>
					validateAssertionError(
						error,
						/Duplicate stored key "foo" in schema "com.example.Point"/,
					),
			);
		});

		it("Stored key collides with property key", () => {
			const schema = new SchemaFactory("com.example");
			assert.throws(
				() =>
					schema.object("Object", {
						foo: schema.number,
						bar: schema.required(schema.string, { key: "foo" }),
					}),
				(error: Error) =>
					validateAssertionError(
						error,
						/Stored key "foo" in schema "com.example.Object" conflicts with a property key of the same name/,
					),
			);
		});

		// This is a somewhat neurotic test case, and likely not something we would expect a user to do.
		// But just in case, we should ensure it is handled correctly.
		it("Stored key / property key swap", () => {
			const schema = new SchemaFactory("com.example");
			assert.doesNotThrow(() =>
				schema.object("Object", {
					foo: schema.optional(schema.number, { key: "bar" }),
					bar: schema.required(schema.string, { key: "foo" }),
				}),
			);
		});

		it("Explicit stored key === property key", () => {
			const schema = new SchemaFactory("com.example");
			assert.doesNotThrow(() =>
				schema.object("Object", {
					foo: schema.optional(schema.string, { key: "foo" }),
				}),
			);
		});

		it("Node schema metadata", () => {
			const factory = new SchemaFactoryAlpha("");

			const fooMetadata = {
				description: "An object called Foo",
				custom: {
					baz: true,
				},
			};

			class Foo extends factory.objectAlpha(
				"Foo",
				{ bar: factory.number },
				{ metadata: fooMetadata },
			) {}

			assert.deepEqual(Foo.metadata, fooMetadata);

			// Ensure `Foo.metadata` is typed as we expect, and we can access its fields without casting.
			const description = Foo.metadata.description;
			const baz = Foo.metadata.custom.baz;
		});

		it("Field schema metadata", () => {
			const schemaFactory = new SchemaFactory("com.example");
			const barMetadata = {
				description: "Bar",
				custom: { prop1: "Custom metadata property." },
			};

			class Foo extends schemaFactory.object("Foo", {
				bar: schemaFactory.required(schemaFactory.number, { metadata: barMetadata }),
			}) {}

			const foo = hydrate(Foo, { bar: 37 });

			const schema = Tree.schema(foo) as ObjectNodeSchema;
			// eslint-disable-next-line @typescript-eslint/no-non-null-assertion
			assert.deepEqual(schema.fields.get("bar")!.metadata, barMetadata);
		});

		it("Node schema persisted metadata", () => {
			const factory = new SchemaFactoryAlpha("com.example");

			const fooMetadata = { "a": 2 };

			class Foo extends factory.objectAlpha(
				"Foo",
				{ bar: factory.number },
				{ persistedMetadata: fooMetadata },
			) {}

			assert.deepEqual(Foo.persistedMetadata, fooMetadata);
		});

		it("Field schema persisted metadata", () => {
			const schemaFactory = new SchemaFactoryAlpha("com.example");
			const fooMetadata = { "a": 2 };

			class Foo extends schemaFactory.objectAlpha(
				"Foo",
				{
					bar: schemaFactory.required(schemaFactory.number, {
						persistedMetadata: fooMetadata,
					}),
					baz: schemaFactory.optional(schemaFactory.string, {
						persistedMetadata: fooMetadata,
					}),
					qux: schemaFactory.optionalRecursive(
						schemaFactory.objectAlpha("Qux", { quux: schemaFactory.string }),
						{ persistedMetadata: fooMetadata },
					),
				},
				{ persistedMetadata: fooMetadata },
			) {}

			const foo = hydrate(Foo, {
				bar: 37,
				baz: "test",
				qux: { quux: "test" },
			});

			const schema = Tree.schema(foo) as ObjectNodeSchema;
			// eslint-disable-next-line @typescript-eslint/no-non-null-assertion
			assert.deepEqual(schema.fields.get("bar")!.persistedMetadata, fooMetadata);
			// eslint-disable-next-line @typescript-eslint/no-non-null-assertion
			assert.deepEqual(schema.fields.get("baz")!.persistedMetadata, fooMetadata);
			// eslint-disable-next-line @typescript-eslint/no-non-null-assertion
			assert.deepEqual(schema.fields.get("qux")!.persistedMetadata, fooMetadata);
		});

		describe("deep equality", () => {
			const schema = new SchemaFactory("com.example");

			class Item extends schema.object("Item", {
				x: schema.number,
				y: schema.number,
			}) {}
			class Point extends schema.object("Point", {
				x: schema.number,
				y: schema.number,
			}) {}
			it("hydrated", () => {
				assert.deepEqual(hydrate(Point, { x: 1, y: 2 }), hydrate(Point, { x: 1, y: 2 }));
				// It should not matter if the object was unhydrated or just builder data:
				assert.deepEqual(
					hydrate(Point, new Point({ x: 1, y: 2 })),
					hydrate(Point, { x: 1, y: 2 }),
				);
				assert.notDeepEqual(hydrate(Point, { x: 1, y: 2 }), hydrate(Point, { x: 1, y: 3 }));
				assert.notDeepEqual(hydrate(Point, { x: 1, y: 2 }), { x: 1, y: 2 });
				assert.notDeepEqual(hydrate(Point, { x: 1, y: 2 }), hydrate(Item, { x: 1, y: 2 }));
			});

			it("local fields", () => {
				class WithLocals extends schema.object("WithLocals", {
					x: schema.number,
				}) {
					public extra = true;
					public method(): void {}
				}
				const p1 = hydrate(WithLocals, { x: 1 });
				const p2 = hydrate(WithLocals, { x: 1 });
				assert.deepEqual(p1, p2);
				p1.extra = false;
				assert.notDeepEqual(p1, p2);
			});

			it("unhydrated", () => {
				assert.deepEqual(new Point({ x: 1, y: 2 }), new Point({ x: 1, y: 2 }));
				assert.notDeepEqual(new Point({ x: 1, y: 2 }), new Point({ x: 1, y: 3 }));
				assert.notDeepEqual(new Point({ x: 1, y: 2 }), { x: 1, y: 2 });
				assert.notDeepEqual(new Point({ x: 1, y: 2 }), hydrate(Item, { x: 1, y: 2 }));
			});
		});
	});

	it("mixed", () => {
		const schema = new SchemaFactory("com.example");

		class Point extends schema.object("Point", {
			x: schema.number,
			y: schema.number,
		}) {}

		class Note extends schema.object("Note", {
			text: schema.string,
			location: schema.optional(Point),
		}) {}

		class NodeMap extends schema.map("NoteMap", Note) {}
		class NodeList extends schema.array("NoteList", Note) {}

		class Canvas extends schema.object("Canvas", { stuff: [NodeMap, NodeList] }) {}

		const config = new TreeViewConfiguration({ schema: Canvas });

		const view: TreeView<typeof Canvas> = getView(config);
		view.initialize(
			new Canvas({
				stuff: new NodeList([new Note({ text: "hi", location: undefined })]),
			}),
		);
		const stuff = view.root.stuff;
		assert(stuff instanceof NodeList);
		const item = stuff[0] ?? oob();
		const s: string = item.text;
		assert.equal(s, "hi");
	});

	describe("Array", () => {
		it("Nested Array", () => {
			const builder = new SchemaFactory("test");

			class Inventory extends builder.object("Inventory", {
				parts: builder.array(builder.number),
			}) {}

			const treeConfiguration = new TreeViewConfiguration({ schema: Inventory });

			const view = getView(treeConfiguration);
			view.initialize(
				new Inventory({
					parts: [1, 2],
				}),
			);
		});

		it("Structural", () => {
			const factory = new SchemaFactory("test");

			// Explicit structural example
			const MyList = factory.array(factory.number);
			type MyList = NodeFromSchema<typeof MyList>;

			// Inline structural example
			factory.object("Foo", { myList: factory.array(factory.number) });

			function broken() {
				// @ts-expect-error structural list schema are not typed as classes.
				class NotAClass extends factory.array(factory.number) {}
			}

			assert.equal(MyList.identifier, `test.Array<["${factory.number.identifier}"]>`);
		});

		it("Named", () => {
			const factory = new SchemaFactory("test");
			class NamedList extends factory.array("name", factory.number) {
				public testProperty = false;
			}

			// Due to missing unhydrated list support, make a wrapper object
			class Parent extends factory.object("parent", { child: NamedList }) {}

			// Due to lack of support for navigating unhydrated nodes, create an actual tree so we can navigate to the list node:
			const treeConfiguration = new TreeViewConfiguration({ schema: Parent });
			const view = getView(treeConfiguration);
			view.initialize(new Parent({ child: [5] }));

			const listNode = view.root.child;
			assert(listNode instanceof NamedList);
			assert(isTreeNode(listNode));
			assert(Reflect.has(listNode, "testProperty"));
			assert.equal(listNode.testProperty, false);
			listNode.testProperty = true;
			assert.equal(listNode.testProperty, true);

			// Test method from list
			assert.equal(listNode.at(0), 5);
		});

		it("Unhydrated", () => {
			const factory = new SchemaFactory("test");
			class NamedList extends factory.array("name", factory.number) {}
			const namedInstance = new NamedList([5]);
		});

		it("Node schema metadata", () => {
			const factory = new SchemaFactoryAlpha("");

			const fooMetadata = {
				description: "An array of numbers",
				custom: {
					baz: true,
				},
			};

			class Foo extends factory.arrayAlpha("Foo", factory.number, { metadata: fooMetadata }) {}

			assert.deepEqual(Foo.metadata, fooMetadata);

			// Ensure `Foo.metadata` is typed as we expect, and we can access its fields without casting.
			const description = Foo.metadata.description;
			const baz = Foo.metadata.custom.baz;
		});
	});

	describe("Map", () => {
		it("Structural", () => {
			const factory = new SchemaFactory("test");

			// Explicit structural example
			const MyMap = factory.map(factory.number);
			type MyMap = NodeFromSchema<typeof MyMap>;

			// Inline structural example
			factory.object("Foo", { myMap: factory.map(factory.number) });

			function broken() {
				// @ts-expect-error structural map schema are not typed as classes.
				class NotAClass extends factory.map(factory.number) {}
			}
		});

		it("Named", () => {
			const factory = new SchemaFactory("test");
			class NamedMap extends factory.map("name", factory.number) {
				public testProperty = false;
			}

			// Due to missing unhydrated map support, make a wrapper object
			class Parent extends factory.object("parent", { child: NamedMap }) {}

			// Due to lack of support for navigating unhydrated nodes, create an actual tree so we can navigate to the map node:
			const treeConfiguration = new TreeViewConfiguration({ schema: Parent });
			const view = getView(treeConfiguration);
			view.initialize(new Parent({ child: new Map([["x", 5]]) }));

			const mapNode = view.root.child;
			assert(mapNode instanceof NamedMap);
			assert(isTreeNode(mapNode));
			assert(Reflect.has(mapNode, "testProperty"));
			assert.equal(mapNode.testProperty, false);
			mapNode.testProperty = true;
			assert.equal(mapNode.testProperty, true);

			// Test method from map
			assert.equal(mapNode.get("x"), 5);
		});

		it("Unhydrated", () => {
			const factory = new SchemaFactory("test");
			class NamedMap extends factory.map("name", factory.number) {}
			const namedInstance = new NamedMap(new Map([["x", 5]]));
		});

		it("Node schema metadata", () => {
			const factory = new SchemaFactoryAlpha("");

			const fooMetadata = {
				description: "A map of numbers",
				custom: {
					baz: true,
				},
			};

			class Foo extends factory.mapAlpha("Foo", factory.number, { metadata: fooMetadata }) {}

			assert.deepEqual(Foo.metadata, fooMetadata);

			// Ensure `Foo.metadata` is typed as we expect, and we can access its fields without casting.
			const description = Foo.metadata.description;
			const baz = Foo.metadata.custom.baz;
		});
	});

	describe("Record", () => {
		it("Structural", () => {
			const factory = new SchemaFactoryAlpha("test");

			// Explicit structural example
			const MyRecord = factory.record(factory.number);
			type MyRecord = NodeFromSchema<typeof MyRecord>;

			// Inline structural example
			factory.object("Foo", { myMap: factory.record(factory.number) });

			function broken() {
				// @ts-expect-error structural map schema are not typed as classes.
				class NotAClass extends factory.record(factory.number) {}
			}
		});

		it("Named", () => {
			const factory = new SchemaFactoryAlpha("test");
			class NamedRecord extends factory.record("name", factory.number) {}

			// Due to missing unhydrated map support, make a wrapper object
			class Parent extends factory.object("parent", { child: NamedRecord }) {}

			// Due to lack of support for navigating unhydrated nodes, create an actual tree so we can navigate to the map node:
			const treeConfiguration = new TreeViewConfiguration({ schema: Parent });
			const view = getView(treeConfiguration);
			view.initialize(new Parent({ child: { x: 5 } }));

			const recordNode = view.root.child;
			assert(recordNode instanceof NamedRecord);
			assert(isTreeNode(recordNode));

			// Test record property access
			assert.equal(recordNode.x, 5);
			recordNode.x = 42;
			assert.equal(recordNode.x, 42);
		});

		it("Unhydrated", () => {
			const factory = new SchemaFactoryAlpha("test");
			class NamedRecord extends factory.record("name", factory.number) {}
			const namedInstance = new NamedRecord({ x: 5 });
		});

		it("Node schema metadata", () => {
			const factory = new SchemaFactoryAlpha("");

			const fooMetadata = {
				description: "A map of numbers",
				custom: {
					baz: true,
				},
			};

			class Foo extends factory.recordAlpha("Foo", factory.number, {
				metadata: fooMetadata,
			}) {}

			assert.deepEqual(Foo.metadata, fooMetadata);

			// Ensure `Foo.metadata` is typed as we expect, and we can access its fields without casting.
			const description = Foo.metadata.description;
			const baz = Foo.metadata.custom.baz;
		});
	});

	describe("produces proxies that can be read after insertion for trees of", () => {
		// This suite ensures that proxies created via `new X(...)` are "hydrated" after they are inserted into the tree.
		// After insertion, each of those proxies should be the same object as the corresponding proxy in the tree.

		// This schema allows trees of all the various combinations of containers.
		// For example, "objects with lists", "lists of maps", "maps of lists", "lists of lists", etc.
		// It will be used below to generate test cases of the various combinations.
		const comboSchemaFactory = new SchemaFactory("combo");
		class ComboChildObject extends comboSchemaFactory.object("comboObjectChild", {}) {}
		class ComboChildList extends comboSchemaFactory.array(
			"comboListChild",
			comboSchemaFactory.null,
		) {}
		class ComboChildMap extends comboSchemaFactory.map(
			"comboMapChild",
			comboSchemaFactory.null,
		) {}
		class ComboParentObject extends comboSchemaFactory.object("comboObjectParent", {
			childA: [ComboChildObject, ComboChildList, ComboChildMap],
			childB: [ComboChildObject, ComboChildList, ComboChildMap],
		}) {}
		class ComboParentList extends comboSchemaFactory.array("comboListParent", [
			ComboChildObject,
			ComboChildList,
			ComboChildMap,
		]) {}
		class ComboParentMap extends comboSchemaFactory.map("comboMapParent", [
			ComboChildObject,
			ComboChildList,
			ComboChildMap,
		]) {}
		class ComboRoot extends comboSchemaFactory.object("comboRoot", {
			root: [ComboParentObject, ComboParentList, ComboParentMap],
		}) {}

		type ComboParent = ComboParentObject | ComboParentList | ComboParentMap;
		function isComboParent(value: unknown): value is ComboParent {
			return (
				value instanceof ComboParentObject ||
				value instanceof ComboParentList ||
				value instanceof ComboParentMap
			);
		}
		type ComboChild = ComboChildObject | ComboChildList | ComboChildMap;
		function isComboChild(value: unknown): value is ComboChild {
			return (
				value instanceof ComboChildObject ||
				value instanceof ComboChildList ||
				value instanceof ComboChildMap
			);
		}
		type ComboNode = ComboParent | ComboChild;

		/** Iterates through all the nodes in a combo tree */
		function* walkComboObjectTree(combo: ComboNode): IterableIterator<ComboNode> {
			yield combo;

			if (combo instanceof ComboParentObject) {
				for (const child of Object.values(combo)) {
					yield* walkComboObjectTree(child);
				}
			} else if (combo instanceof ComboParentList) {
				for (const c of combo) {
					yield* walkComboObjectTree(c);
				}
			} else if (combo instanceof ComboParentMap) {
				for (const c of combo.values()) {
					yield* walkComboObjectTree(c);
				}
			}
		}

		/** Sorts parent nodes before child nodes */
		function compareComboNodes(a: ComboNode, b: ComboNode): -1 | 0 | 1 {
			if (isComboParent(a) && isComboChild(b)) {
				return 1;
			}
			if (isComboChild(a) && isComboParent(b)) {
				return -1;
			}
			return 0;
		}

		/**
		 * Defines the structure of a combo tree.
		 * @example
		 * A layout of
		 * ```json
		 * { "parent": "list", "child": "map" }
		 * ```
		 * defines a combo tree which is a list of maps.
		 */
		interface ComboTreeLayout {
			parentType: "object" | "list" | "map";
			childType: "object" | "list" | "map";
		}

		/**
		 * Builds trees of {@link ComboObject}s according to the given {@link ComboTreeLayout}.
		 * Records all built objects and assigns each a unique ID.
		 */
		function createComboTree(layout: ComboTreeLayout) {
			const nodes: ComboNode[] = [];
			function createComboParent(): ComboParent {
				const childA = createComboChild();
				const childB = createComboChild();
				let parent: ComboParent;
				switch (layout.parentType) {
					case "object":
						parent = new ComboParentObject({ childA, childB });
						break;
					case "list":
						parent = new ComboParentList([childA, childB]);
						break;
					case "map":
						parent = new ComboParentMap(
							new Map([
								["childA", childA],
								["childB", childB],
							]),
						);
						break;
					default:
						unreachableCase(layout.parentType);
				}
				nodes.push(parent);
				assert.equal(Tree.status(parent), TreeStatus.New);
				return parent;
			}

			function createComboChild(): ComboChild {
				let child: ComboChild;
				switch (layout.childType) {
					case "object":
						child = new ComboChildObject({});
						break;
					case "list":
						child = new ComboChildList([]);
						break;
					case "map":
						child = new ComboChildMap(new Map());
						break;
					default:
						unreachableCase(layout.childType);
				}
				nodes.push(child);
				assert.equal(Tree.status(child), TreeStatus.New);
				return child;
			}

			return { parent: createComboParent(), nodes };
		}

		const objectTypes = ["object", "list", "map"] as const;
		function test(
			parentType: (typeof objectTypes)[number],
			childType: (typeof objectTypes)[number],
			validate: (view: TreeView<typeof ComboRoot>, nodes: ComboNode[]) => void,
		) {
			const config = new TreeViewConfiguration({ schema: ComboRoot });

			// Check that nodes in the initial tree are hydrated
			const view = getView(config);
			const { parent: initialParent, nodes: initialNodes } = createComboTree({
				parentType,
				childType,
			});

			view.initialize({ root: initialParent });
			validate(view, initialNodes);

			// Check that nodes inserted later are hydrated
			const { parent: insertedParent, nodes: insertedNodes } = createComboTree({
				parentType,
				childType,
			});

			// Ensure that the proxies can be read during the change, as well as after
			// Note: as of 2024-03-28, we can't easily test 'treeChanged' because it can fire at a time where the changes
			// to the tree are not visible in the listener. 'nodeChanged' only fires once we confirmed that a
			// relevant change was actually applied to the tree so the side effects this test validates already happened.
			Tree.on(view.root, "nodeChanged", () => validate(view, insertedNodes));
			view.events.on("rootChanged", () => validate(view, insertedNodes));
			view.root.root = insertedParent;
			validate(view, insertedNodes);
		}

		for (const parentType of objectTypes) {
			for (const childType of objectTypes) {
				// Generate a test for all permutations of object, list and map
				it(`${parentType} → ${childType}`, () => {
					test(parentType, childType, (view, nodes) => {
						assert(view.root.root !== undefined);
						const treeObjects = [...walkComboObjectTree(view.root.root)];
						assert.equal(treeObjects.length, nodes.length);
						// Sort the objects we built in the same way as the objects in the tree so that we can compare them below
						nodes.sort(compareComboNodes);
						treeObjects.sort(compareComboNodes);
						for (let i = 0; i < nodes.length; i++) {
							// Each raw object should be reference equal to the corresponding object in the tree.
							assert.equal(nodes[i], treeObjects[i]);
						}
					});
				});

				it(`${parentType} → ${childType} (bottom up)`, () => {
					test(parentType, childType, (_, nodes) => {
						// Sort the nodes bottom up, so that we will observe the children before demanding the parents.
						nodes.sort(compareComboNodes);
						for (let i = nodes.length - 1; i >= 0; i--) {
							const node = nodes[i];
							if (node instanceof ComboChildObject || node instanceof ComboParentObject) {
								Object.entries(node);
							} else if (node instanceof ComboChildList || node instanceof ComboParentList) {
								for (const __ of node.entries());
							} else if (node instanceof ComboChildMap || node instanceof ComboParentMap) {
								for (const __ of node.entries());
							}
							assert.equal(Tree.status(node), TreeStatus.InDocument);
						}
					});
				});
			}
		}
	});

	it("schemaFromValue", () => {
		assert.equal(schemaFromValue(1), SchemaFactory.number);
		assert.equal(schemaFromValue(""), SchemaFactory.string);
		assert.equal(schemaFromValue(null), SchemaFactory.null);
		assert.equal(schemaFromValue(new MockHandle("x")), SchemaFactory.handle);
		assert.equal(schemaFromValue(false), SchemaFactory.boolean);
	});

	it("statics", () => {
		const f = new SchemaFactory("");
		for (const [key, value] of Object.entries(schemaStaticsBase)) {
			assert.equal((SchemaFactory as unknown as Record<string, unknown>)[key], value);
			assert.equal((f as unknown as Record<string, unknown>)[key], value);
		}

		const _static: SchemaStatics = SchemaFactory;
	});

	it("extra fields in object constructor", () => {
		const f = new SchemaFactory("");

		class Empty extends f.object("C", {}) {}

		// @ts-expect-error Invalid extra field
		// TODO: this should runtime error when constructed (not just when hydrated)
		const c2 = new Empty({ x: {} });

		class NonEmpty extends f.object("C", { a: f.null }) {}

		// @ts-expect-error Invalid extra field
		// TODO: this should error when constructed (not just when hydrated)
		new NonEmpty({ a: null, b: 0 });
	});

	it("object nested implicit construction", () => {
		const f = new SchemaFactory("");

		class C extends f.object("C", {}) {
			public readonly c = "X";
		}
		class B extends f.object("B", {
			b: C,
		}) {}
		class A extends f.object("A", {
			a: B,
		}) {}

		const tree = hydrate(A, { a: { b: {} } });
		assert.equal(tree.a.b.c, "X");
	});

	describe("multiple subclass use errors", () => {
		it("mixed configuration", () => {
			const schemaFactory = new SchemaFactory("");

			const base = schemaFactory.object("Foo", {});
			class Foo extends base {}
			assert.throws(
				() => {
					const config = new TreeViewConfiguration({ schema: [Foo, base] });
				},
				validateUsageError(/same SchemaFactory generated class/),
			);
		});

		it("mixed hydrate", () => {
			const schemaFactory = new SchemaFactory("");

			const base = schemaFactory.object("Foo", {});
			class Foo extends base {}
			const other = schemaFactory.array(base);

			assert.throws(
				() => {
					const tree_B = hydrate(other, [new Foo({})]);
				},
				validateUsageError(/same SchemaFactory generated class/),
			);
		});

		it("constructing", () => {
			const schemaFactory = new SchemaFactory("");

			const base = schemaFactory.object("Foo", {});
			class Foo extends base {}

			const _1 = new base({});

			assert.throws(
				() => {
					const _2 = new Foo({});
				},
				validateUsageError(/same SchemaFactory generated class/),
			);
		});

		it("constructing reversed", () => {
			const schemaFactory = new SchemaFactory("");

			const base = schemaFactory.object("Foo", {});
			class Foo extends base {}

			const _2 = new Foo({});

			assert.throws(
				() => {
					const _1 = new base({});
				},
				validateUsageError(/same SchemaFactory generated class/),
			);
		});

		it("mixed configs", () => {
			const schemaFactory = new SchemaFactory("");
			const base = schemaFactory.object("Foo", {});
			class Foo extends base {}
			const config = new TreeViewConfiguration({ schema: base });

			assert.throws(
				() => {
					const config2 = new TreeViewConfiguration({ schema: Foo });
				},
				validateUsageError(/same SchemaFactory generated class/),
			);
		});

		it("structural types", () => {
			const schemaFactory = new SchemaFactory("");
			const base = schemaFactory.object("Foo", {});
			class Foo extends base {}
			schemaFactory.array(base);
			assert.throws(
				() => {
					schemaFactory.array(Foo);
				},
				validateUsageError(/same SchemaFactory generated class/),
			);
		});

		it("indirect configs", () => {
			const schemaFactory = new SchemaFactory("");
			const base = schemaFactory.object("Foo", {});
			class Foo extends base {}
			const config = new TreeViewConfiguration({
				schema: schemaFactory.object("x", { x: base }),
			});
			assert.throws(
				() => {
					const config2 = new TreeViewConfiguration({
						schema: schemaFactory.map("x", Foo),
					});
				},
				validateUsageError(/same SchemaFactory generated class/),
			);
		});
	});

	it("kind based narrowing", () => {
		const factory = new SchemaFactory("");

		class Obj extends factory.object("O", {}) {}
		class Arr extends factory.array("A", []) {}
		class MapNode extends factory.map("M", []) {}

		const obj = hydrate(Obj, {});
		const arr = hydrate(Arr, []);
		const mapNode = hydrate(MapNode, {});

		function f(node: TreeNode & WithType<string, NodeKind.Object>): "object";
		function f(node: TreeNode & WithType<string, NodeKind.Array>): "array";
		function f(node: TreeNode & WithType<string, NodeKind.Map>): "map";
		function f(node: TreeNode): "any";

		function f(node: TreeNode): string {
			return "nope";
		}

		// Compile time check that NodeKind based overload resolution works as expected.
		const s1: "object" = f(obj);
		const s2: "array" = f(arr);
		const s3: "map" = f(mapNode);
		const s4: "any" = f(obj as TreeNode);

		// Check runtime data:
		assert.equal(obj[typeSchemaSymbol], Obj);
		assert.equal(arr[typeSchemaSymbol], Arr);
		assert.equal(mapNode[typeSchemaSymbol], MapNode);
	});

	it("kind based narrowing example", () => {
		const factory = new SchemaFactory("");

		class Obj extends factory.object("O", { a: factory.number }) {}
		class Arr extends factory.array("A", [factory.number]) {}
		class MapNode extends factory.map("M", [factory.number]) {}

		const obj = hydrate(Obj, { a: 5 });
		const arr = hydrate(Arr, [5]);
		const mapNode = hydrate(MapNode, { x: 5 });

		assert.deepEqual(getKeys(obj), ["a"]);
		assert.deepEqual(getKeys(arr), [0]);
		assert.deepEqual(getKeys(mapNode), ["x"]);
	});

<<<<<<< HEAD
	describe("enablables", () => {
		const schemaFactory = new SchemaFactoryAlpha("enablable tests");

		class TestObject extends schemaFactory.objectAlpha("TestObject", {
			foo: [schemaFactory.number, schemaFactory.enablable(schemaFactory.string)],
		}) {}

		describe("in objects", () => {
			it("are permitted when unhydrated", () => {
				const testObject = new TestObject({ foo: "test" });
				assert.equal(testObject.foo, "test");
				testObject.foo = 42;
				assert.equal(testObject.foo, 42);
				testObject.foo = "test";
				assert.equal(testObject.foo, "test");
			});

			it("can't be set", () => {
				const provider = new TestTreeProviderLite(1);

				const config = new TreeViewConfiguration({
					schema: TestObject,
				});
				const view = provider.trees[0].viewWith(config);
				view.initialize({ foo: 3 });
				provider.synchronizeMessages();
				assert.throws(() => {
					view.root.foo = "test";
				});
			});
		});

		describe("in maps", () => {
			class TestMap extends schemaFactory.mapAlpha("TestMap", [
				schemaFactory.number,
				schemaFactory.enablable(schemaFactory.string),
			]) {}

			it("are permitted when unhydrated", () => {
				const testMap = new TestMap({ foo: "test" });
				assert.equal(testMap.get("foo"), "test");
				testMap.set("foo", 42);
				assert.equal(testMap.get("foo"), 42);
				testMap.set("foo", "test");
				assert.equal(testMap.get("foo"), "test");
			});

			it("can't be set", () => {
				const provider = new TestTreeProviderLite(1);

				const config = new TreeViewConfiguration({
					schema: TestMap,
				});
				const view = provider.trees[0].viewWith(config);
				view.initialize({});
				provider.synchronizeMessages();
				assert.throws(() => {
					view.root.set("foo", "test");
				});
			});
		});

		describe("in arrays", () => {
			class TestArray extends schemaFactory.arrayAlpha("TestArray", [
				schemaFactory.number,
				schemaFactory.enablable(schemaFactory.string),
			]) {}

			it("are permitted when unhydrated", () => {
				const testArray = new TestArray(["test"]);
				testArray.insertAtEnd("test");
				assert.deepEqual(Array.from(testArray.values()), ["test", "test"]);
				testArray.insertAtEnd(5);
				assert.deepEqual(Array.from(testArray.values()), ["test", "test", 5]);
			});

			it("can't be inserted", () => {
				const provider = new TestTreeProviderLite(1);

				const config = new TreeViewConfiguration({
					schema: TestArray,
				});
				const view = provider.trees[0].viewWith(config);
				view.initialize([]);
				provider.synchronizeMessages();
				assert.throws(() => {
					view.root.insertAtEnd("test");
				});
			});

			it("can't be moved in from another field", () => {
				const provider = new TestTreeProviderLite(1);

				const config = new TreeViewConfiguration({
					schema: schemaFactory.objectAlpha("TestObject", {
						foo: TestArray,
						bar: schemaFactory.arrayAlpha("StringArray", schemaFactory.string),
					}),
				});
				const view = provider.trees[0].viewWith(config);
				view.initialize({
					foo: [],
					bar: ["test"],
				});
				provider.synchronizeMessages();
				assert.throws(() => {
					view.root.foo.insertAtEnd("test", view.root.bar[0]);
				});
			});
		});
=======
	it("structural type collision: single type", () => {
		const factory = new SchemaFactory("");
		class Child1 extends factory.object("Child", {}) {}
		class Child2 extends factory.object("Child", {}) {}

		const a = factory.array(Child1);
		// No error: this type is the same as the one above.
		assert.equal(factory.array(Child1), a);

		// Error: this type is different from the one above.
		assert.throws(
			() => {
				factory.array(Child2);
			},
			validateUsageError(/collision/),
		);

		assert.equal(factory.array([Child1]), a);
		assert.throws(
			() => {
				factory.array([Child2]);
			},
			validateUsageError(/collision/),
		);
	});

	it("structural type collision: multi type", () => {
		const factory = new SchemaFactory("");
		class Child1 extends factory.object("Child", {}) {}
		class Child2 extends factory.object("Child", {}) {}

		const a = factory.map([Child1, SchemaFactory.null]);
		assert.equal(factory.map([SchemaFactory.null, Child1]), a);
		assert.throws(
			() => {
				factory.map([Child2, SchemaFactory.null]);
			},
			validateUsageError(/collision/),
		);
	});

	it("variance with respect to scope and alpha", () => {
		// Covariant over scope
		type _check1 = requireAssignableTo<SchemaFactory<"x">, SchemaFactory<string>>;
		type _check2 = requireAssignableTo<SchemaFactoryAlpha<"x">, SchemaFactoryAlpha<string>>;

		// Still covariant when there is a "." in the scope.
		type _check3 = requireAssignableTo<SchemaFactory<"x.y">, SchemaFactory<string>>;
		type _check4 = requireAssignableTo<SchemaFactoryAlpha<"x.y">, SchemaFactoryAlpha<string>>;

		// Alpha assignable to non-alpha
		type _check5 = requireAssignableTo<SchemaFactoryAlpha<"x">, SchemaFactory<string>>;
		type _check7 = requireAssignableTo<SchemaFactoryAlpha<"x.y">, SchemaFactory<"x.y">>;

		// TODO: For some reason, alpha can not be assigned to non alpha with "." in the scope.
		// This is a known issue, and there is a note about it in the docs for `adaptEnum`.
		// @ts-expect-error Known issue
		type _check6 = requireAssignableTo<SchemaFactoryAlpha<"x.y">, SchemaFactory<string>>;

		// TODO: AB#43345
		// This error seems to be related to `objectRecursive` and:
		type _check8<Name extends string> = requireAssignableTo<
			// @ts-expect-error Known issue: https://github.com/microsoft/TypeScript/issues/61990
			`x.y.${Name}`,
			`${string}.${Name}`
		>;
	});

	it("scopedFactory", () => {
		const factory = new SchemaFactoryAlpha("test.blah");

		const scopedFactory: SchemaFactoryAlpha<"test.blah.scoped"> =
			factory.scopedFactory("scoped");
		assert.equal(scopedFactory.scope, "test.blah.scoped");
		type _check = requireTrue<
			areSafelyAssignable<typeof scopedFactory.scope, "test.blah.scoped">
		>;

		type Scope = typeof scopedFactory extends SchemaFactoryAlpha<infer S> ? S : never;

		function inferScope<TScope extends string>(f: SchemaFactory<TScope>) {
			return f.scope;
		}

		const inferred = inferScope(scopedFactory);
		// TODO: AB#43345
		// @ts-expect-error Known issue: see "variance with respect to scope and alpha" test.
		type _check2 = requireTrue<areSafelyAssignable<typeof inferred, "test.blah.scoped">>;

		function inferScope2<TScope extends string>(
			f: SchemaFactory<TScope> | SchemaFactoryAlpha<TScope>,
		) {
			return f.scope;
		}
		const inferred2 = inferScope2(scopedFactory);
		type _check3 = requireTrue<areSafelyAssignable<typeof inferred2, "test.blah.scoped">>;
>>>>>>> 97a61ae6
	});
});

// kind based narrowing example
function getKeys(node: TreeNode & WithType<string, NodeKind.Array>): number[];
function getKeys(node: TreeNode & WithType<string, NodeKind.Map | NodeKind.Object>): string[];
function getKeys(node: TreeNode): string[] | number[];
function getKeys(node: TreeNode): string[] | number[] {
	const schema = Tree.schema(node);
	switch (schema.kind) {
		case NodeKind.Array: {
			const arrayNode = node as TreeArrayNode;
			const keys: number[] = [];
			for (let index = 0; index < arrayNode.length; index++) {
				keys.push(index);
			}
			return keys;
		}
		case NodeKind.Map:
			return [...(node as TreeMapNode).keys()];
		case NodeKind.Object:
			return Object.keys(node);
		default:
			throw new Error("Unsupported Kind");
	}
}<|MERGE_RESOLUTION|>--- conflicted
+++ resolved
@@ -1194,7 +1194,104 @@
 		assert.deepEqual(getKeys(mapNode), ["x"]);
 	});
 
-<<<<<<< HEAD
+	it("structural type collision: single type", () => {
+		const factory = new SchemaFactory("");
+		class Child1 extends factory.object("Child", {}) {}
+		class Child2 extends factory.object("Child", {}) {}
+
+		const a = factory.array(Child1);
+		// No error: this type is the same as the one above.
+		assert.equal(factory.array(Child1), a);
+
+		// Error: this type is different from the one above.
+		assert.throws(
+			() => {
+				factory.array(Child2);
+			},
+			validateUsageError(/collision/),
+		);
+
+		assert.equal(factory.array([Child1]), a);
+		assert.throws(
+			() => {
+				factory.array([Child2]);
+			},
+			validateUsageError(/collision/),
+		);
+	});
+
+	it("structural type collision: multi type", () => {
+		const factory = new SchemaFactory("");
+		class Child1 extends factory.object("Child", {}) {}
+		class Child2 extends factory.object("Child", {}) {}
+
+		const a = factory.map([Child1, SchemaFactory.null]);
+		assert.equal(factory.map([SchemaFactory.null, Child1]), a);
+		assert.throws(
+			() => {
+				factory.map([Child2, SchemaFactory.null]);
+			},
+			validateUsageError(/collision/),
+		);
+	});
+
+	it("variance with respect to scope and alpha", () => {
+		// Covariant over scope
+		type _check1 = requireAssignableTo<SchemaFactory<"x">, SchemaFactory<string>>;
+		type _check2 = requireAssignableTo<SchemaFactoryAlpha<"x">, SchemaFactoryAlpha<string>>;
+
+		// Still covariant when there is a "." in the scope.
+		type _check3 = requireAssignableTo<SchemaFactory<"x.y">, SchemaFactory<string>>;
+		type _check4 = requireAssignableTo<SchemaFactoryAlpha<"x.y">, SchemaFactoryAlpha<string>>;
+
+		// Alpha assignable to non-alpha
+		type _check5 = requireAssignableTo<SchemaFactoryAlpha<"x">, SchemaFactory<string>>;
+		type _check7 = requireAssignableTo<SchemaFactoryAlpha<"x.y">, SchemaFactory<"x.y">>;
+
+		// TODO: For some reason, alpha can not be assigned to non alpha with "." in the scope.
+		// This is a known issue, and there is a note about it in the docs for `adaptEnum`.
+		// @ts-expect-error Known issue
+		type _check6 = requireAssignableTo<SchemaFactoryAlpha<"x.y">, SchemaFactory<string>>;
+
+		// TODO: AB#43345
+		// This error seems to be related to `objectRecursive` and:
+		type _check8<Name extends string> = requireAssignableTo<
+			// @ts-expect-error Known issue: https://github.com/microsoft/TypeScript/issues/61990
+			`x.y.${Name}`,
+			`${string}.${Name}`
+		>;
+	});
+
+	it("scopedFactory", () => {
+		const factory = new SchemaFactoryAlpha("test.blah");
+
+		const scopedFactory: SchemaFactoryAlpha<"test.blah.scoped"> =
+			factory.scopedFactory("scoped");
+		assert.equal(scopedFactory.scope, "test.blah.scoped");
+		type _check = requireTrue<
+			areSafelyAssignable<typeof scopedFactory.scope, "test.blah.scoped">
+		>;
+
+		type Scope = typeof scopedFactory extends SchemaFactoryAlpha<infer S> ? S : never;
+
+		function inferScope<TScope extends string>(f: SchemaFactory<TScope>) {
+			return f.scope;
+		}
+
+		const inferred = inferScope(scopedFactory);
+		// TODO: AB#43345
+		// @ts-expect-error Known issue: see "variance with respect to scope and alpha" test.
+		type _check2 = requireTrue<areSafelyAssignable<typeof inferred, "test.blah.scoped">>;
+
+		function inferScope2<TScope extends string>(
+			f: SchemaFactory<TScope> | SchemaFactoryAlpha<TScope>,
+		) {
+			return f.scope;
+		}
+		const inferred2 = inferScope2(scopedFactory);
+		type _check3 = requireTrue<areSafelyAssignable<typeof inferred2, "test.blah.scoped">>;
+	});
+
 	describe("enablables", () => {
 		const schemaFactory = new SchemaFactoryAlpha("enablable tests");
 
@@ -1305,104 +1402,6 @@
 				});
 			});
 		});
-=======
-	it("structural type collision: single type", () => {
-		const factory = new SchemaFactory("");
-		class Child1 extends factory.object("Child", {}) {}
-		class Child2 extends factory.object("Child", {}) {}
-
-		const a = factory.array(Child1);
-		// No error: this type is the same as the one above.
-		assert.equal(factory.array(Child1), a);
-
-		// Error: this type is different from the one above.
-		assert.throws(
-			() => {
-				factory.array(Child2);
-			},
-			validateUsageError(/collision/),
-		);
-
-		assert.equal(factory.array([Child1]), a);
-		assert.throws(
-			() => {
-				factory.array([Child2]);
-			},
-			validateUsageError(/collision/),
-		);
-	});
-
-	it("structural type collision: multi type", () => {
-		const factory = new SchemaFactory("");
-		class Child1 extends factory.object("Child", {}) {}
-		class Child2 extends factory.object("Child", {}) {}
-
-		const a = factory.map([Child1, SchemaFactory.null]);
-		assert.equal(factory.map([SchemaFactory.null, Child1]), a);
-		assert.throws(
-			() => {
-				factory.map([Child2, SchemaFactory.null]);
-			},
-			validateUsageError(/collision/),
-		);
-	});
-
-	it("variance with respect to scope and alpha", () => {
-		// Covariant over scope
-		type _check1 = requireAssignableTo<SchemaFactory<"x">, SchemaFactory<string>>;
-		type _check2 = requireAssignableTo<SchemaFactoryAlpha<"x">, SchemaFactoryAlpha<string>>;
-
-		// Still covariant when there is a "." in the scope.
-		type _check3 = requireAssignableTo<SchemaFactory<"x.y">, SchemaFactory<string>>;
-		type _check4 = requireAssignableTo<SchemaFactoryAlpha<"x.y">, SchemaFactoryAlpha<string>>;
-
-		// Alpha assignable to non-alpha
-		type _check5 = requireAssignableTo<SchemaFactoryAlpha<"x">, SchemaFactory<string>>;
-		type _check7 = requireAssignableTo<SchemaFactoryAlpha<"x.y">, SchemaFactory<"x.y">>;
-
-		// TODO: For some reason, alpha can not be assigned to non alpha with "." in the scope.
-		// This is a known issue, and there is a note about it in the docs for `adaptEnum`.
-		// @ts-expect-error Known issue
-		type _check6 = requireAssignableTo<SchemaFactoryAlpha<"x.y">, SchemaFactory<string>>;
-
-		// TODO: AB#43345
-		// This error seems to be related to `objectRecursive` and:
-		type _check8<Name extends string> = requireAssignableTo<
-			// @ts-expect-error Known issue: https://github.com/microsoft/TypeScript/issues/61990
-			`x.y.${Name}`,
-			`${string}.${Name}`
-		>;
-	});
-
-	it("scopedFactory", () => {
-		const factory = new SchemaFactoryAlpha("test.blah");
-
-		const scopedFactory: SchemaFactoryAlpha<"test.blah.scoped"> =
-			factory.scopedFactory("scoped");
-		assert.equal(scopedFactory.scope, "test.blah.scoped");
-		type _check = requireTrue<
-			areSafelyAssignable<typeof scopedFactory.scope, "test.blah.scoped">
-		>;
-
-		type Scope = typeof scopedFactory extends SchemaFactoryAlpha<infer S> ? S : never;
-
-		function inferScope<TScope extends string>(f: SchemaFactory<TScope>) {
-			return f.scope;
-		}
-
-		const inferred = inferScope(scopedFactory);
-		// TODO: AB#43345
-		// @ts-expect-error Known issue: see "variance with respect to scope and alpha" test.
-		type _check2 = requireTrue<areSafelyAssignable<typeof inferred, "test.blah.scoped">>;
-
-		function inferScope2<TScope extends string>(
-			f: SchemaFactory<TScope> | SchemaFactoryAlpha<TScope>,
-		) {
-			return f.scope;
-		}
-		const inferred2 = inferScope2(scopedFactory);
-		type _check3 = requireTrue<areSafelyAssignable<typeof inferred2, "test.blah.scoped">>;
->>>>>>> 97a61ae6
 	});
 });
 
