--- conflicted
+++ resolved
@@ -512,11 +512,7 @@
 			}
 		});
 
-<<<<<<< HEAD
-		it.only("Invalid cases", () => {
-=======
 		it("Invalid cases", () => {
->>>>>>> 12e5ab3b
 			// These are type tests and expected to fail during compilation
 			// eslint-disable-next-line no-constant-condition
 			if (false) {
@@ -526,7 +522,6 @@
 					// @ts-expect-error Missing [] around allowed types.
 					type _check = ValidateRecursiveSchema<typeof Test>;
 				}
-<<<<<<< HEAD
 
 				{
 					// @ts-expect-error Objects take a record type with fields, not a field directly.
@@ -545,25 +540,6 @@
 					// @ts-expect-error Maps accept allowed types, not field schema.
 					type _check = ValidateRecursiveSchema<typeof MapRecursive>;
 				}
-=======
-
-				{
-					// @ts-expect-error Objects take a record type with fields, not a field directly.
-					class Test extends sf.objectRecursive("Test", sf.optionalRecursive([() => Test])) {}
-					// @ts-expect-error Objects take a record type with fields, not a field directly.
-					type _check = ValidateRecursiveSchema<typeof Test>;
-				}
-
-				{
-					// @ts-expect-error 'MapRecursive' is referenced directly or indirectly in its own base expression.
-					class MapRecursive extends sf.mapRecursive(
-						"Test",
-						// @ts-expect-error Maps accept allowed types, not field schema.
-						sf.optionalRecursive([() => MapRecursive]),
-					) {}
-					// @ts-expect-error Maps accept allowed types, not field schema.
-					type _check = ValidateRecursiveSchema<typeof MapRecursive>;
-				}
 			}
 
 			{
@@ -595,7 +571,6 @@
 				class Test extends sf.arrayRecursive("Test", [() => ({ Test })]) {}
 				// @ts-expect-error referenced type not a schema.
 				type _check = ValidateRecursiveSchema<typeof Test>;
->>>>>>> 12e5ab3b
 			}
 		});
 
