--- conflicted
+++ resolved
@@ -295,51 +295,6 @@
  * Specifies the behavior of an {@link Index} that puts data in a summary.
  */
 export interface SummaryElement {
-<<<<<<< HEAD
-    /**
-     * Field name in summary json under which this element stores its data.
-     *
-     * TODO: define how this is used (ex: how does user of index consume this before calling loadCore).
-     */
-    readonly key: string;
-
-    /**
-     * {@inheritDoc @fluidframework/datastore-definitions#(IChannel:interface).getAttachSummary}
-     * @param stringify - Serializes the contents of the index (including {@link @fluidframework/core-interfaces#IFluidHandle}s) for storage.
-     */
-    getAttachSummary(
-        stringify: SummaryElementStringifier,
-        fullTree?: boolean,
-        trackState?: boolean,
-        telemetryContext?: ITelemetryContext,
-    ): ISummaryTreeWithStats;
-
-    /**
-     * {@inheritDoc @fluidframework/datastore-definitions#(IChannel:interface).summarize}
-     * @param stringify - Serializes the contents of the index (including {@link @fluidframework/core-interfaces#IFluidHandle}s) for storage.
-     */
-    summarize(
-        stringify: SummaryElementStringifier,
-        fullTree?: boolean,
-        trackState?: boolean,
-        telemetryContext?: ITelemetryContext,
-    ): Promise<ISummaryTreeWithStats>;
-
-    /**
-     * {@inheritDoc @fluidframework/shared-object-base#(ISharedObject:interface).getGCData}
-     */
-    // TODO: Change this interface (and the one in ISharedObject, if necessary) to support "handles within handles".
-    // Consider the case of a document with history; the return value here currently grows unboundedly.
-    getGCData(fullGC?: boolean): IGarbageCollectionData;
-
-    /**
-     * Allows the index to perform custom loading. The storage service is scoped to this index and therefore
-     * paths in this index will not collide with those in other indexes, even if they are the same string.
-     * @param service - Storage used by the index
-     * @param parse - Parses serialized data from storage into runtime objects for the index
-     */
-    load(service: IChannelStorageService, parse: SummaryElementParser): Promise<void>;
-=======
 	/**
 	 * Field name in summary json under which this element stores its data.
 	 *
@@ -349,7 +304,7 @@
 
 	/**
 	 * {@inheritDoc @fluidframework/datastore-definitions#(IChannel:interface).getAttachSummary}
-	 * @param stringify - Serializes the contents of the index (including {@link IFluidHandle}s) for storage.
+	 * @param stringify - Serializes the contents of the index (including {@link @fluidframework/core-interfaces#IFluidHandle}s) for storage.
 	 */
 	getAttachSummary(
 		stringify: SummaryElementStringifier,
@@ -360,7 +315,7 @@
 
 	/**
 	 * {@inheritDoc @fluidframework/datastore-definitions#(IChannel:interface).summarize}
-	 * @param stringify - Serializes the contents of the index (including {@link IFluidHandle}s) for storage.
+	 * @param stringify - Serializes the contents of the index (including {@link @fluidframework/core-interfaces#IFluidHandle}s) for storage.
 	 */
 	summarize(
 		stringify: SummaryElementStringifier,
@@ -383,7 +338,6 @@
 	 * @param parse - Parses serialized data from storage into runtime objects for the index
 	 */
 	load(service: IChannelStorageService, parse: SummaryElementParser): Promise<void>;
->>>>>>> 7f396278
 }
 
 /**
