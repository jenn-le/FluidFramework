--- conflicted
+++ resolved
@@ -3,15 +3,10 @@
  * Licensed under the MIT License.
  */
 
-<<<<<<< HEAD
-import { assert } from "@fluidframework/core-utils";
+import { assert } from "@fluidframework/core-utils/internal";
 import { BTree } from "@tylerbu/sorted-btree-es6";
-import { ICodecFamily, ICodecOptions, makeCodecFamily } from "../../codec/index.js";
-=======
-import { assert } from "@fluidframework/core-utils/internal";
 
 import { ICodecFamily } from "../../codec/index.js";
->>>>>>> 5c90686e
 import {
 	ChangeAtomIdMap,
 	ChangeEncodingContext,
