--- conflicted
+++ resolved
@@ -2013,16 +2013,11 @@
 
 	if (!hasConflicts(change)) {
 		// If there are no constraint violations, then tree changes apply.
-<<<<<<< HEAD
 		const [fieldDeltas, global, rename] = intoDeltaImpl(
 			change.fieldChanges,
 			change.nodeChanges,
-			idAllocator,
 			fieldKinds,
 		);
-=======
-		const fieldDeltas = intoDeltaImpl(change.fieldChanges, change.nodeChanges, fieldKinds);
->>>>>>> 172933c1
 		if (fieldDeltas.size > 0) {
 			rootDelta.fields = fieldDeltas;
 		}
@@ -2093,13 +2088,7 @@
 			fieldChange.change,
 			(childChange) => {
 				const nodeChange = nodeChangeFromId(nodeChanges, childChange);
-<<<<<<< HEAD
-				const nodeChangeDelta = deltaFromNodeChange(
-					nodeChange,
-					nodeChanges,
-					idAllocator,
-					fieldKinds,
-				);
+				const nodeChangeDelta = deltaFromNodeChange(nodeChange, nodeChanges, fieldKinds);
 				if (nodeChangeDelta !== undefined) {
 					const [nodeFieldChanges, nodeGlobals, nodeRenames] = nodeChangeDelta;
 					if (nodeGlobals.length > 0) {
@@ -2110,9 +2099,6 @@
 					}
 					return nodeFieldChanges;
 				}
-=======
-				return deltaFromNodeChange(nodeChange, nodeChanges, fieldKinds);
->>>>>>> 172933c1
 			},
 		);
 		if (fieldChanges !== undefined && !isEmptyFieldChanges(fieldChanges)) {
