--- conflicted
+++ resolved
@@ -4,21 +4,24 @@
  * Licensed under the MIT License.
  */
 
-<<<<<<< HEAD
-import { assert } from "@fluidframework/common-utils";
+import { IEvent, IEventProvider } from "@fluidframework/common-definitions";
+import { assert, TypedEventEmitter } from "@fluidframework/common-utils";
 import { IFluidHandle } from "@fluidframework/core-interfaces";
-import { Serializable } from "@fluidframework/datastore-definitions";
-import { IBeeTree, IHandleProvider, IQueenBee } from "./interfaces";
-=======
 import { IBeeTree, IHandleProvider } from "./interfaces";
 import { IQueenBee } from "./persistedTypes";
->>>>>>> 5fa35646
 
-export class BeeTree<T> implements IBeeTree<T>, IHandleProvider {
+interface BeeTreeEvents extends IEvent {
+    (event: "handleAdded", listener: (handle: IFluidHandle) => void): void;
+    (event: "handleRemoved", listener: (handle: IFluidHandle) => void): void;
+}
+
+export class BeeTree<T> extends TypedEventEmitter<BeeTreeEvents>, implements IBeeTree<T>, IHandleProvider {
     private readonly map = new Map<string, T>();
     private readonly gcWhitelist = new Set<string>();
 
-	constructor(node: IQueenBee) { }
+	constructor(node: IQueenBee) {
+        super();
+    }
 
 	async get(key: string): Promise<T | undefined> {
         return this.map.get(key);
