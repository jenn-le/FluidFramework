--- conflicted
+++ resolved
@@ -1,10 +1,6 @@
 {
   "name": "@fluidframework/shared-object-base",
-<<<<<<< HEAD
-  "version": "1.3.0",
-=======
   "version": "2.0.0",
->>>>>>> 27be1e84
   "description": "Fluid base class for shared distributed data structures",
   "homepage": "https://fluidframework.com",
   "repository": {
@@ -67,18 +63,6 @@
   "dependencies": {
     "@fluidframework/common-definitions": "^0.20.1",
     "@fluidframework/common-utils": "^0.32.1",
-<<<<<<< HEAD
-    "@fluidframework/container-definitions": "^1.3.0",
-    "@fluidframework/container-runtime": "^1.3.0",
-    "@fluidframework/container-utils": "^1.3.0",
-    "@fluidframework/core-interfaces": "^1.3.0",
-    "@fluidframework/datastore": "^1.3.0",
-    "@fluidframework/datastore-definitions": "^1.3.0",
-    "@fluidframework/protocol-definitions": "^0.1028.2000",
-    "@fluidframework/runtime-definitions": "^1.3.0",
-    "@fluidframework/runtime-utils": "^1.3.0",
-    "@fluidframework/telemetry-utils": "^1.3.0",
-=======
     "@fluidframework/container-definitions": "^2.0.0",
     "@fluidframework/container-runtime": "^2.0.0",
     "@fluidframework/container-utils": "^2.0.0",
@@ -89,22 +73,15 @@
     "@fluidframework/runtime-definitions": "^2.0.0",
     "@fluidframework/runtime-utils": "^2.0.0",
     "@fluidframework/telemetry-utils": "^2.0.0",
->>>>>>> 27be1e84
     "uuid": "^8.3.1"
   },
   "devDependencies": {
     "@fluidframework/build-common": "^0.24.0",
     "@fluidframework/build-tools": "^0.2.74327",
     "@fluidframework/eslint-config-fluid": "^0.28.2000",
-<<<<<<< HEAD
-    "@fluidframework/mocha-test-setup": "^1.3.0",
-    "@fluidframework/shared-object-base-previous": "npm:@fluidframework/shared-object-base@^1.2.0",
-    "@fluidframework/test-runtime-utils": "^1.3.0",
-=======
     "@fluidframework/mocha-test-setup": "^2.0.0",
     "@fluidframework/shared-object-base-previous": "npm:@fluidframework/shared-object-base@^1.0.0",
     "@fluidframework/test-runtime-utils": "^2.0.0",
->>>>>>> 27be1e84
     "@microsoft/api-extractor": "^7.22.2",
     "@rushstack/eslint-config": "^2.5.1",
     "@types/benchmark": "^2.1.0",
@@ -123,11 +100,7 @@
     "typescript-formatter": "7.1.0"
   },
   "typeValidation": {
-<<<<<<< HEAD
-    "version": "1.3.0",
-=======
     "version": "2.0.0",
->>>>>>> 27be1e84
     "broken": {}
   }
 }