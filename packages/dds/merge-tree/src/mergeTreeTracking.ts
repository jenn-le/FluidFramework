/*!
 * Copyright (c) Microsoft Corporation and contributors. All rights reserved.
 * Licensed under the MIT License.
 */

import { LocalReferencePosition } from "./localReference";
import { ISegment } from "./mergeTreeNodes";
// eslint-disable-next-line import/no-deprecated
import { SortedSegmentSet } from "./sortedSegmentSet";

/**
 * @alpha
 */
export type Trackable = ISegment | LocalReferencePosition;

/**
 * @alpha
 */
export interface ITrackingGroup {
	tracked: readonly Trackable[];
	size: number;
	has(trackable: Trackable): boolean;
	link(trackable: Trackable): void;
	unlink(trackable: Trackable): boolean;
}

/**
 * @alpha
 */
export class TrackingGroup implements ITrackingGroup {
	// eslint-disable-next-line import/no-deprecated
	private readonly trackedSet: SortedSegmentSet<Trackable>;

	constructor() {
		// eslint-disable-next-line import/no-deprecated
		this.trackedSet = new SortedSegmentSet<Trackable>();
	}

	public get tracked(): readonly Trackable[] {
		return this.trackedSet.items;
	}

	public get size(): number {
		return this.trackedSet.size;
	}

	public has(trackable: Trackable): boolean {
		return this.trackedSet.has(trackable);
	}

	public link(trackable: Trackable): void {
		if (!this.trackedSet.has(trackable)) {
			this.trackedSet.addOrUpdate(trackable);
			trackable.trackingCollection.link(this);
		}
	}

	public unlink(trackable: Trackable): boolean {
		if (this.trackedSet.remove(trackable)) {
			trackable.trackingCollection.unlink(this);
			return true;
		}
		return false;
	}
}

/**
 * Tracking group backed by an unordered set. Lookup, insertion, and deletion are O(1)
 */
export class UnorderedTrackingGroup implements ITrackingGroup {
	private readonly trackedSet: Set<Trackable>;

	constructor() {
		this.trackedSet = new Set<Trackable>();
	}

	public get tracked(): readonly Trackable[] {
		return Array.from(this.trackedSet);
	}

	public get size(): number {
		return this.trackedSet.size;
	}

	public has(trackable: Trackable): boolean {
		return this.trackedSet.has(trackable);
	}

	public link(trackable: Trackable): void {
		if (!this.trackedSet.has(trackable)) {
			this.trackedSet.add(trackable);
			trackable.trackingCollection.link(this);
		}
	}

	public unlink(trackable: Trackable): boolean {
		if (this.trackedSet.delete(trackable)) {
			trackable.trackingCollection.unlink(this);
			return true;
		}
		return false;
	}
}

/**
<<<<<<< HEAD
 * A collection of {@link ITrackingGroup}.
 * @internal
=======
 * @alpha
>>>>>>> 1a1f69fc
 */
export class TrackingGroupCollection {
	private readonly _trackingGroups: Set<ITrackingGroup>;

	public get trackingGroups(): Set<TrackingGroup> {
		// Cast here is necessary to avoid a breaking change to
		// `TrackingGroupCollection`. Ideally we could just return
		// `Set<ITrackingGroup>`
		return this._trackingGroups as Set<TrackingGroup>;
	}

	constructor(private readonly trackable: Trackable) {
		this._trackingGroups = new Set<ITrackingGroup>();
	}

	public link(trackingGroup: ITrackingGroup): void {
		if (trackingGroup) {
			if (!this._trackingGroups.has(trackingGroup)) {
				this._trackingGroups.add(trackingGroup);
			}

			if (!trackingGroup.has(this.trackable)) {
				trackingGroup.link(this.trackable);
			}
		}
	}

	public unlink(trackingGroup: ITrackingGroup): boolean {
		if (this._trackingGroups.has(trackingGroup)) {
			if (trackingGroup.has(this.trackable)) {
				trackingGroup.unlink(this.trackable);
			}
			this._trackingGroups.delete(trackingGroup);
			return true;
		}

		return false;
	}

	public copyTo(trackable: Trackable): void {
		this._trackingGroups.forEach((sg) => {
			trackable.trackingCollection.link(sg);
		});
	}

	public get empty(): boolean {
		return this._trackingGroups.size === 0;
	}

	public matches(trackingCollection: TrackingGroupCollection): boolean {
		if (
			!trackingCollection ||
			this._trackingGroups.size !== trackingCollection._trackingGroups.size
		) {
			return false;
		}
		for (const tg of this._trackingGroups.values()) {
			if (!trackingCollection._trackingGroups.has(tg)) {
				return false;
			}
		}
		return true;
	}
}<|MERGE_RESOLUTION|>--- conflicted
+++ resolved
@@ -103,12 +103,8 @@
 }
 
 /**
-<<<<<<< HEAD
  * A collection of {@link ITrackingGroup}.
- * @internal
-=======
  * @alpha
->>>>>>> 1a1f69fc
  */
 export class TrackingGroupCollection {
 	private readonly _trackingGroups: Set<ITrackingGroup>;
