/*!
 * Copyright (c) Microsoft Corporation and contributors. All rights reserved.
 * Licensed under the MIT License.
 *
 * THIS IS AN AUTOGENERATED FILE. DO NOT EDIT THIS FILE DIRECTLY
 */

export const pkgName = "@fluidframework/cell";
<<<<<<< HEAD
export const pkgVersion = "2.0.0-internal.3.1.0";
=======
export const pkgVersion = "2.0.0-internal.4.0.0";
>>>>>>> b4567669
<|MERGE_RESOLUTION|>--- conflicted
+++ resolved
@@ -6,8 +6,4 @@
  */
 
 export const pkgName = "@fluidframework/cell";
-<<<<<<< HEAD
-export const pkgVersion = "2.0.0-internal.3.1.0";
-=======
-export const pkgVersion = "2.0.0-internal.4.0.0";
->>>>>>> b4567669
+export const pkgVersion = "2.0.0-internal.4.0.0";