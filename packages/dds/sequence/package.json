--- conflicted
+++ resolved
@@ -81,19 +81,11 @@
     "@fluidframework/build-common": "^0.23.0",
     "@fluidframework/build-tools": "^0.2.71273",
     "@fluidframework/eslint-config-fluid": "^0.28.2000",
-<<<<<<< HEAD
     "@fluidframework/gitresources": "^0.1036.4000",
     "@fluidframework/mocha-test-setup": "^2.0.0",
-    "@fluidframework/sequence-previous": "npm:@fluidframework/sequence@^0.58.0",
+    "@fluidframework/sequence-previous": "npm:@fluidframework/sequence@^1.0.0",
     "@fluidframework/server-services-client": "^0.1036.4000",
     "@fluidframework/test-runtime-utils": "^2.0.0",
-=======
-    "@fluidframework/gitresources": "^0.1036.5000-0",
-    "@fluidframework/mocha-test-setup": "^1.1.0",
-    "@fluidframework/sequence-previous": "npm:@fluidframework/sequence@^1.0.0",
-    "@fluidframework/server-services-client": "^0.1036.5000-0",
-    "@fluidframework/test-runtime-utils": "^1.1.0",
->>>>>>> c2b6d9f3
     "@microsoft/api-extractor": "^7.22.2",
     "@rushstack/eslint-config": "^2.5.1",
     "@types/diff": "^3.5.1",
@@ -119,15 +111,11 @@
         "forwardCompat": false
       },
       "ClassDeclaration_SequenceInterval": {
-<<<<<<< HEAD
         "backCompat": false,
         "forwardCompat": false
       },
       "TypeAliasDeclaration_SharedStringSegment": {
         "backCompat": false
-=======
-        "forwardCompat": false
->>>>>>> c2b6d9f3
       }
     }
   }
