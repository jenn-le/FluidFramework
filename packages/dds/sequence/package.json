--- conflicted
+++ resolved
@@ -101,11 +101,7 @@
 		"@types/diff": "^3.5.1",
 		"@types/mocha": "^9.1.1",
 		"@types/node": "^18.19.0",
-<<<<<<< HEAD
-		"@types/random-js": "^1.0.31",
 		"@types/uuid": "^9.0.2",
-=======
->>>>>>> dd7a4419
 		"c8": "^7.7.1",
 		"copyfiles": "^2.4.1",
 		"cross-env": "^7.0.3",
