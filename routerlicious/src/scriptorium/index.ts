--- conflicted
+++ resolved
@@ -85,19 +85,6 @@
     });    
 
     const throughput = new utils.ThroughputCounter(logger.info);
-
-<<<<<<< HEAD
-=======
-    highLevelConsumer.on("error", (error) => {
-        // Workaround to resolve rebalance partition error.
-        // https://github.com/SOHU-Co/kafka-node/issues/90
-        logger.error(`Error in kafka consumer: ${error}. Wait for 30 seconds and restart...`);
-        setTimeout(() => {
-            deferred.reject(error);
-        }, 30000);
-    });
-
->>>>>>> 4c7639f3
     // Mongo inserts don't order promises with respect to each other. To work around this we track the last
     // Mongo insert we've made for each document. And then perform a then on this to maintain causal ordering
     // for any dependent operations (i.e. socket.io writes)
