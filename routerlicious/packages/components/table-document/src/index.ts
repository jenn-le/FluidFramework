--- conflicted
+++ resolved
@@ -11,13 +11,7 @@
     UnboxedOper,
     Workbook,
 } from "@prague/client-ui/ext/calc";
-<<<<<<< HEAD
-import { ComponentHost } from "@prague/component";
-import { IPlatform, ITree } from "@prague/container-definitions";
 import { MapExtension, registerDefaultValueType  } from "@prague/map";
-=======
-import { IMapView, MapExtension, registerDefaultValueType  } from "@prague/map";
->>>>>>> 7009c4f0
 import { Counter, CounterValueType } from "@prague/map";
 import {
     IntervalType,
