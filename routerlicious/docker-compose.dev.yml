--- conflicted
+++ resolved
@@ -3,13 +3,9 @@
     alfred:
         volumes:
             - .:/usr/src/server
-<<<<<<< HEAD
-        command: npm run alfred:watch
-=======
         ports:
             - "5858:5858"
-        command: npm run start:watch
->>>>>>> f0e9535c
+        command: npm run alfred:watch
     deli:
         volumes:
             - .:/usr/src/server
