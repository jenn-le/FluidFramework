/*!
 * Copyright (c) Microsoft Corporation and contributors. All rights reserved.
 * Licensed under the MIT License.
 *
 * THIS IS AN AUTOGENERATED FILE. DO NOT EDIT THIS FILE DIRECTLY
 */

export const pkgName = "@fluidframework/server-routerlicious-base";
<<<<<<< HEAD
export const pkgVersion = "0.1036.4000";
=======
export const pkgVersion = "0.1037.1000";
>>>>>>> 3c923a5a
<|MERGE_RESOLUTION|>--- conflicted
+++ resolved
@@ -6,8 +6,4 @@
  */
 
 export const pkgName = "@fluidframework/server-routerlicious-base";
-<<<<<<< HEAD
-export const pkgVersion = "0.1036.4000";
-=======
-export const pkgVersion = "0.1037.1000";
->>>>>>> 3c923a5a
+export const pkgVersion = "0.1037.1000";