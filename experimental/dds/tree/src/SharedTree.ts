/*!
 * Copyright (c) Microsoft Corporation and contributors. All rights reserved.
 * Licensed under the MIT License.
 */

import { bufferToString } from '@fluidframework/common-utils';
import { ISequencedDocumentMessage } from '@fluidframework/protocol-definitions';
import {
	IFluidDataStoreRuntime,
	IChannelStorageService,
	IChannelFactory,
	IChannelAttributes,
	IChannelServices,
	IChannel,
} from '@fluidframework/datastore-definitions';
import { AttachState } from '@fluidframework/container-definitions';
import {
	createSingleBlobSummary,
	IFluidSerializer,
	ISharedObjectEvents,
	SharedObject,
} from '@fluidframework/shared-object-base';
import { ITelemetryLogger, ITelemetryProperties } from '@fluidframework/common-definitions';
import { ChildLogger, ITelemetryLoggerPropertyBags, PerformanceEvent } from '@fluidframework/telemetry-utils';
import { ISummaryTreeWithStats } from '@fluidframework/runtime-definitions';
import { assert, fail, copyPropertyIfDefined, RestOrArray, unwrapRestOrArray } from './Common';
import { EditHandle, EditLog, OrderedEditSet } from './EditLog';
import {
	EditId,
	NodeId,
	StableNodeId,
	DetachedSequenceId,
	OpSpaceNodeId,
	isDetachedSequenceId,
	AttributionId,
	SessionId,
} from './Identifiers';
import { initialTree } from './InitialTree';
import {
	CachingLogViewer,
	EditCacheEntry,
	EditStatusCallback,
	LogViewer,
	SequencedEditResult,
	SequencedEditResultCallback,
} from './LogViewer';
import { deserialize, getSummaryStatistics } from './SummaryBackCompatibility';
import { ReconciliationPath } from './ReconciliationPath';
import {
	BuildNodeInternal,
	ChangeInternal,
	ChangeNode,
	ChangeTypeInternal,
	ConstraintInternal,
	DetachInternal,
	Edit,
	EditLogSummary,
	EditStatus,
	reservedIdCount,
	SharedTreeEditOp,
	SharedTreeEditOp_0_0_2,
	SharedTreeOp,
	SharedTreeOpType,
	SharedTreeOp_0_0_2,
	SharedTreeSummary,
	SharedTreeSummaryBase,
	SharedTreeSummary_0_0_2,
	TreeNode,
	ghostSessionId,
	WriteFormat,
	TreeNodeSequence,
	InternalizedChange,
} from './persisted-types';
import { serialize, SummaryContents } from './Summary';
import {
	areRevisionViewsSemanticallyEqual,
	convertTreeNodes,
	deepCloneStablePlace,
	deepCloneStableRange,
	internalizeBuildNode,
	newEditId,
	walkTree,
} from './EditUtilities';
import { getNodeIdContext, NodeIdContext, NodeIdNormalizer } from './NodeIdUtilities';
import { SharedTreeDiagnosticEvent, SharedTreeEvent } from './EventTypes';
import { RevisionView } from './RevisionView';
import { SharedTreeEncoder_0_0_2, SharedTreeEncoder_0_1_1 } from './SharedTreeEncoder';
import { revert } from './HistoryEditFactory';
import { BuildNode, BuildTreeNode, Change, ChangeType } from './ChangeTypes';
import { TransactionInternal } from './TransactionInternal';
import { IdCompressor, createSessionId } from './id-compressor';
import { convertEditIds } from './IdConversion';
import { MutableStringInterner } from './StringInterner';
import { nilUuid } from './UuidUtilities';
import { LeaderTracker } from './LeaderTracker';

/**
 * The write format and associated options used to construct a `SharedTree`
 * @public
 */
export type SharedTreeArgs<WF extends WriteFormat = WriteFormat> = [writeFormat: WF, options?: SharedTreeOptions<WF>];

/**
 * The type of shared tree options for a given write format
 * @public
 */
export type SharedTreeOptions<
	WF extends WriteFormat,
	HistoryCompatibility extends 'Forwards' | 'None' = 'Forwards'
> = SharedTreeBaseOptions &
	Omit<
		WF extends WriteFormat.v0_0_2
			? SharedTreeOptions_0_0_2
			: WF extends WriteFormat.v0_1_1
			? SharedTreeOptions_0_1_1
			: never,
		HistoryCompatibility extends 'Forwards' ? 'summarizeHistory' : never
	>;

/**
 * Configuration options for SharedTree that are independent of write format versions.
 * @public
 */
export interface SharedTreeBaseOptions {
	/**
	 * The target number of sequenced edits that the tree will try to store in memory.
	 * Depending on eviction frequency and the collaboration window, there can be more edits in memory at a given time.
	 * Edits in the collaboration window are not evicted.
	 *
	 * The size is set to infinity by default, meaning that all edits in session are kept within memory.
	 */
	inMemoryHistorySize?: number;
	/**
	 * The rate at which edits are evicted from memory. This is a factor of the inMemoryHistorySize.
	 * For example, with the default frequency of inMemoryHistorySize * 2 and a size of 10, the log will evict once it reaches 20 sequenced edits
	 * down to 10 edits, also keeping any that are still in the collaboration window.
	 */
	editEvictionFrequency?: number;
}

/**
 * Configuration options for a SharedTree with write format 0.0.2
 * @public
 */
export interface SharedTreeOptions_0_0_2 {
	/**
	 * Determines if the history is included in summaries.
	 *
	 * Warning: enabling history summarization incurs a permanent cost in the document. It is not possible to disable history summarization
	 * later once it has been enabled, and thus the history cannot be safely deleted.
	 *
	 * On 0.1.1 documents, due to current code limitations, this parameter is only impactful for newly created documents.
	 * `SharedTree`s which load existing documents will summarize history if and only if the loaded summary included history.
	 *
	 * The technical limitations here relate to clients with mixed versions collaborating.
	 * In the future we may allow modification of whether or not a particular document saves history, but only via a consensus mechanism.
	 * See the skipped test in SharedTreeFuzzTests.ts for more details on this issue.
	 * See docs/Breaking-Change-Migration for more details on the consensus scheme.
	 */
	summarizeHistory?: boolean;
}

/**
 * Configuration options for a SharedTree with write format 0.1.1
 * @public
 */
export interface SharedTreeOptions_0_1_1 {
	/**
	 * Determines if the history is included in summaries and if edit chunks are uploaded when they are full.
	 *
	 * Warning: enabling history summarization incurs a permanent cost in the document. It is not possible to disable history summarization
	 * later once it has been enabled, and thus the history cannot be safely deleted.
	 *
	 * On 0.1.1 documents, due to current code limitations, this parameter is only impactful for newly created documents.
	 * `SharedTree`s which load existing documents will summarize history if and only if the loaded summary included history.
	 *
	 * The technical limitations here relate to clients with mixed versions collaborating.
	 * In the future we may allow modification of whether or not a particular document saves history, but only via a consensus mechanism.
	 * See the skipped test in SharedTreeFuzzTests.ts for more details on this issue.
	 * See docs/Breaking-Change-Migration for more details on the consensus scheme.
	 */
	summarizeHistory?: false | { uploadEditChunks: boolean };
	/** a UUID that identifies the user of this tree; all node IDs generated by this tree will be associated with this UUID */
	attributionId?: AttributionId;
}

/**
 * Factory for SharedTree.
 * Includes history in the summary.
 * @public
 */
export class SharedTreeFactory implements IChannelFactory {
	/**
	 * {@inheritDoc @fluidframework/shared-object-base#ISharedObjectFactory."type"}
	 */
	public static Type = 'SharedTree';

	/**
	 * {@inheritDoc @fluidframework/shared-object-base#ISharedObjectFactory.attributes}
	 */
	public static Attributes: IChannelAttributes = {
		type: SharedTreeFactory.Type,
		snapshotFormatVersion: '0.1',
		packageVersion: '0.1',
	};

	private readonly args: SharedTreeArgs;

	/**
	 * Get a factory for SharedTree to register with the data store.
	 * @param writeFormat - Determines the format version the SharedTree will write ops and summaries in. See [the write format
	 * documentation](../docs/Write-Format.md) for more information.
	 * @param options - Configuration options for this tree
	 * @returns A factory that creates `SharedTree`s and loads them from storage.
	 */
	constructor(...args: SharedTreeArgs) {
		this.args = args;
	}

	/**
	 * {@inheritDoc @fluidframework/shared-object-base#ISharedObjectFactory."type"}
	 */
	public get type(): string {
		return SharedTreeFactory.Type;
	}

	/**
	 * {@inheritDoc @fluidframework/shared-object-base#ISharedObjectFactory.attributes}
	 */
	public get attributes(): IChannelAttributes {
		return SharedTreeFactory.Attributes;
	}

	/**
	 * {@inheritDoc @fluidframework/shared-object-base#ISharedObjectFactory.load}
	 */
	public async load(
		runtime: IFluidDataStoreRuntime,
		id: string,
		services: IChannelServices,
		_channelAttributes: Readonly<IChannelAttributes>
	): Promise<IChannel> {
		const sharedTree = this.createSharedTree(runtime, id);
		await sharedTree.load(services);
		return sharedTree;
	}

	/**
	 * Create a new SharedTree.
	 * @param runtime - data store runtime that owns the new SharedTree
	 * @param id - optional name for the SharedTree
	 */
	public create(runtime: IFluidDataStoreRuntime, id: string): SharedTree {
		const sharedTree = this.createSharedTree(runtime, id);
		sharedTree.initializeLocal();
		return sharedTree;
	}

	private createSharedTree(runtime: IFluidDataStoreRuntime, id: string): SharedTree {
		const [writeFormat] = this.args;
		switch (writeFormat) {
			case WriteFormat.v0_0_2:
				return new SharedTree(runtime, id, ...(this.args as SharedTreeArgs<WriteFormat.v0_0_2>));
			case WriteFormat.v0_1_1:
				return new SharedTree(runtime, id, ...(this.args as SharedTreeArgs<WriteFormat.v0_1_1>));
			default:
				fail('Unknown write format');
		}
	}
}

/**
 * Filename where the snapshot is stored.
 */
const snapshotFileName = 'header';

/**
 * Used for version comparison.
 */
const sortedWriteVersions = [WriteFormat.v0_0_2, WriteFormat.v0_1_1];

/**
 * The arguments included when the EditCommitted SharedTreeEvent is emitted.
 * @public
 */
export interface EditCommittedEventArguments {
	/** The ID of the edit committed. */
	readonly editId: EditId;
	/** Whether or not this is a local edit. */
	readonly local: boolean;
	/** The tree the edit was committed on. Required for local edit events handled by SharedTreeUndoRedoHandler. */
	readonly tree: SharedTree;
}

/**
 * The arguments included when the {@link SharedTreeEvent.SequencedEditApplied} SharedTreeEvent is emitted.
 * @public
 */
export interface SequencedEditAppliedEventArguments {
	/** The ID of the edit committed. */
	readonly edit: Edit<ChangeInternal>;
	/** Whether or not this was a local edit. */
	readonly wasLocal: boolean;
	/** The tree the edit was applied to. */
	readonly tree: SharedTree;
	/** The telemetry logger associated with sequenced edit application. */
	readonly logger: ITelemetryLogger;
	/** The reconciliation path for the edit. See {@link ReconciliationPath} for details. */
	readonly reconciliationPath: ReconciliationPath;
	/** The outcome of the sequenced edit being applied. */
	readonly outcome: EditApplicationOutcome;
}

/**
 * The outcome of an edit.
 * @public
 */
export type EditApplicationOutcome =
	| {
			/**
			 * The revision view resulting from the edit.
			 */
			readonly view: RevisionView;
			/**
			 * The status code for the edit that produced the revision.
			 */
			readonly status: EditStatus.Applied;
	  }
	| {
			/**
			 * The revision view resulting from the edit.
			 */
			readonly failure: TransactionInternal.Failure;
			/**
			 * The status code for the edit that produced the revision.
			 */
			readonly status: EditStatus.Invalid | EditStatus.Malformed;
	  };

/**
 * Events which may be emitted by `SharedTree`. See {@link SharedTreeEvent} for documentation of event semantics.
 * @public
 */
export interface ISharedTreeEvents extends ISharedObjectEvents {
	(event: 'committedEdit', listener: EditCommittedHandler);
	(event: 'appliedSequencedEdit', listener: SequencedEditAppliedHandler);
}

/**
 * Expected type for a handler of the `EditCommitted` event.
 * @public
 */
export type EditCommittedHandler = (args: EditCommittedEventArguments) => void;

/**
 * Expected type for a handler of the {@link SharedTreeEvent.SequencedEditApplied} event.
 * @public
 */
export type SequencedEditAppliedHandler = (args: SequencedEditAppliedEventArguments) => void;

const sharedTreeTelemetryProperties: ITelemetryLoggerPropertyBags = { all: { isSharedTreeEvent: true } };

/**
 * Contains information resulting from processing stashed shared tree ops
 * @public
 */
export interface StashedLocalOpMetadata {
	/** A modified version of the edit in an edit op that should be resubmitted rather than the original edit */
	transformedEdit?: Edit<ChangeInternal>;
}

/** The SessionId of the temporary IdCompressor that records stashed ops */
const stashedSessionId = '8477b8d5-cf6c-4673-8345-8f076a8f9bc6' as SessionId;

/**
 * A [distributed tree](../Readme.md).
 * @public
 */
export class SharedTree extends SharedObject<ISharedTreeEvents> implements NodeIdContext {
	/**
	 * Create a new SharedTree. It will contain the default value (see initialTree).
	 */
	public static create(runtime: IFluidDataStoreRuntime, id?: string): SharedTree {
		return runtime.createChannel(id, SharedTreeFactory.Type) as SharedTree;
	}

	/**
	 * Get a factory for SharedTree to register with the data store.
	 * @param writeFormat - Determines the format version the SharedTree will write ops and summaries in.
	 * This format may be updated to a newer (supported) version at runtime if a collaborating shared-tree
	 * that was initialized with a newer write version connects to the session. Care must be taken when changing this value,
	 * as a staged rollout must of occurred such that all collaborating clients must have the code to read at least the version
	 * written.
	 * See [the write format documentation](../docs/Write-Format.md) for more information.
	 * @param options - Configuration options for this tree
	 * @returns A factory that creates `SharedTree`s and loads them from storage.
	 */
	public static getFactory(...args: SharedTreeArgs<WriteFormat.v0_0_2>): SharedTreeFactory;

	public static getFactory(...args: SharedTreeArgs<WriteFormat.v0_1_1>): SharedTreeFactory;

	/**
	 * Get a factory for SharedTree to register with the data store, using the latest write version and default options.
	 */
	public static getFactory(): SharedTreeFactory;

	public static getFactory(...args: SharedTreeArgs | []): SharedTreeFactory {
		const [formatArg, options] = args;
		const writeFormat = formatArg ?? WriteFormat.v0_1_1;
		// 	On 0.1.1 documents, due to current code limitations, all clients MUST agree on the value of `summarizeHistory`.
		//  Note that this means staged rollout changing this value should not be attempted.
		//  It is possible to update shared-tree to correctly handle such a staged rollout, but that hasn't been implemented.
		//  See the skipped test in SharedTreeFuzzTests.ts for more details on this issue.
		return new SharedTreeFactory(writeFormat, options);
	}

	/**
	 * The UUID used for attribution of nodes created by this SharedTree. All shared trees with a write format of 0.1.1 or
	 * greater have a unique attribution ID which may be configured in the constructor. All other shared trees (i.e. those
	 * with a write format of 0.0.2) use the nil UUID as their attribution ID.
	 * @public
	 */
	public get attributionId(): AttributionId {
		switch (this.writeFormat) {
			case WriteFormat.v0_0_2:
				return nilUuid;
			default: {
				const { attributionId } = this.idCompressor;
				if (attributionId === ghostSessionId) {
					return nilUuid;
				}
				return attributionId;
			}
		}
	}

	private idCompressor: IdCompressor;
	private readonly idNormalizer: NodeIdNormalizer<OpSpaceNodeId> & { tree: SharedTree } = {
		tree: this,
		get localSessionId() {
			return this.tree.idCompressor.localSessionId;
		},
		normalizeToOpSpace: (id) => this.idCompressor.normalizeToOpSpace(id) as OpSpaceNodeId,
		normalizeToSessionSpace: (id, sessionId) => this.idCompressor.normalizeToSessionSpace(id, sessionId) as NodeId,
	};
	/** Temporarily created to apply stashed ops from a previous session */
	private stashedIdCompressor?: IdCompressor | null;

	// The initial tree's definition isn't included in any op by default but it should still be interned. Including it here ensures that.
	private interner: MutableStringInterner = new MutableStringInterner([initialTree.definition]);

	/**
	 * The log of completed edits for this SharedTree.
	 */
	private editLog: EditLog<ChangeInternal>;
	private readonly editLogSize?: number;
	private readonly editEvictionFrequency?: number;

	/**
	 * As an implementation detail, SharedTree uses a log viewer that caches views of different revisions.
	 * It is not exposed to avoid accidental correctness issues, but `logViewer` is exposed in order to give clients a way
	 * to access the revision history.
	 */
	private cachingLogViewer: CachingLogViewer;

	/**
	 * Viewer for trees defined by editLog. This allows access to views of the tree at different revisions (various points in time).
	 */
	public get logViewer(): LogViewer {
		return this.cachingLogViewer;
	}

	/**
	 * logger for SharedTree events.
	 */
	public readonly logger: ITelemetryLogger;
	private readonly sequencedEditAppliedLogger: ITelemetryLogger;

	private readonly encoder_0_0_2: SharedTreeEncoder_0_0_2;
	private encoder_0_1_1: SharedTreeEncoder_0_1_1;

	private readonly processEditResult = (editResult: EditStatus, editId: EditId): void => {
		// TODO:#44859: Invalid results should be handled by the app
		this.emit(SharedTree.eventFromEditResult(editResult), editId);
	};

	private readonly processSequencedEditResult = ({
		edit,
		wasLocal,
		result,
		reconciliationPath,
	}: SequencedEditResult): void => {
		const eventArguments: SequencedEditAppliedEventArguments = {
			edit,
			wasLocal,
			tree: this,
			logger: this.sequencedEditAppliedLogger,
			reconciliationPath,
			outcome: result,
		};
		this.emit(SharedTreeEvent.SequencedEditApplied, eventArguments);
	};

	private summarizeHistory: boolean;

	private getHistoryPolicy(options: SharedTreeOptions<WriteFormat, 'Forwards' | 'None'>): {
		summarizeHistory: boolean;
	} {
		const noCompatOptions = options as SharedTreeOptions<WriteFormat, 'None'>;
		return typeof noCompatOptions.summarizeHistory === 'object'
			? {
					summarizeHistory: true,
			  }
			: {
					summarizeHistory: noCompatOptions.summarizeHistory ?? false,
			  };
	}

    private readonly leaderTracker: LeaderTracker;

	/**
	 * Create a new SharedTree.
	 * @param runtime - The runtime the SharedTree will be associated with
	 * @param id - Unique ID for the SharedTree
	 * @param writeFormat - Determines the format version the SharedTree will write ops and summaries in. See [the write format
	 * documentation](../docs/Write-Format.md) for more information.
	 * @param options - Configuration options for this tree
	 */
	public constructor(runtime: IFluidDataStoreRuntime, id: string, ...args: SharedTreeArgs<WriteFormat.v0_0_2>);

	public constructor(runtime: IFluidDataStoreRuntime, id: string, ...args: SharedTreeArgs<WriteFormat.v0_1_1>);

	public constructor(
		runtime: IFluidDataStoreRuntime,
		id: string,
		private writeFormat: WriteFormat,
		options: SharedTreeOptions<typeof writeFormat> = {}
	) {
		super(id, runtime, SharedTreeFactory.Attributes, 'fluid_sharedTree_');
		const historyPolicy = this.getHistoryPolicy(options);
		this.summarizeHistory = historyPolicy.summarizeHistory;
<<<<<<< HEAD
		this.uploadEditChunks = historyPolicy.uploadEditChunks;
=======
>>>>>>> 19b15222

		this.logger = ChildLogger.create(runtime.logger, 'SharedTree', sharedTreeTelemetryProperties);
		this.sequencedEditAppliedLogger = ChildLogger.create(
			this.logger,
			'SequencedEditApplied',
			sharedTreeTelemetryProperties
		);

        this.leaderTracker = new LeaderTracker(this.runtime, this.logger);

		const attributionId = (options as SharedTreeOptions<WriteFormat.v0_1_1>).attributionId;
		this.idCompressor = new IdCompressor(createSessionId(), reservedIdCount, attributionId, this.logger);
		this.editLogSize = options.inMemoryHistorySize;
		this.editEvictionFrequency = options.inMemoryHistorySize;
		const { editLog, cachingLogViewer } = this.initializeNewEditLogFromSummary(
			{
				editChunks: [],
				editIds: [],
			},
			undefined,
			this.idCompressor,
			this.processEditResult,
			this.processSequencedEditResult,
			WriteFormat.v0_1_1
		);
		this.editLog = editLog;
		this.cachingLogViewer = cachingLogViewer;
		this.encoder_0_0_2 = new SharedTreeEncoder_0_0_2(this.summarizeHistory);
		this.encoder_0_1_1 = new SharedTreeEncoder_0_1_1(this.summarizeHistory);
	}

	/**
	 * The write format version currently used by this `SharedTree`. This is always initialized to the write format
	 * passed to the tree's constructor, but it may automatically upgrade over time (e.g. when connected to another
	 * SharedTree with a higher write format, or when loading a summary with a higher write format).
	 */
	public getWriteFormat(): WriteFormat {
		return this.writeFormat;
	}

	/**
<<<<<<< HEAD
=======
	 * Computes the oldest client in the quorum, true by default if the container is detached and false by default if the client isn't connected.
	 * TODO:#55900: Get rid of copy-pasted OldestClientObserver code
	 */
	private computeIsOldest(): boolean {
		// If the container is detached, we are the only ones that know about it and are the oldest by default.
		if (this.runtime.attachState === AttachState.Detached) {
			return true;
		}

		// If we're not connected we can't be the oldest connected client.
		if (!this.runtime.connected) {
			return false;
		}

		assert(this.runtime.clientId !== undefined, 'Client id should be set if connected.');

		const quorum = this.runtime.getQuorum();
		const selfSequencedClient = quorum.getMember(this.runtime.clientId);
		// When in readonly mode our clientId will not be present in the quorum.
		if (selfSequencedClient === undefined) {
			return false;
		}

		const members = quorum.getMembers();
		for (const sequencedClient of members.values()) {
			if (sequencedClient.sequenceNumber < selfSequencedClient.sequenceNumber) {
				return false;
			}
		}

		// No member of the quorum was older
		return true;
	}

	/**
>>>>>>> 19b15222
	 * @returns the current view of the tree.
	 */
	public get currentView(): RevisionView {
		return this.logViewer.getRevisionViewInMemory(Number.POSITIVE_INFINITY);
	}

	/**
	 * Generates a node identifier.
	 * The returned IDs may be used as the identifier of a node in the SharedTree.
	 * `NodeId`s are *always* unique and stable within the scope of the tree and session that generated them. They are *not* unique within
	 * a Fluid container, and *cannot* be compared across instances of a SharedTree. They are *not* stable across sessions/lifetimes of a
	 * SharedTree, and *cannot* be persisted (e.g. stored in payloads, uploaded in blobs, etc.). If stable persistence is needed,
	 * NodeIdConverter.convertToStableNodeId may be used to return a corresponding UUID that is globally unique and stable.
	 * @param override - if supplied, calls to `convertToStableNodeId` using the returned node ID will return the override instead of
	 * the UUID. Calls to `generateNodeId` with the same override always return the same ID. Performance note: passing an override string
	 * incurs a storage cost that is significantly higher that a node ID without one, and should be avoided if possible.
	 * @public
	 */
	public generateNodeId(override?: string): NodeId {
		return this.idCompressor.generateCompressedId(override) as NodeId;
	}

	/**
	 * Given a NodeId, returns the corresponding stable ID or throws if the supplied node ID was not generated with this tree (`NodeId`s
	 * may not be used across SharedTree instances, see `generateNodeId` for more).
	 * The returned value will be a UUID, unless the creation of `id` used an override string (see `generateNodeId` for more).
	 * The result is safe to persist and re-use across `SharedTree` instances, unlike `NodeId`.
	 * @public
	 */
	public convertToStableNodeId(id: NodeId): StableNodeId {
		return (this.idCompressor.tryDecompress(id) as StableNodeId) ?? fail('Node id is not known to this SharedTree');
	}

	/**
	 * Given a NodeId, attempt to return the corresponding stable ID.
	 * The returned value will be a UUID, unless the creation of `id` used an override string (see `generateNodeId` for more).
	 * The returned stable ID is undefined if `id` was never created with this SharedTree. If a stable ID is returned, this does not imply
	 * that there is a node with `id` in the current revision of the tree, only that `id` was at some point generated by some instance of
	 * this tree.
	 * @public
	 */
	public tryConvertToStableNodeId(id: NodeId): StableNodeId | undefined {
		return this.idCompressor.tryDecompress(id) as StableNodeId | undefined;
	}

	/**
	 * Given a stable ID, return the corresponding NodeId or throws if the supplied stable ID was never generated with this tree, either
	 * as a UUID corresponding to a `NodeId` or as an override passed to `generateNodeId`.
	 * If a stable ID is returned, this does not imply that there is a node with `id` in the current revision of the tree, only that
	 * `id` was at some point generated by an instance of this SharedTree.
	 * @public
	 */
	public convertToNodeId(id: StableNodeId): NodeId {
		return (
			(this.idCompressor.tryRecompress(id) as NodeId) ?? fail('Stable node id is not known to this SharedTree')
		);
	}

	/**
	 * Given a stable ID, return the corresponding NodeId or return undefined if the supplied stable ID was never generated with this tree,
	 * either as a UUID corresponding to a `NodeId` or as an override passed to `generateNodeId`.
	 * If a stable ID is returned, this does not imply that there is a node with `id` in the current revision of the tree, only that
	 * `id` was at some point generated by an instance of this SharedTree.
	 * @public
	 */
	public tryConvertToNodeId(id: StableNodeId): NodeId | undefined {
		return this.idCompressor.tryRecompress(id) as NodeId | undefined;
	}

	/**
	 * Returns the attribution ID associated with the SharedTree that generated the given node ID. This is generally only useful for clients
	 * with a write format of 0.1.1 or greater since older clients cannot be given an attribution ID and will always use the default
	 * `attributionId` of the tree.
	 * @public
	 */
	public attributeNodeId(id: NodeId): AttributionId {
		switch (this.writeFormat) {
			case WriteFormat.v0_0_2:
				return nilUuid;
			default: {
				const attributionId = this.idCompressor.attributeId(id);
				if (attributionId === ghostSessionId) {
					return nilUuid;
				}
				return attributionId;
			}
		}
	}

	/**
	 * @returns the edit history of the tree.
	 * @public
	 */
	public get edits(): OrderedEditSet<InternalizedChange> {
		return this.editLog as unknown as OrderedEditSet<InternalizedChange>;
	}

	/**
	 * {@inheritDoc @fluidframework/shared-object-base#SharedObject.summarizeCore}
	 */
	public summarizeCore(serializer: IFluidSerializer): ISummaryTreeWithStats {
		return createSingleBlobSummary(snapshotFileName, this.saveSerializedSummary({ serializer }));
	}

	/**
	 * Saves this SharedTree into a serialized summary. This is used for testing.
	 *
	 * @param summarizer - Optional summarizer to use. If not passed in, SharedTree's summarizer is used.
	 * @internal
	 */
	public saveSerializedSummary(options?: { serializer?: IFluidSerializer }): string {
		const { serializer } = options ?? {};
		return serialize(this.saveSummary(), serializer ?? this.serializer, this.handle);
	}

	/**
	 * Initialize shared tree with a serialized summary. This is used for testing.
	 * @returns - statistics about the loaded summary.
	 * @internal
	 */
	public loadSerializedSummary(blobData: string): ITelemetryProperties {
		const summary = deserialize(blobData, this.serializer);
		this.loadSummary(summary);
		return getSummaryStatistics(summary);
	}

	/**
	 * Saves this SharedTree into a deserialized summary.
	 * @internal
	 */
	public saveSummary(): SharedTreeSummaryBase {
		// If local changes exist, emulate the sequencing of those changes.
		// Doing so is necessary so edits created during DataObject.initializingFirstTime are included.
		// Doing so is safe because it is guaranteed that the DDS has not yet been attached. This is because summary creation is only
		// ever invoked on a DataObject containing local changes when it is attached for the first time. In post-attach flows, an extra
		// instance of the DataObject is created for generating summaries and will never have local edits.
		if (this.editLog.numberOfLocalEdits > 0) {
			assert(
				this.runtime.attachState !== AttachState.Attached,
				'Summarizing should not occur with local edits except on first attach.'
			);
			if (this.writeFormat === WriteFormat.v0_1_1) {
				// Since we're the first client to attach, we can safely finalize ourselves since we're the only ones who have made IDs.
				this.idCompressor.finalizeCreationRange(this.idCompressor.takeNextCreationRange());
				for (const edit of this.editLog.getLocalEdits()) {
					this.internStringsFromEdit(edit);
				}
			}
			this.editLog.sequenceLocalEdits();
		}

		assert(this.editLog.numberOfLocalEdits === 0, 'generateSummary must not be called with local edits');
		return this.generateSummary();
	}

	/**
	 * Generates a SharedTree summary for the current state of the tree.
	 * Will never be called when local edits are present.
	 */
	private generateSummary(): SharedTreeSummaryBase {
		try {
			switch (this.writeFormat) {
				case WriteFormat.v0_0_2:
					return this.encoder_0_0_2.encodeSummary(this.editLog, this.currentView, this);
				case WriteFormat.v0_1_1:
					return this.encoder_0_1_1.encodeSummary(
						this.editLog,
						this.currentView,
						this,
						this.idNormalizer,
						this.interner,
						this.idCompressor.serialize(false)
					);
				default:
					fail('Unknown version');
			}
		} catch (error) {
			this.logger?.sendErrorEvent({
				eventName: 'UnsupportedSummaryWriteFormat',
				formatVersion: this.writeFormat,
			});
			throw error;
		}
	}

	/**
	 * Initialize shared tree with a deserialized summary.
	 * @internal
	 */
	public loadSummary(summary: SharedTreeSummaryBase): void {
		const { version: loadedSummaryVersion } = summary;

		if (isUpdateRequired(loadedSummaryVersion, this.writeFormat)) {
			this.submitOp({ type: SharedTreeOpType.Update, version: this.writeFormat });
			this.logger.sendTelemetryEvent({
				eventName: 'RequestVersionUpdate',
				versionFrom: loadedSummaryVersion,
				versionTo: this.writeFormat,
			});
		}

		if (compareSummaryFormatVersions(loadedSummaryVersion, this.writeFormat) !== 0) {
			// Write whatever format the loaded summary uses (this is the current agreed-upon format: it may be updated by an update op)
			this.changeWriteFormat(loadedSummaryVersion);
		}

		assert(
			this.idCompressor.getAllIdsFromLocalSession().next().done === true,
			'Summary load should not be executed after local state is created.'
		);

		let convertedSummary: SummaryContents;
		switch (loadedSummaryVersion) {
			case WriteFormat.v0_0_2:
				convertedSummary = this.encoder_0_0_2.decodeSummary(
					summary as SharedTreeSummary_0_0_2,
					this.attributionId
				);
				break;
			case WriteFormat.v0_1_1: {
				const typedSummary = summary as SharedTreeSummary;
				// See comment in factory constructor--ensure we write a consistent type of summary as how the document began.
				const loadedSummaryIncludesHistory = typedSummary.currentTree !== undefined;
				if (loadedSummaryIncludesHistory !== this.summarizeHistory) {
					this.summarizeHistory = loadedSummaryIncludesHistory;
					this.encoder_0_1_1 = new SharedTreeEncoder_0_1_1(this.summarizeHistory);
				}

				convertedSummary = this.encoder_0_1_1.decodeSummary(summary as SharedTreeSummary, this.attributionId);
				break;
			}
			default:
				fail('Unknown version');
		}

		const { editHistory, currentTree, idCompressor, interner } = convertedSummary;
		this.interner = interner;
		this.interner.getOrCreateInternedId(initialTree.definition);
		if (compareSummaryFormatVersions(loadedSummaryVersion, WriteFormat.v0_1_1) < 0) {
			const { editIds, editChunks } = editHistory;
			this.logger.sendTelemetryEvent({
				eventName: 'SummaryConversion',
				formatVersion: WriteFormat.v0_1_1,
				historySize: editIds.length,
				totalNumberOfChunks: editChunks.length,
			});
		}

		this.initializeNewEditLogFromSummary(
			editHistory,
			currentTree,
			idCompressor,
			this.processEditResult,
			this.processSequencedEditResult,
			summary.version
		);
<<<<<<< HEAD

		if (this.runtime.connected) {
			const noChunksReadyForUpload = this.editLog.getEditChunksReadyForUpload()[Symbol.iterator]().next().done;
			if (noChunksReadyForUpload === undefined || !noChunksReadyForUpload) {
				// A client does not become a member of the quorum until it is within the collaboration window.
				//
				// The collaboration window is the range from the minimum sequence number enforced by the server and head.
				// When a client sends an op, they include the last sequence number the client has processed. We call this the reference
				// sequence number.
				//
				// If there are no members in the quorum, we send a no op op in order to have this client added as a member to the quorum.
				// This is required so we can ensure only the oldest client will upload blobs during summary load.
				if (this.runtime.getQuorum().getMembers().size === 0) {
					const noop: SharedTreeNoOp = {
						type: SharedTreeOpType.NoOp,
						version: this.writeFormat,
					};

					this.submitOp(noop);
					this.logger.sendTelemetryEvent({ eventName: 'NoOpSent' });
				} else if (this.leaderTracker.isLeader()) {
					this.uploadCatchUpBlobs();
				}
			}

			// If this client becomes the oldest, it should take care of uploading catch up blobs.
			this.leaderTracker.on('promoted', () => this.uploadCatchUpBlobs());
		}
=======
>>>>>>> 19b15222
	}

	private static eventFromEditResult(editStatus: EditStatus): SharedTreeDiagnosticEvent {
		switch (editStatus) {
			case EditStatus.Applied:
				return SharedTreeDiagnosticEvent.AppliedEdit;
			case EditStatus.Invalid:
				return SharedTreeDiagnosticEvent.DroppedInvalidEdit;
			default:
				return SharedTreeDiagnosticEvent.DroppedMalformedEdit;
		}
	}

	/**
	 * Initializes a new `EditLog` and `CachingLogViewer` on this `SharedTree`, replacing and disposing of any previously existing ones.
	 * @returns the initialized values (this is mostly to keep the constructor happy)
	 */
	private initializeNewEditLogFromSummary(
		editHistory: EditLogSummary<ChangeInternal, EditHandle<ChangeInternal>>,
		currentTree: ChangeNode | undefined,
		idCompressor: IdCompressor,
		editStatusCallback: EditStatusCallback,
		sequencedEditResultCallback: SequencedEditResultCallback,
		version: WriteFormat
	): { editLog: EditLog<ChangeInternal>; cachingLogViewer: CachingLogViewer } {
		this.idCompressor = idCompressor;
		// Dispose the current log viewer if it exists. This ensures that re-used EditAddedHandlers below don't retain references to old
		// log viewers.
		this.cachingLogViewer?.detachFromEditLog();

		// Use previously registered EditAddedHandlers if there is an existing EditLog.
		const editLog = new EditLog(
			editHistory,
			this.logger,
			this.editLog?.editAddedHandlers,
			this.editLogSize,
			this.editEvictionFrequency
		);

		editLog.on(SharedTreeDiagnosticEvent.UnexpectedHistoryChunk, () => {
			this.emit(SharedTreeDiagnosticEvent.UnexpectedHistoryChunk);
		});

		let initialRevision: [number, EditCacheEntry] | undefined;
		if (currentTree !== undefined) {
			const currentView = RevisionView.fromTree(currentTree);
			initialRevision = [editLog.length, { view: currentView }];
		}

		const logViewer = new CachingLogViewer(
			editLog,
			RevisionView.fromTree(initialTree, this),
			initialRevision,
			editStatusCallback,
			sequencedEditResultCallback,
			0
		);

		this.editLog = editLog;
		this.cachingLogViewer = logViewer;
		return { editLog, cachingLogViewer: logViewer };
	}

	/**
	 * Compares this shared tree to another for equality. Should only be used for internal correctness testing.
	 *
	 * Equality means that the histories as captured by the EditLogs are equivalent.
	 *
	 * Equality does not include:
	 *
	 * - if an edit is open
	 *
	 * - the shared tree's id
	 *
	 * - local vs sequenced status of edits
	 *
	 * - registered event listeners
	 *
	 * - state of caches
	 *
	 * @internal
	 */
	public equals(sharedTree: SharedTree): boolean {
		if (!areRevisionViewsSemanticallyEqual(this.currentView, this, sharedTree.currentView, sharedTree)) {
			return false;
		}

		return this.editLog.equals(sharedTree.editLog);
	}

	/**
	 * {@inheritDoc @fluidframework/shared-object-base#SharedObject.loadCore}
	 */
	protected async loadCore(storage: IChannelStorageService): Promise<void> {
		const summaryLoadPerformanceEvent = PerformanceEvent.start(this.logger, { eventName: 'SummaryLoad' });

		try {
			const newBlob = await storage.readBlob(snapshotFileName);
			const blobData = bufferToString(newBlob, 'utf8');

			const stats = this.loadSerializedSummary(blobData);

			summaryLoadPerformanceEvent.end(stats);
		} catch (error) {
			summaryLoadPerformanceEvent.cancel({ eventName: 'SummaryLoadFailure' }, error);
			throw error;
		}
	}

	/**
	 * {@inheritDoc @fluidframework/shared-object-base#SharedObject.processCore}
	 */
	protected processCore(message: unknown, local: boolean): void {
		const typedMessage = message as Omit<ISequencedDocumentMessage, 'contents'> & {
			contents: SharedTreeOp_0_0_2 | SharedTreeOp;
		};
		this.cachingLogViewer.setMinimumSequenceNumber(typedMessage.minimumSequenceNumber);
		const op = typedMessage.contents;
		if (op.version === undefined) {
			// Back-compat: some legacy documents may contain trailing ops with an unstamped version; normalize them.
			(op as { version: WriteFormat | undefined }).version = WriteFormat.v0_0_2;
		}
		const { type, version } = op;
		const sameVersion = version === this.writeFormat;

		// Edit and handle ops should only be processed if they're the same version as the tree write version.
		// Update ops should only be processed if they're not the same version.
		if (sameVersion) {
			if (type === SharedTreeOpType.Handle) {
				// Edit virtualization is no longer supported, log the event and ignore the op.
				this.logger.sendErrorEvent({ eventName: 'UnexpectedHistoryChunk' });
			} else if (type === SharedTreeOpType.Edit) {
				if (op.version === WriteFormat.v0_1_1) {
					this.idCompressor.finalizeCreationRange(op.idRange);
				}
				const edit = this.parseSequencedEdit(op);
				if (op.version === WriteFormat.v0_1_1) {
					this.internStringsFromEdit(edit);
				}
				this.processSequencedEdit(edit, typedMessage);
			}
		} else if (type === SharedTreeOpType.Update) {
			this.processVersionUpdate(op.version);
		} else if (compareSummaryFormatVersions(version, this.writeFormat) === 1) {
			// An op version newer than our current version should not be received. If this happens, either an
			// incorrect op version has been written or an update op was skipped.
			const error = 'Newer op version received by a client that has yet to be updated.';
			this.logger.sendErrorEvent(
				{
					eventName: 'UnexpectedNewerOpVersion',
				},
				error
			);
			fail(error);
		}
	}

	/**
	 * {@inheritDoc @fluidframework/shared-object-base#SharedObject.registerCore}
	 */
	protected registerCore(): void {
		// Do nothing
	}

	/**
	 * {@inheritDoc @fluidframework/shared-object-base#SharedObject.onDisconnect}
	 */
	protected onDisconnect(): void {
		// Do nothing
	}

	/**
	 * Parses a sequenced edit. This is only invoked for ops with version matching the current `writeFormat`.
	 */
	private parseSequencedEdit(op: SharedTreeEditOp | SharedTreeEditOp_0_0_2): Edit<ChangeInternal> {
		// TODO:Type Safety: Improve type safety around op sending/parsing (e.g. discriminated union over version field somehow)
		switch (op.version) {
			case WriteFormat.v0_0_2:
				return this.encoder_0_0_2.decodeEditOp(op, this.encodeSemiSerializedEdit.bind(this), this);
			case WriteFormat.v0_1_1:
				return this.encoder_0_1_1.decodeEditOp(
					op,
					this.encodeSemiSerializedEdit.bind(this),
					this.idNormalizer,
					this.interner
				);
			default:
				fail('Unknown op version');
		}
	}

	private encodeSemiSerializedEdit<T>(semiSerializedEdit: Edit<T>): Edit<T> {
		// semiSerializedEdit may have handles which have been replaced by `serializer.encode`.
		// Since there is no API to un-replace them except via parse, re-stringify the edit, then parse it.
		// Stringify using JSON, not IFluidSerializer since OPs use JSON directly.
		// TODO:Performance:#48025: Avoid this serialization round trip.
		const encodedEdit: Edit<T> = this.serializer.parse(JSON.stringify(semiSerializedEdit));
		return encodedEdit;
	}

	private processSequencedEdit(edit: Edit<ChangeInternal>, message: ISequencedDocumentMessage): void {
		const { id: editId } = edit;
		const wasLocalEdit = this.editLog.isLocalEdit(editId);

		// If the id of the supplied edit matches a non-local edit already present in the log, this would normally be indicative of an error.
		// However, the @fluidframework packages prior to 0.37.x have a bug which can cause data corruption by sequencing duplicate edits--
		// see discussion on the following github issue: https://github.com/microsoft/FluidFramework/issues/4399
		// To work around this issue, we currently tolerate duplicate ops in loaded documents.
		// This could be strengthened in the future to only apply to documents which may have been impacted.
		const shouldIgnoreEdit = this.editLog.tryGetIndexOfId(editId) !== undefined && !wasLocalEdit;
		if (shouldIgnoreEdit) {
			return;
		}

		if (wasLocalEdit) {
			this.editLog.addSequencedEdit(edit, message);
		} else {
			this.applyEditLocally(edit, message);
		}
	}

	/**
	 * Updates SharedTree to the provided version if the version is a valid write version newer than the current version.
	 * @param version - The version to update to.
	 */
	private processVersionUpdate(version: WriteFormat) {
		if (isUpdateRequired(this.writeFormat, version)) {
			PerformanceEvent.timedExec(
				this.logger,
				{ eventName: 'VersionUpdate', version },
				() => {
					if (compareSummaryFormatVersions(version, WriteFormat.v0_1_1) >= 0) {
						this.upgradeFrom_0_0_2_to_0_1_1();
					} else {
						throw new Error(`Updating to version ${version} is not supported.`);
					}

					this.changeWriteFormat(version);

					// The edit log may contain some local edits submitted after the version update op was submitted but
					// before we receive the message it has been sequenced. Since these edits must be sequenced after the version
					// update op, they will be discarded. These edits are then re-submitted using the new format.
					for (const edit of this.editLog.getLocalEdits()) {
						this.submitEditOp(edit);
					}
<<<<<<< HEAD

					if (this.leaderTracker.isLeader()) {
						this.uploadCatchUpBlobs();
					}
=======
>>>>>>> 19b15222
				},
				{
					end: true,
					cancel: 'error',
				}
			);
		}
	}

	private upgradeFrom_0_0_2_to_0_1_1(): void {
		// Reset the string interner, re-populate only with information that there is consensus on
		this.interner = new MutableStringInterner([initialTree.definition]);
		const oldIdCompressor = this.idCompressor;
		// Create the IdCompressor that will be used after the upgrade
		const newIdCompressor = new IdCompressor(createSessionId(), reservedIdCount, this.attributionId, this.logger);
		const newContext = getNodeIdContext(newIdCompressor);
		// Generate all local IDs in the new compressor that were in the old compressor and preserve their UUIDs.
		// This will allow the client to continue to use local IDs that were allocated pre-upgrade
		for (const localId of oldIdCompressor.getAllIdsFromLocalSession()) {
			newIdCompressor.generateCompressedId(oldIdCompressor.decompress(localId));
		}

		const unifyHistoricalIds = (context: NodeIdContext): void => {
			for (let i = 0; i < this.editLog.numberOfSequencedEdits; i++) {
				const edit = this.editLog.tryGetEditAtIndex(i) ?? fail('edit not found');
				convertEditIds(edit, (id) => context.generateNodeId(this.convertToStableNodeId(id)));
			}
		};
		// Construct a temporary "ghost" compressor which is used to generate final IDs that will be consistent across all upgrading clients
		const ghostIdCompressor = new IdCompressor(ghostSessionId, reservedIdCount);
		const ghostContext = getNodeIdContext(ghostIdCompressor);
		if (this.summarizeHistory) {
			// All clients have the full history, and can therefore all "generate" the same final IDs for every ID in the history
			// via the ghost compressor.
			unifyHistoricalIds(ghostContext);
			// The same logic applies to string interning, so intern all the strings in the history (superset of those in the current view)
			for (let i = 0; i < this.editLog.numberOfSequencedEdits; i++) {
				this.internStringsFromEdit(this.editLog.tryGetEditAtIndex(i) ?? fail('edit not found'));
			}
		} else {
			// Clients do not have the full history, but all share the same current view (sequenced). They can all finalize the same final
			// IDs for every ID in the view via the ghost compressor.
			// The same logic applies for the string interner.
			for (const node of this.logViewer.getRevisionViewInMemory(this.editLog.numberOfSequencedEdits)) {
				ghostContext.generateNodeId(this.convertToStableNodeId(node.identifier));
				this.interner.getOrCreateInternedId(node.definition);
				for (const label of [...node.traits.keys()].sort()) {
					this.interner.getOrCreateInternedId(label);
				}
			}
			// Every node in this client's history can simply be generated in the new compressor as well, preserving the UUID
			unifyHistoricalIds(newContext);
		}
		// Finalize any IDs in the ghost compressor into the actual compressor. This simulates all clients reaching a consensus on those IDs
		newIdCompressor.finalizeCreationRange(ghostIdCompressor.takeNextCreationRange());
		this.idCompressor = newIdCompressor;
	}

	/**
	 * Applies a set of changes to this tree. The result will be reflected in `SharedTree.currentView`.
	 * This method does not allow for snapshot isolation, as the changes are always applied to the most recent revision.
	 * If it is desireable to read from and apply changes to a fixed view that does not change when remote changes arrive, `Checkout`
	 * should be used instead.
	 * @public
	 */
	public applyEdit(...changes: readonly Change[]): Edit<InternalizedChange>;
	public applyEdit(changes: readonly Change[]): Edit<InternalizedChange>;
	public applyEdit(...changesOrArray: RestOrArray<Change>): Edit<InternalizedChange> {
		const changes = unwrapRestOrArray(changesOrArray);
		const id = newEditId();
		const internalEdit: Edit<ChangeInternal> = {
			id,
			changes: changes.map((c) => this.internalizeChange(c)),
		};
		this.submitEditOp(internalEdit);
		this.applyEditLocally(internalEdit, undefined);
		return internalEdit as unknown as Edit<InternalizedChange>;
	}

	/**
	 * Merges `edits` from `other` into this SharedTree.
	 * @param other - Tree containing the edits that should be applied to this one.
	 * @param edits - Iterable of edits from `other` to apply.
	 * @param stableIdRemapper - Optional remapper to translate stable identities from `other` into stable identities on this tree.
	 * Any references that `other` contains to a stable id `foo` will be replaced with references to the id `stableIdRemapper(foo)`.
	 *
	 * Payloads on the edits are left intact.
	 * @returns a list containing `EditId`s for all applied edits.
	 */
	public mergeEditsFrom(
		other: SharedTree,
		edits: Iterable<Edit<InternalizedChange>>,
		stableIdRemapper?: (id: StableNodeId) => StableNodeId
	): EditId[] {
		const idConverter = (id: NodeId) => {
			const stableId = other.convertToStableNodeId(id);
			const convertedStableId = stableIdRemapper?.(stableId) ?? stableId;
			return this.generateNodeId(convertedStableId);
		};

		return Array.from(
			edits as unknown as Iterable<Edit<ChangeInternal>>,
			(edit) => this.applyEditInternal(convertEditIds(edit, (id) => idConverter(id))).id
		);
	}

	/**
	 * Applies a set of internal changes to this tree. The result will be reflected in `SharedTree.currentView`.
	 * External users should use one of the more specialized functions, like `applyEdit` which handles constructing the actual `Edit`
	 * and uses public Change types.
	 * This is exposed for internal use only.
	 * @internal
	 */
	public applyEditInternal(editOrChanges: Edit<ChangeInternal> | readonly ChangeInternal[]): Edit<ChangeInternal> {
		let edit: Edit<ChangeInternal>;
		if (Array.isArray(editOrChanges)) {
			const id = newEditId();
			edit = { id, changes: editOrChanges };
		} else {
			edit = editOrChanges as Edit<ChangeInternal>;
		}
		this.submitEditOp(edit);
		this.applyEditLocally(edit, undefined);
		return edit;
	}

	/**
	 * Converts a public Change type to an internal representation.
	 * This is exposed for internal use only.
	 * @internal
	 */
	public internalizeChange(change: Change): ChangeInternal {
		switch (change.type) {
			case ChangeType.Insert:
				return {
					source: change.source as DetachedSequenceId,
					destination: deepCloneStablePlace(change.destination),
					type: ChangeTypeInternal.Insert,
				};
			case ChangeType.Detach: {
				const detach: DetachInternal = {
					source: deepCloneStableRange(change.source),
					type: ChangeTypeInternal.Detach,
				};
				copyPropertyIfDefined(change, detach, 'destination');
				return detach;
			}
			case ChangeType.Build: {
				if (isTreeNodeSequence(change.source)) {
					const source = change.source.map((buildNode) =>
						convertTreeNodes<BuildTreeNode, TreeNode<BuildNodeInternal, NodeId>, number>(
							buildNode,
							(nodeData) => internalizeBuildNode(nodeData, this),
							(x): x is number => typeof x === 'number'
						)
					) as TreeNodeSequence<TreeNode<BuildNodeInternal, NodeId> | DetachedSequenceId>;
					return {
						source,
						destination: change.destination as DetachedSequenceId,
						type: ChangeTypeInternal.Build,
					};
				} else {
					const source = convertTreeNodes<BuildTreeNode, TreeNode<BuildNodeInternal, NodeId>, number>(
						change.source,
						(nodeData) => internalizeBuildNode(nodeData, this),
						(x): x is number => typeof x === 'number'
					) as TreeNode<BuildNodeInternal, NodeId> | DetachedSequenceId;
					return {
						source: [source],
						destination: change.destination as DetachedSequenceId,
						type: ChangeTypeInternal.Build,
					};
				}
			}
			case ChangeType.SetValue:
				return {
					nodeToModify: change.nodeToModify,
					payload: change.payload,
					type: ChangeTypeInternal.SetValue,
				};
			case ChangeType.Constraint: {
				const constraint: ConstraintInternal = {
					effect: change.effect,
					toConstrain: change.toConstrain,
					type: ChangeTypeInternal.Constraint,
				};
				copyPropertyIfDefined(change, constraint, 'contentHash');
				copyPropertyIfDefined(change, constraint, 'identityHash');
				copyPropertyIfDefined(change, constraint, 'label');
				copyPropertyIfDefined(change, constraint, 'length');
				copyPropertyIfDefined(change, constraint, 'parentNode');
				return constraint;
			}
			default:
				fail('unexpected change type');
		}
	}

	private applyEditLocally(edit: Edit<ChangeInternal>, message: ISequencedDocumentMessage | undefined): void {
		const isSequenced = message !== undefined;
		if (isSequenced) {
			this.editLog.addSequencedEdit(edit, message);
		} else {
			this.editLog.addLocalEdit(edit);
		}

		const eventArguments: EditCommittedEventArguments = {
			editId: edit.id,
			local: !isSequenced,
			tree: this,
		};
		this.emit(SharedTreeEvent.EditCommitted, eventArguments);
	}

	/**
	 * Reverts a previous edit by applying a new edit containing the inverse of the original edit's changes.
	 * @param editId - the edit to revert
	 * @returns the id of the new edit, or undefined if the original edit could not be inverted given the current tree state.
	 * @public
	 */
	public revert(editId: EditId): EditId | undefined {
		const index = this.edits.getIndexOfId(editId);
		const edit = this.edits.tryGetEditAtIndex(index) ?? fail('edit not found');
		const before = this.logViewer.getRevisionViewInMemory(index);
		const changes = this.revertChanges(edit.changes, before);
		if (changes === undefined) {
			return undefined;
		}

		return this.applyEditInternal(changes).id;
	}

	/**
	 * Revert the given changes
	 * @param changes - the changes to revert
	 * @param before - the revision view before the changes were originally applied
	 * @returns the inverse of `changes` or undefined if the changes could not be inverted for the given tree state.
	 * @internal
	 */
	public revertChanges(changes: readonly InternalizedChange[], before: RevisionView): ChangeInternal[] | undefined {
		return revert(changes as unknown as readonly ChangeInternal[], before, this.logger, this.emit.bind(this));
	}

	/**
	 * Submits an edit by the local client to the runtime.
	 */
	private submitEditOp(edit: Edit<ChangeInternal>): void {
		// Only submit ops if attached, since op submission can have stateful side effects (e.g. changing the IdCompressor)
		// Ops will be submitted again when attached (see loadSummary())
		if (this.isAttached()) {
			switch (this.writeFormat) {
				case WriteFormat.v0_0_2:
					this.submitOp(this.encoder_0_0_2.encodeEditOp(edit, this.serializeEdit.bind(this), this));
					break;
				case WriteFormat.v0_1_1:
					this.submitOp(
						this.encoder_0_1_1.encodeEditOp(
							edit,
							this.serializeEdit.bind(this),
							this.idCompressor.takeNextCreationRange(),
							this.idNormalizer,
							this.interner
						)
					);
					break;
				default:
					fail('Unknown version');
			}
		}
	}

	private serializeEdit<TChange>(preparedEdit: Edit<TChange>): Edit<TChange> {
		return this.serializer.encode(preparedEdit, this.handle) as Edit<TChange>;
	}

	/** A type-safe `submitLocalMessage` wrapper to enforce op format */
	private submitOp(content: SharedTreeOp | SharedTreeOp_0_0_2, localOpMetadata: unknown = undefined): void {
		assert(
			compareSummaryFormatVersions(content.version, this.writeFormat) === 0,
			'Attempted to submit op of wrong version'
		);
		this.submitLocalMessage(content, localOpMetadata);
	}

	public getRuntime(): IFluidDataStoreRuntime {
		return this.runtime;
	}

	/**
	 * "Pending local state" refers to ops submitted to the runtime that have not yet been acked.
	 * When closing a container, hosts have the option to stash this pending local state somewhere to be reapplied
	 * later (to avoid data loss).
	 * If a host then loads a container using that stashed state, this function is called for each stashed op, and is expected to:
	 * 1. Update this DDS to reflect that state locally.
	 * 2. Return any `localOpMetadata` that would have been associated with this op.
	 *
	 * @param content - op to apply locally.
	 */
	protected applyStashedOp(op: unknown): StashedLocalOpMetadata {
		// In some scenarios, edit ops need to have their edits transformed before application and resubmission. The transformation
		// occurs in this method, and the result is passed to `resubmitCore` via the return value of this function.
		const sharedTreeOp = op as SharedTreeOp | SharedTreeOp_0_0_2;
		switch (sharedTreeOp.type) {
			case SharedTreeOpType.Edit: {
				let stashedEdit: Edit<ChangeInternal> | undefined;
				switch (this.writeFormat) {
					case WriteFormat.v0_0_2:
						switch (sharedTreeOp.version) {
							case WriteFormat.v0_0_2: {
								stashedEdit = this.parseSequencedEdit(sharedTreeOp);
								break;
							}
							case WriteFormat.v0_1_1:
								fail('Received stashed op 0.1.1 before upgrade');
							default:
								fail('Unknown version');
						}
						break;
					case WriteFormat.v0_1_1:
						switch (sharedTreeOp.version) {
							case WriteFormat.v0_0_2: {
								// Use the IDs from the stashed ops as overrides for the equivalent new ops
								stashedEdit = convertEditIds(sharedTreeOp.edit, (id) => this.generateNodeId(id));
								break;
							}
							case WriteFormat.v0_1_1: {
								assert(this.stashedIdCompressor !== null, 'Stashed op applied after expected window');
								if (this.stashedIdCompressor === undefined) {
									// Use a temporary compressor that will help translate the stashed ops
									this.stashedIdCompressor = IdCompressor.deserialize(
										this.idCompressor.serialize(false),
										stashedSessionId,
										sharedTreeOp.idRange.attributionId
									);
									// Once all stashed ops have been applied, clear the temporary state
									this.runtime.on('connected', () => {
										this.stashedIdCompressor = null;
									});
								}
								// Pretend (from the perspective of the temporary compressor) that the stashed ops have been sequenced
								this.stashedIdCompressor.finalizeCreationRange(sharedTreeOp.idRange);
								const stashedIdContext = getNodeIdContext(this.stashedIdCompressor);
								// Use a normalizer to translate all node IDs in the stashed ops
								const normalizer: NodeIdNormalizer<OpSpaceNodeId> = {
									localSessionId: this.idCompressor.localSessionId,
									normalizeToSessionSpace: (id, _sessionId) => {
										// Interpret the IDs from the stashed ops as stable IDs, and use those as overrides for the equivalent new ops
										const sessionSpaceId = stashedIdContext.normalizeToSessionSpace(
											id,
											sharedTreeOp.idRange.sessionId
										);
										return this.generateNodeId(
											stashedIdContext.convertToStableNodeId(sessionSpaceId)
										);
									},
									normalizeToOpSpace: (id) => this.idNormalizer.normalizeToOpSpace(id),
								};

								stashedEdit = this.encoder_0_1_1.decodeEditOp(
									sharedTreeOp,
									this.encodeSemiSerializedEdit.bind(this),
									normalizer,
									this.interner
								);
								break;
							}
							default:
								fail('Unknown version');
						}
						break;
					default:
						fail('Unknown version');
				}
				this.applyEditLocally(stashedEdit, undefined);
				return { transformedEdit: stashedEdit };
			}
			// Handle and update ops are only acknowledged by the client that generated them upon sequencing--no local changes necessary.
			case SharedTreeOpType.Handle:
			case SharedTreeOpType.Update:
			case SharedTreeOpType.NoOp:
				return {};
			default:
				fail('Unrecognized op');
		}
	}

	protected reSubmitCore(op: unknown, localOpMetadata?: StashedLocalOpMetadata): void {
		const sharedTreeOp = op as SharedTreeOp | SharedTreeOp_0_0_2;
		switch (sharedTreeOp.type) {
			case SharedTreeOpType.Edit:
				if (compareSummaryFormatVersions(sharedTreeOp.version, this.writeFormat) > 0) {
					fail('Attempted to resubmit op of version newer than current version');
				} else if (localOpMetadata?.transformedEdit !== undefined) {
					// Optimization: stashed 0.0.2 ops require no transformation in 0.0.2; don't re-encode
					if (this.writeFormat !== WriteFormat.v0_0_2 || sharedTreeOp.version !== WriteFormat.v0_0_2) {
						this.submitEditOp(localOpMetadata.transformedEdit);
						return;
					}
				}
				break;
			default:
				break;
		}
		super.reSubmitCore(sharedTreeOp, localOpMetadata);
	}

	private changeWriteFormat(newFormat: WriteFormat): void {
		this.writeFormat = newFormat;
		this.emit(SharedTreeDiagnosticEvent.WriteVersionChanged, newFormat);
	}

	/**
	 * Interns all Definitions and TraitLabel_s referenced by the provided edit.
	 *
	 * Clients must have consensus on the interned values to guarantee the interned ID is valid.
	 */
	private internStringsFromEdit(edit: Edit<ChangeInternal>): void {
		for (const change of edit.changes) {
			if (change.type === ChangeTypeInternal.Build) {
				for (const root of change.source) {
					walkTree<TreeNode<BuildNodeInternal, NodeId>, DetachedSequenceId>(
						root,
						(node) => {
							this.interner.getOrCreateInternedId(node.definition);
							for (const trait of Object.keys(node.traits)) {
								this.interner.getOrCreateInternedId(trait);
							}
						},
						isDetachedSequenceId
					);
				}
			} else if (change.type === ChangeTypeInternal.Insert) {
				const { referenceTrait } = change.destination;
				if (referenceTrait !== undefined) {
					this.interner.getOrCreateInternedId(referenceTrait.label);
				}
			}
		}
	}
}

/**
 * @returns 1 if versionA is newer, -1 if versionB is newer, and 0 if the versions are the same.
 * @throws if either version isn't a valid WriteFormat version.
 */
function compareSummaryFormatVersions(versionA: string, versionB: string): number {
	const versionAIndex = sortedWriteVersions.indexOf(versionA as WriteFormat);
	const versionBIndex = sortedWriteVersions.indexOf(versionB as WriteFormat);

	if (versionAIndex === -1 || versionBIndex === -1) {
		fail('Summary version being compared cannot be read.');
	}

	if (versionAIndex < versionBIndex) {
		return -1;
	} else if (versionAIndex > versionBIndex) {
		return 1;
	}

	return 0;
}

/**
 * Checks if the summary version needs to be updated.
 * @returns true if the old version is older than the new version.
 * @throws if the new version isn't a supported WriteFormat version.
 */
function isUpdateRequired(oldVersion: string, newVersion: string): boolean {
	const newVersionIndex = sortedWriteVersions.indexOf(newVersion as WriteFormat);
	if (newVersionIndex === -1) {
		fail('New write version is invalid.');
	}

	return compareSummaryFormatVersions(oldVersion, newVersion) === -1 ? true : false;
}

function isTreeNodeSequence(source: TreeNodeSequence<BuildNode> | BuildNode): source is TreeNodeSequence<BuildNode> {
	return Array.isArray(source);
}<|MERGE_RESOLUTION|>--- conflicted
+++ resolved
@@ -539,10 +539,6 @@
 		super(id, runtime, SharedTreeFactory.Attributes, 'fluid_sharedTree_');
 		const historyPolicy = this.getHistoryPolicy(options);
 		this.summarizeHistory = historyPolicy.summarizeHistory;
-<<<<<<< HEAD
-		this.uploadEditChunks = historyPolicy.uploadEditChunks;
-=======
->>>>>>> 19b15222
 
 		this.logger = ChildLogger.create(runtime.logger, 'SharedTree', sharedTreeTelemetryProperties);
 		this.sequencedEditAppliedLogger = ChildLogger.create(
@@ -584,44 +580,6 @@
 	}
 
 	/**
-<<<<<<< HEAD
-=======
-	 * Computes the oldest client in the quorum, true by default if the container is detached and false by default if the client isn't connected.
-	 * TODO:#55900: Get rid of copy-pasted OldestClientObserver code
-	 */
-	private computeIsOldest(): boolean {
-		// If the container is detached, we are the only ones that know about it and are the oldest by default.
-		if (this.runtime.attachState === AttachState.Detached) {
-			return true;
-		}
-
-		// If we're not connected we can't be the oldest connected client.
-		if (!this.runtime.connected) {
-			return false;
-		}
-
-		assert(this.runtime.clientId !== undefined, 'Client id should be set if connected.');
-
-		const quorum = this.runtime.getQuorum();
-		const selfSequencedClient = quorum.getMember(this.runtime.clientId);
-		// When in readonly mode our clientId will not be present in the quorum.
-		if (selfSequencedClient === undefined) {
-			return false;
-		}
-
-		const members = quorum.getMembers();
-		for (const sequencedClient of members.values()) {
-			if (sequencedClient.sequenceNumber < selfSequencedClient.sequenceNumber) {
-				return false;
-			}
-		}
-
-		// No member of the quorum was older
-		return true;
-	}
-
-	/**
->>>>>>> 19b15222
 	 * @returns the current view of the tree.
 	 */
 	public get currentView(): RevisionView {
@@ -878,37 +836,6 @@
 			this.processSequencedEditResult,
 			summary.version
 		);
-<<<<<<< HEAD
-
-		if (this.runtime.connected) {
-			const noChunksReadyForUpload = this.editLog.getEditChunksReadyForUpload()[Symbol.iterator]().next().done;
-			if (noChunksReadyForUpload === undefined || !noChunksReadyForUpload) {
-				// A client does not become a member of the quorum until it is within the collaboration window.
-				//
-				// The collaboration window is the range from the minimum sequence number enforced by the server and head.
-				// When a client sends an op, they include the last sequence number the client has processed. We call this the reference
-				// sequence number.
-				//
-				// If there are no members in the quorum, we send a no op op in order to have this client added as a member to the quorum.
-				// This is required so we can ensure only the oldest client will upload blobs during summary load.
-				if (this.runtime.getQuorum().getMembers().size === 0) {
-					const noop: SharedTreeNoOp = {
-						type: SharedTreeOpType.NoOp,
-						version: this.writeFormat,
-					};
-
-					this.submitOp(noop);
-					this.logger.sendTelemetryEvent({ eventName: 'NoOpSent' });
-				} else if (this.leaderTracker.isLeader()) {
-					this.uploadCatchUpBlobs();
-				}
-			}
-
-			// If this client becomes the oldest, it should take care of uploading catch up blobs.
-			this.leaderTracker.on('promoted', () => this.uploadCatchUpBlobs());
-		}
-=======
->>>>>>> 19b15222
 	}
 
 	private static eventFromEditResult(editStatus: EditStatus): SharedTreeDiagnosticEvent {
@@ -1154,13 +1081,6 @@
 					for (const edit of this.editLog.getLocalEdits()) {
 						this.submitEditOp(edit);
 					}
-<<<<<<< HEAD
-
-					if (this.leaderTracker.isLeader()) {
-						this.uploadCatchUpBlobs();
-					}
-=======
->>>>>>> 19b15222
 				},
 				{
 					end: true,
