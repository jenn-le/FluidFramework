--- conflicted
+++ resolved
@@ -26,11 +26,6 @@
 	SchemaEditor,
 	NodeKeyIndex,
 	createNodeKeyManager,
-<<<<<<< HEAD
-	NewFieldContent,
-=======
-	ModularChangeset,
->>>>>>> 44e99670
 	nodeKeyFieldKey,
 	FieldSchema,
 	buildChunkedForest,
