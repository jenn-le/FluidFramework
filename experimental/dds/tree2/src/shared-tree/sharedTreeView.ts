/*!
 * Copyright (c) Microsoft Corporation and contributors. All rights reserved.
 * Licensed under the MIT License.
 */
import { assert } from "@fluidframework/common-utils";
import {
	AnchorLocator,
	StoredSchemaRepository,
	IForestSubscription,
	AnchorSetRootEvents,
	Anchor,
	AnchorNode,
	AnchorSet,
	IEditableForest,
	InMemoryStoredSchemaRepository,
	assertIsRevisionTag,
	UndoRedoManager,
	LocalCommitSource,
	DeltaVisit,
	visitDelta,
	DeltaVisitor,
	Delta,
	FieldKey,
} from "../core";
import { HasListeners, IEmitter, ISubscribable, createEmitter } from "../events";
import {
	UnwrappedEditableField,
	EditableTreeContext,
	IDefaultEditBuilder,
	StableNodeKey,
	EditableTree,
	DefaultChangeset,
	NodeKeyIndex,
	buildForest,
	DefaultChangeFamily,
	defaultSchemaPolicy,
	getEditableTreeContext,
	ForestRepairDataStoreProvider,
	DefaultEditBuilder,
	NewFieldContent,
	NodeKeyManager,
	createNodeKeyManager,
	LocalNodeKey,
	ForestRepairDataStore,
	ModularChangeset,
	nodeKeyFieldKey,
	FieldSchema,
	TreeIndex,
	idAllocatorFromMaxId,
} from "../feature-libraries";
import { SharedTreeBranch } from "../shared-tree-core";
import { TransactionResult, brand } from "../util";
import { noopValidator } from "../codec";
import { SchematizeConfiguration, schematizeView } from "./schematizedTree";

/**
 * Events for {@link ISharedTreeView}.
 * @alpha
 */
export interface ViewEvents {
	/**
	 * A batch of changes has finished processing and the view is in a consistent state.
	 * It is once again safe to access the EditableTree, Forest and AnchorSet.
	 *
	 * @remarks
	 * This is mainly useful for knowing when to do followup work scheduled during events from Anchors.
	 */
	afterBatch(): void;

	/**
	 * A revertible change has been made to this view.
	 *
	 * @remarks
	 * This event is made available to allow consumers to manage reverting changes to different DDSes.
	 * The event along with the {@link LocalCommitSource} communicates a change has been made that can be undone or redone on
	 * the {@link ISharedTreeView}. However, the {@link ISharedTreeView} completely manages its own undo/redo
	 * stack which cannot be modified and no additional information about the change is provided.
	 *
	 * Revertible events are emitted when merging a view into this view but not when rebasing this view onto another view. This is because
	 * rebasing onto another view can cause the relative ordering of existing revertible commits to change.
	 *
	 * @privateRemarks
	 * It is possible to make this event work for rebasing onto another view but this event is currently only necessary for the
	 * local branch which cannot be rebased onto another branch.
	 */
	revertible(source: LocalCommitSource): void;
}

/**
 * Provides a means for interacting with a SharedTree.
 * This includes reading data from the tree and running transactions to mutate the tree.
 * @remarks This interface should not have any implementations other than those provided by the SharedTree package libraries.
 * @privateRemarks Implementations of this interface must implement the {@link branchKey} property.
 * @alpha
 */
export interface ISharedTreeView extends AnchorLocator {
	/**
	 * Gets the root field of the tree.
	 *
	 * See {@link EditableTreeContext.unwrappedRoot} on how its setter works.
	 *
	 * Currently this editable tree's fields do not update on edits,
	 * so holding onto this root object across edits will only work if its an unwrapped node.
	 * TODO: Fix this issue.
	 *
	 * Currently any access to this view of the tree may allocate cursors and thus require
	 * `context.prepareForEdit()` before editing can occur.
	 */
	// TODO: either rename this or `EditableTreeContext.unwrappedRoot` to avoid name confusion.
	get root(): UnwrappedEditableField;

	/**
	 * Sets the content of the root field of the tree.
	 *
	 * See {@link EditableTreeContext.unwrappedRoot} on how this works.
	 */
	setContent(data: NewFieldContent): void;

	/**
	 * Context for controlling the EditableTree nodes produced from {@link ISharedTreeView.root}.
	 *
	 * TODO: Exposing access to this should be unneeded once editing APIs are finished.
	 */
	readonly context: EditableTreeContext;

	/**
	 * Read and Write access for schema stored in the document.
	 *
	 * These APIs are temporary and will be replaced with different abstractions (View Schema based) in a different place later.
	 *
	 * TODO:
	 * Editing of this should be moved into transactions with the rest of tree editing to they can be intermixed.
	 * This will be done after the relations between views, branches and Indexes are figured out.
	 *
	 * TODO:
	 * Public APIs for dealing with schema should be in terms of View Schema, and schema update policies.
	 * The actual stored schema should be hidden (or ar least not be the most prominent way to interact with schema).
	 *
	 * TODO:
	 * Something should ensure the document contents are always in schema.
	 */
	readonly storedSchema: StoredSchemaRepository;
	/**
	 * Current contents.
	 * Updated by edits (local and remote).
	 * Use `editor` to create a local edit.
	 */
	readonly forest: IForestSubscription;

	/**
	 * Used to edit the state of the tree. Edits will be immediately applied locally to the tree.
	 * If there is no transaction currently ongoing, then the edits will be submitted to Fluid immediately as well.
	 */
	readonly editor: IDefaultEditBuilder;

	/**
	 * Undoes the last completed transaction made by the client.
	 *
	 * @remarks
	 * Calling this does nothing if there are no transactions in the
	 * undo stack.
	 *
	 * It is invalid to call it while a transaction is open (this will be supported in the future).
	 */
	undo(): void;

	/**
	 * Redoes the last completed undo made by the client.
	 *
	 * @remarks
	 * Calling this does nothing if there are no transactions in the
	 * redo stack. New local transactions will not clear the redo stack.
	 *
	 * It is invalid to call it while a transaction is open (this will be supported in the future).
	 */
	redo(): void;

	/**
	 * A collection of functions for managing transactions.
	 */
	readonly transaction: ITransaction;

	/**
	 * Spawn a new view which is based off of the current state of this view.
	 * Any mutations of the new view will not apply to this view until the new view is merged back into this view via `merge()`.
	 */
	fork(): ISharedTreeBranchView;

	/**
	 * Apply all the new changes on the given view to this view.
	 * @param view - a view which was created by a call to `fork()`.
	 * It is automatically disposed after the merge completes.
	 * @remarks All ongoing transactions (if any) in `view` will be committed before the merge.
	 */
	merge(view: ISharedTreeBranchView): void;

	/**
	 * Apply all the new changes on the given view to this view.
	 * @param view - a view which was created by a call to `fork()`.
	 * @param disposeView - whether or not to dispose `view` after the merge completes.
	 * @remarks All ongoing transactions (if any) in `view` will be committed before the merge.
	 */
	merge(view: ISharedTreeBranchView, disposeView: boolean): void;

	/**
	 * Rebase the given view onto this view.
	 * @param view - a view which was created by a call to `fork()`. It is modified by this operation.
	 */
	rebase(view: ISharedTreeBranchView): void;

	/**
	 * Events about this view.
	 */
	readonly events: ISubscribable<ViewEvents>;

	/**
	 * Events about the root of the tree in this view.
	 */
	readonly rootEvents: ISubscribable<AnchorSetRootEvents>;

	/**
	 * A collection of utilities for managing {@link StableNodeKey}s.
	 * A node key can be assigned to a node and allows that node to be easily retrieved from the tree at a later time. (see `nodeKey.map`).
	 * @remarks {@link LocalNodeKey}s are put on nodes via a special field (see {@link localNodeKeySymbol}.
	 * A node with a node key in its schema must always have a node key.
	 */
	readonly nodeKey: {
		/**
		 * Create a new {@link LocalNodeKey} which can be used as the key for a node in the tree.
		 */
		generate(): LocalNodeKey;
		/**
		 * Convert the given {@link LocalNodeKey} into a UUID that can be serialized.
		 * @param key - the key to convert
		 */
		stabilize(key: LocalNodeKey): StableNodeKey;
		/**
		 * Convert a {@link StableNodeKey} back into its {@link LocalNodeKey} form.
		 * @param key - the key to convert
		 */
		localize(key: StableNodeKey): LocalNodeKey;
		/**
		 * A map of all {@link LocalNodeKey}s in the document to their corresponding nodes.
		 */
		map: ReadonlyMap<LocalNodeKey, EditableTree>;
	};

	/**
	 * Takes in a tree and returns a view of it that conforms to the view schema.
	 * The returned view referees to and can edit the provided one: it is not a fork of it.
	 * Updates the stored schema in the tree to match the provided one if requested by config and compatible.
	 *
	 * If the tree is uninitialized (has no nodes or schema at all),
	 * it is initialized to the config's initial tree and the provided schema are stored.
	 * This is done even if `AllowedUpdateType.None`.
	 *
	 * @remarks
	 * Doing initialization here, regardless of `AllowedUpdateType`, allows a small API that is hard to use incorrectly.
	 * Other approach tend to have leave easy to make mistakes.
	 * For example, having a separate initialization function means apps can forget to call it, making an app that can only open existing document,
	 * or call it unconditionally leaving an app that can only create new documents.
	 * It also would require the schema to be passed into to separate places and could cause issues if they didn't match.
	 * Since the initialization function couldn't return a typed tree, the type checking wouldn't help catch that.
	 * Also, if an app manages to create a document, but the initialization fails to get persisted, an app that only calls the initialization function
	 * on the create code-path (for example how a schematized factory might do it),
	 * would leave the document in an unusable state which could not be repaired when it is reopened (by the same or other clients).
	 * Additionally, once out of schema content adapters are properly supported (with lazy document updates),
	 * this initialization could become just another out of schema content adapter: at tha point it clearly belong here in schematize.
	 *
	 * TODO:
	 * - Implement schema-aware API for return type.
	 * - Support adapters for handling out of schema data.
	 */
	schematize<TRoot extends FieldSchema>(config: SchematizeConfiguration<TRoot>): ISharedTreeView;
}

/**
 * Creates a {@link SharedTreeView}.
 * @param args - an object containing optional components that will be used to build the view.
 * Any components not provided will be created by default.
 * @remarks This does not create a {@link SharedTree}, but rather a view with the minimal state
 * and functionality required to implement {@link ISharedTreeView}.
 */
export function createSharedTreeView(args?: {
	branch?: SharedTreeBranch<DefaultEditBuilder, DefaultChangeset>;
	changeFamily?: DefaultChangeFamily;
	schema?: InMemoryStoredSchemaRepository;
	forest?: IEditableForest;
	repairProvider?: ForestRepairDataStoreProvider<DefaultChangeset>;
	nodeKeyManager?: NodeKeyManager;
	nodeKeyIndex?: NodeKeyIndex;
	events?: ISubscribable<ViewEvents> & IEmitter<ViewEvents> & HasListeners<ViewEvents>;
}): ISharedTreeView {
	const schema = args?.schema ?? new InMemoryStoredSchemaRepository(defaultSchemaPolicy);
	const forest = args?.forest ?? buildForest(schema, new AnchorSet());
	const changeFamily =
		args?.changeFamily ?? new DefaultChangeFamily({ jsonValidator: noopValidator });
	const repairDataStoreProvider =
		args?.repairProvider ??
		new ForestRepairDataStoreProvider(forest, schema, (change) =>
			changeFamily.intoDelta(change),
		);
	const undoRedoManager = UndoRedoManager.create(changeFamily);
	const branch =
		args?.branch ??
		new SharedTreeBranch(
			{
				change: changeFamily.rebaser.compose([]),
				revision: assertIsRevisionTag("00000000-0000-4000-8000-000000000000"),
			},
			changeFamily,
			repairDataStoreProvider,
			undoRedoManager,
			forest.anchors,
		);
	const nodeKeyManager = args?.nodeKeyManager ?? createNodeKeyManager();
	const context = getEditableTreeContext(
		forest,
		branch.editor,
		nodeKeyManager,
		brand(nodeKeyFieldKey),
	);
	const nodeKeyIndex = args?.nodeKeyIndex ?? new NodeKeyIndex(brand(nodeKeyFieldKey));
	const events = args?.events ?? createEmitter();

	const transaction = new Transaction(branch, changeFamily, forest);

	return new SharedTreeView(
		transaction,
		branch,
		changeFamily,
		schema,
		forest,
		context,
		nodeKeyManager,
		nodeKeyIndex,
		events,
	);
}

/**
 * A collection of functions for managing transactions.
 * Transactions allow edits to be batched into atomic units.
 * Edits made during a transaction will update the local state of the tree immediately, but will be squashed into a single edit when the transaction is committed.
 * If the transaction is aborted, the local state will be reset to what it was before the transaction began.
 * Transactions may nest, meaning that a transaction may be started while a transaction is already ongoing.
 *
 * To avoid updating observers of the view state with intermediate results during a transaction,
 * use {@link ISharedTreeView#fork} and {@link ISharedTreeFork#merge}.
 * @alpha
 */
export interface ITransaction {
	/**
	 * Start a new transaction.
	 * If a transaction is already in progress when this new transaction starts, then this transaction will be "nested" inside of it,
	 * i.e. the outer transaction will still be in progress after this new transaction is committed or aborted.
	 */
	start(): void;
	/**
	 * Close this transaction by squashing its edits and committing them as a single edit.
	 * If this is the root view and there are no ongoing transactions remaining, the squashed edit will be submitted to Fluid.
	 */
	commit(): TransactionResult.Commit;
	/**
	 * Close this transaction and revert the state of the tree to what it was before this transaction began.
	 */
	abort(): TransactionResult.Abort;
	/**
	 * True if there is at least one transaction currently in progress on this view, otherwise false.
	 */
	inProgress(): boolean;
}

class Transaction implements ITransaction {
	public constructor(
		private readonly branch: SharedTreeBranch<DefaultEditBuilder, DefaultChangeset>,
		private readonly changeFamily: DefaultChangeFamily,
		private readonly forest: IEditableForest,
	) {}

	public start(): void {
		this.branch.startTransaction(
			new ForestRepairDataStore(this.forest, (change) => this.changeFamily.intoDelta(change)),
		);
		this.branch.editor.enterTransaction();
	}
	public commit(): TransactionResult.Commit {
		this.branch.commitTransaction();
		this.branch.editor.exitTransaction();
		return TransactionResult.Commit;
	}
	public abort(): TransactionResult.Abort {
		this.branch.abortTransaction();
		this.branch.editor.exitTransaction();
		return TransactionResult.Abort;
	}
	public inProgress(): boolean {
		return this.branch.isTransacting();
	}
}

/**
 * Branch (like in a version control system) of SharedTree.
 *
 * {@link ISharedTreeView} that has forked off of the main trunk/branch.
 * @alpha
 */
export interface ISharedTreeBranchView extends ISharedTreeView {
	/**
	 * Rebase the changes that have been applied to this view over all the new changes in the given view.
	 * @param view - Either the root view or a view that was created by a call to `fork()`. It is not modified by this operation.
	 */
	rebaseOnto(view: ISharedTreeView): void;
}

/**
 * An implementation of {@link ISharedTreeBranchView}.
 */
export class SharedTreeView implements ISharedTreeBranchView {
	public constructor(
		public readonly transaction: ITransaction,
		private readonly branch: SharedTreeBranch<DefaultEditBuilder, DefaultChangeset>,
		private readonly changeFamily: DefaultChangeFamily,
		public readonly storedSchema: InMemoryStoredSchemaRepository,
		public readonly forest: IEditableForest,
		public readonly context: EditableTreeContext,
		private readonly nodeKeyManager: NodeKeyManager,
		private readonly nodeKeyIndex: NodeKeyIndex,
		public readonly events: ISubscribable<ViewEvents> &
			IEmitter<ViewEvents> &
			HasListeners<ViewEvents>,
	) {
		branch.on("change", ({ change }) => {
			if (change !== undefined) {
				const delta = this.changeFamily.intoDelta(change);
<<<<<<< HEAD
				const visit: DeltaVisit = (d: Delta.Root, visitor: DeltaVisitor) => {
					const idAllocator = idAllocatorFromMaxId(change.maxId);
					const repairDataCreation: { fieldKey: FieldKey; moveId: Delta.MoveId }[] = [];
					const wrappedVisitor = Object.setPrototypeOf(visitor, {
						onDelete: (index: number, count: number, nodeId?: Delta.RemovedNodeId) => {
							if (nodeId !== undefined) {
								// TODO: update the DeltaVisitor contract to support batch-detaching contiguous nodes
								// into individual roots.
								for (let iNode = 0; iNode < count; iNode += 1) {
									const fieldKey = this.repairDataIndex.createEntry(
										nodeId,
										brand(this.repairDataCounter++),
									);
									// We need to create new IDs to represent the combination of the RemovedNodeId
									// major and minor.
									const moveId: Delta.MoveId = brand(idAllocator());
									visitor.onMoveOut(index, 1, moveId);
									repairDataCreation.push({ fieldKey, moveId });
								}
							} else {
								visitor.onDelete(index, count);
							}
						},
					});
					visitDelta(d, wrappedVisitor);
					for (const { fieldKey, moveId } of repairDataCreation) {
						visitor.enterField(fieldKey);
						visitor.onMoveIn(0, 1, moveId);
						visitor.exitField(fieldKey);
					}
				};
				// OTHER TODO'S:
				// Optional field test to verify the nodeId is set on Delta.Delete
				// Forest test suite should check that the passed in visit function is used instead of visitDelta
				// SharedTreeView test to make sure that deleting content in optional and sequence fields leads to the creation of repair data in the forest
				// change family's intoDelta needs to take a TaggedChange<TChangeset> -> same for FieldKind -> needs to be passed down to
				void this._forest.applyDelta(delta, visit);
				this._nodeKeyIndex.scanKeys(this.context);
				this._events.emit("afterBatch");
=======
				this.forest.applyDelta(delta);
				this.nodeKeyIndex.scanKeys(this.context);
				this.events.emit("afterBatch");
>>>>>>> c66c052c
			}
		});
		branch.on("revertible", (type) => {
			this.events.emit("revertible", type);
		});
	}

<<<<<<< HEAD
	// SharedTreeView is a public type, but its instantiation is internal
	private static [create](
		branch: SharedTreeBranch<DefaultEditBuilder, DefaultChangeset>,
		changeFamily: DefaultChangeFamily,
		storedSchema: InMemoryStoredSchemaRepository,
		forest: IEditableForest,
		context: EditableTreeContext,
		_nodeKeyManager: NodeKeyManager,
		nodeKeyIndex: NodeKeyIndex,
		events: ISubscribable<ViewEvents> & IEmitter<ViewEvents> & HasListeners<ViewEvents>,
	): SharedTreeView {
		return new SharedTreeView(
			branch,
			changeFamily,
			storedSchema,
			forest,
			context,
			_nodeKeyManager,
			nodeKeyIndex,
			events,
		);
	}

	private readonly repairDataIndex = new TreeIndex("repairData");
	private repairDataCounter = 0;

	public get events(): ISubscribable<ViewEvents> {
		return this._events;
	}

	public get storedSchema(): StoredSchemaRepository {
		return this._storedSchema;
	}

	public get forest(): IForestSubscription {
		return this._forest;
	}

=======
>>>>>>> c66c052c
	public get rootEvents(): ISubscribable<AnchorSetRootEvents> {
		return this.forest.anchors;
	}

	public get editor(): IDefaultEditBuilder {
		return this.branch.editor;
	}

	public readonly nodeKey: ISharedTreeView["nodeKey"] = {
		generate: () => this.nodeKeyManager.generateLocalNodeKey(),
		stabilize: (key) => this.nodeKeyManager.stabilizeNodeKey(key),
		localize: (key) => this.nodeKeyManager.localizeNodeKey(key),
		map: this.nodeKeyIndex,
	};

	public undo() {
		this.branch.undo();
	}

	public redo() {
		this.branch.redo();
	}

	public schematize<TRoot extends FieldSchema>(
		config: SchematizeConfiguration<TRoot>,
	): ISharedTreeView {
		return schematizeView(this, config);
	}

	public locate(anchor: Anchor): AnchorNode | undefined {
		return this.forest.anchors.locate(anchor);
	}

	public fork(): SharedTreeView {
		const anchors = new AnchorSet();
		const storedSchema = this.storedSchema.clone();
		const forest = this.forest.clone(storedSchema, anchors);
		const repairDataStoreProvider = new ForestRepairDataStoreProvider(
			forest,
			storedSchema,
			(change: ModularChangeset) => this.changeFamily.intoDelta(change),
		);
		const branch = this.branch.fork(repairDataStoreProvider, anchors);
		const context = getEditableTreeContext(
			forest,
			branch.editor,
			this.nodeKeyManager,
			this.nodeKeyIndex.fieldKey,
		);
		const transaction = new Transaction(branch, this.changeFamily, forest);
		return new SharedTreeView(
			transaction,
			branch,
			this.changeFamily,
			storedSchema,
			forest,
			context,
			this.nodeKeyManager,
			this.nodeKeyIndex.clone(context),
			createEmitter(),
		);
	}

	public rebase(view: SharedTreeView): void {
		view.branch.rebaseOnto(this.branch);
	}

	public rebaseOnto(view: ISharedTreeView): void {
		view.rebase(this);
	}

	public merge(view: SharedTreeView): void;
	public merge(view: SharedTreeView, disposeView: boolean): void;
	public merge(view: SharedTreeView, disposeView = true): void {
		assert(
			!this.transaction.inProgress() || disposeView,
			0x710 /* A view that is merged into an in-progress transaction must be disposed */,
		);
		while (view.transaction.inProgress()) {
			view.transaction.commit();
		}
		this.branch.merge(view.branch);
		if (disposeView) {
			view.dispose();
		}
	}

	public get root(): UnwrappedEditableField {
		return this.context.unwrappedRoot;
	}

	public setContent(data: NewFieldContent) {
		this.context.setContent(data);
	}

	/**
	 * Dispose this view, freezing its state and allowing the SharedTree to release resources required by it.
	 * Attempts to further mutate or dispose this view will error.
	 */
	public dispose(): void {
		this.branch.dispose();
	}
}

/**
 * Run a synchronous transaction on the given shared tree view.
 * This is a convenience helper around the {@link SharedTreeFork#transaction} APIs.
 * @param view - the view on which to run the transaction
 * @param transaction - the transaction function. This will be executed immediately. It is passed `view` as an argument for convenience.
 * If this function returns an `Abort` result then the transaction will be aborted. Otherwise, it will be committed.
 * @returns whether or not the transaction was committed or aborted
 * @alpha
 */
export function runSynchronous(
	view: ISharedTreeView,
	transaction: (view: ISharedTreeView) => TransactionResult | void,
): TransactionResult {
	view.transaction.start();
	const result = transaction(view);
	return result === TransactionResult.Abort
		? view.transaction.abort()
		: view.transaction.commit();
}<|MERGE_RESOLUTION|>--- conflicted
+++ resolved
@@ -433,7 +433,6 @@
 		branch.on("change", ({ change }) => {
 			if (change !== undefined) {
 				const delta = this.changeFamily.intoDelta(change);
-<<<<<<< HEAD
 				const visit: DeltaVisit = (d: Delta.Root, visitor: DeltaVisitor) => {
 					const idAllocator = idAllocatorFromMaxId(change.maxId);
 					const repairDataCreation: { fieldKey: FieldKey; moveId: Delta.MoveId }[] = [];
@@ -470,14 +469,9 @@
 				// Forest test suite should check that the passed in visit function is used instead of visitDelta
 				// SharedTreeView test to make sure that deleting content in optional and sequence fields leads to the creation of repair data in the forest
 				// change family's intoDelta needs to take a TaggedChange<TChangeset> -> same for FieldKind -> needs to be passed down to
-				void this._forest.applyDelta(delta, visit);
-				this._nodeKeyIndex.scanKeys(this.context);
-				this._events.emit("afterBatch");
-=======
-				this.forest.applyDelta(delta);
+				void this.forest.applyDelta(delta, visit);
 				this.nodeKeyIndex.scanKeys(this.context);
 				this.events.emit("afterBatch");
->>>>>>> c66c052c
 			}
 		});
 		branch.on("revertible", (type) => {
@@ -485,47 +479,9 @@
 		});
 	}
 
-<<<<<<< HEAD
-	// SharedTreeView is a public type, but its instantiation is internal
-	private static [create](
-		branch: SharedTreeBranch<DefaultEditBuilder, DefaultChangeset>,
-		changeFamily: DefaultChangeFamily,
-		storedSchema: InMemoryStoredSchemaRepository,
-		forest: IEditableForest,
-		context: EditableTreeContext,
-		_nodeKeyManager: NodeKeyManager,
-		nodeKeyIndex: NodeKeyIndex,
-		events: ISubscribable<ViewEvents> & IEmitter<ViewEvents> & HasListeners<ViewEvents>,
-	): SharedTreeView {
-		return new SharedTreeView(
-			branch,
-			changeFamily,
-			storedSchema,
-			forest,
-			context,
-			_nodeKeyManager,
-			nodeKeyIndex,
-			events,
-		);
-	}
-
 	private readonly repairDataIndex = new TreeIndex("repairData");
 	private repairDataCounter = 0;
 
-	public get events(): ISubscribable<ViewEvents> {
-		return this._events;
-	}
-
-	public get storedSchema(): StoredSchemaRepository {
-		return this._storedSchema;
-	}
-
-	public get forest(): IForestSubscription {
-		return this._forest;
-	}
-
-=======
->>>>>>> c66c052c
 	public get rootEvents(): ISubscribable<AnchorSetRootEvents> {
 		return this.forest.anchors;
 	}
