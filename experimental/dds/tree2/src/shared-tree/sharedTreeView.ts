--- conflicted
+++ resolved
@@ -16,15 +16,12 @@
 	assertIsRevisionTag,
 	UndoRedoManager,
 	LocalCommitSource,
-<<<<<<< HEAD
 	DeltaVisit,
 	visitDelta,
 	DeltaVisitor,
 	Delta,
 	FieldKey,
-=======
 	schemaDataIsEmpty,
->>>>>>> b95cce8e
 } from "../core";
 import { HasListeners, IEmitter, ISubscribable, createEmitter } from "../events";
 import {
