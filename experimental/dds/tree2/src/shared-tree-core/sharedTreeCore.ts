/*!
 * Copyright (c) Microsoft Corporation and contributors. All rights reserved.
 * Licensed under the MIT License.
 */

import { assert } from "@fluidframework/common-utils";
import {
	IChannelAttributes,
	IChannelStorageService,
	IFluidDataStoreRuntime,
} from "@fluidframework/datastore-definitions";
import { ISequencedDocumentMessage } from "@fluidframework/protocol-definitions";
import {
	ITelemetryContext,
	ISummaryTreeWithStats,
	IGarbageCollectionData,
} from "@fluidframework/runtime-definitions";
import { SummaryTreeBuilder } from "@fluidframework/runtime-utils";
import {
	IFluidSerializer,
	ISharedObjectEvents,
	SharedObject,
} from "@fluidframework/shared-object-base";
import { v4 as uuid } from "uuid";
import { IMultiFormatCodec } from "../codec";
import {
	ChangeFamily,
	AnchorSet,
	Delta,
	RevisionTag,
	mintRevisionTag,
	findAncestor,
	GraphCommit,
	RepairDataStore,
	ChangeFamilyEditor,
	UndoRedoManager,
	IRepairDataStoreProvider,
	UndoRedoManagerCommitType,
	markCommits,
	rebaseBranch,
} from "../core";
import { brand, isJsonObject, JsonCompatibleReadOnly, TransactionResult } from "../util";
import { createEmitter, TransformEvents } from "../events";
import { isStableId } from "../id-compressor";
import { TransactionStack } from "./transactionStack";
import { SharedTreeBranch } from "./branch";
import { EditManagerSummarizer } from "./editManagerSummarizer";
import { Commit, EditManager, SeqNumber, minimumPossibleSequenceNumber } from "./editManager";

/**
 * The events emitted by a {@link SharedTreeCore}
 *
 * TODO: Add/remove events
 */
export interface ISharedTreeCoreEvents {
	updated: () => void;
}

// TODO: How should the format version be determined?
const formatVersion = 0;
// TODO: Organize this to be adjacent to persisted types.
const summarizablesTreeKey = "indexes";

/**
 * Events which result from the state of the tree changing.
 * These are for internal use by the tree.
 */
export interface ChangeEvents<TChangeset> {
	/**
	 * @param change - change that was just sequenced.
	 * @param derivedFromLocal - iff provided, change was a local change (from this session)
	 * which is now sequenced (and thus no longer local).
	 */
	newSequencedChange: (change: TChangeset, derivedFromLocal?: TChangeset) => void;

	/**
	 * @param change - change that was just applied locally.
	 */
	newLocalChange: (change: TChangeset) => void;

	/**
	 * @param changeDelta - composed changeset from previous local state
	 * (state after all sequenced then local changes are accounted for) to current local state.
	 * May involve effects of a new sequenced change (including rebasing of local changes onto it),
	 * or a new local change. Called after either sequencedChange or newLocalChange.
	 */
	newLocalState: (changeDelta: Delta.Root) => void;
}

/**
 * Generic shared tree, which needs to be configured with indexes, field kinds and a history policy to be used.
 *
 * TODO: actually implement
 * TODO: is history policy a detail of what indexes are used, or is there something else to it?
 */
export class SharedTreeCore<TEditor extends ChangeFamilyEditor, TChange> extends SharedObject<
	TransformEvents<ISharedTreeCoreEvents, ISharedObjectEvents>
> {
	private readonly editManager: EditManager<TChange, ChangeFamily<TEditor, TChange>>;
	private readonly summarizables: readonly Summarizable[];

	/**
	 * The sequence number that this instance is at.
	 * This is number is artificial in that it is made up by this instance as opposed to being provided by the runtime.
	 * Is `undefined` after (and only after) this instance is attached.
	 */
	private detachedRevision: SeqNumber | undefined = minimumPossibleSequenceNumber;

	/**
	 * Provides internal events that result from changes to the tree
	 */
	protected readonly changeEvents = createEmitter<ChangeEvents<TChange>>();

	/**
	 * Used to edit the state of the tree. Edits will be immediately applied locally to the tree.
	 * If there is no transaction currently ongoing, then the edits will be submitted to Fluid immediately as well.
	 */
	public readonly editor: TEditor;
	private readonly transactions = new TransactionStack();

	/**
	 * Used to encode and decode changes.
	 *
	 * @remarks - Since there is currently only one format, this can just be cached on the class.
	 * With more write formats active, it may make sense to keep around the "usual" format codec
	 * (the one for the current persisted configuration) and resolve codecs for different versions
	 * as necessary (e.g. an upgrade op came in, or the configuration changed within the collab window
	 * and an op needs to be interpreted which isn't written with the current configuration).
	 */
	private readonly changeCodec: IMultiFormatCodec<TChange>;

	/**
	 * @param summarizables - Summarizers for all indexes used by this tree
	 * @param changeFamily - The change family
	 * @param editManager - The edit manager
	 * @param anchors - The anchor set
	 * @param id - The id of the shared object
	 * @param runtime - The IFluidDataStoreRuntime which contains the shared object
	 * @param attributes - Attributes of the shared object
	 * @param telemetryContextPrefix - the context for any telemetry logs/errors emitted
	 */
	public constructor(
		summarizables: readonly Summarizable[],
		private readonly changeFamily: ChangeFamily<TEditor, TChange>,
		private readonly anchors: AnchorSet,
		repairDataStoreProvider: IRepairDataStoreProvider,
		// Base class arguments
		id: string,
		runtime: IFluidDataStoreRuntime,
		attributes: IChannelAttributes,
		telemetryContextPrefix: string,
	) {
		super(id, runtime, attributes, telemetryContextPrefix);

		/**
		 * A random ID that uniquely identifies this client in the collab session.
		 * This is sent alongside every op to identify which client the op originated from.
		 * This is used rather than the Fluid client ID because the Fluid client ID is not stable across reconnections.
		 */
		const localSessionId = uuid();
		const undoRedoManager = new UndoRedoManager(repairDataStoreProvider, changeFamily, () =>
			this.editManager.getLocalBranchHead(),
		);
		this.editManager = new EditManager(
			changeFamily,
			localSessionId,
			undoRedoManager,
			undoRedoManager.clone(() => this.editManager.getTrunkHead()),
			anchors,
		);
		this.summarizables = [
			new EditManagerSummarizer(runtime, this.editManager),
			...summarizables,
		];
		assert(
			new Set(this.summarizables.map((e) => e.key)).size === this.summarizables.length,
			0x350 /* Index summary element keys must be unique */,
		);

		this.changeCodec = changeFamily.codecs.resolve(formatVersion);
		this.editor = this.changeFamily.buildEditor((change) => this.applyChange(change), anchors);
	}

	// TODO: SharedObject's merging of the two summary methods into summarizeCore is not what we want here:
	// We might want to not subclass it, or override/reimplement most of its functionality.
	protected summarizeCore(
		serializer: IFluidSerializer,
		telemetryContext?: ITelemetryContext,
	): ISummaryTreeWithStats {
		const builder = new SummaryTreeBuilder();
		const summarizableBuilder = new SummaryTreeBuilder();
		// Merge the summaries of all summarizables together under a single ISummaryTree
		for (const s of this.summarizables) {
			summarizableBuilder.addWithStats(
				s.key,
				s.getAttachSummary(
					(contents) => serializer.stringify(contents, this.handle),
					undefined,
					undefined,
					telemetryContext,
				),
			);
		}

		builder.addWithStats(summarizablesTreeKey, summarizableBuilder.getSummaryTree());
		return builder.getSummaryTree();
	}

	protected async loadCore(services: IChannelStorageService): Promise<void> {
		const loadSummaries = this.summarizables.map(async (summaryElement) =>
			summaryElement.load(
				scopeStorageService(services, summarizablesTreeKey, summaryElement.key),
				(contents) => this.serializer.parse(contents),
			),
		);

		await Promise.all(loadSummaries);
	}

	private submitCommit(
		commit: Commit<TChange>,
		isUndoRedoCommit?: UndoRedoManagerCommitType,
		skipUndoRedoManagerTracking = false,
	): void {
		// Nested transactions are tracked as part of the outermost transaction
		if (!this.isTransacting() && !skipUndoRedoManagerTracking) {
			this.editManager.localBranchUndoRedoManager.trackCommit(commit, isUndoRedoCommit);
		}

		// Edits submitted before the first attach are treated as sequenced because they will be included
		// in the attach summary that is uploaded to the service.
		// Until this attach workflow happens, this instance essentially behaves as a centralized data structure.
		if (this.detachedRevision !== undefined) {
			const newRevision: SeqNumber = brand((this.detachedRevision as number) + 1);
			this.detachedRevision = newRevision;
			this.editManager.addSequencedChange(commit, newRevision, this.detachedRevision);
		}
		const message: Message = {
			revision: commit.revision,
			originatorId: this.editManager.localSessionId,
			changeset: this.changeCodec.json.encode(commit.change),
		};
		this.submitLocalMessage(message);
	}

	/**
	 * Update the state of the tree (including all indexes) according to the given change.
	 * If there is not currently a transaction open, the change will be submitted to Fluid.
	 * @param change - The change to apply.
	 * @param revision - The revision to associate with the change.
	 * Defaults to a new, randomly generated, revision if not provided.
	 */
	protected applyChange(
		change: TChange,
		revision?: RevisionTag,
		undoRedoManagerCommitType?: UndoRedoManagerCommitType,
		skipUndoRedoManagerTracking?: boolean,
	): GraphCommit<TChange> {
		const [commit, delta] = this.addLocalChange(
			change,
			revision ?? mintRevisionTag(),
			undoRedoManagerCommitType,
			skipUndoRedoManagerTracking,
			false,
		);

		// submitCommit should not be called for stashed ops so this is kept separate from
		// addLocalChange
		if (!this.isTransacting()) {
			this.submitCommit(commit, undoRedoManagerCommitType, skipUndoRedoManagerTracking);
		}

		this.emitLocalChange(change, delta);
		return commit;
	}

	/**
	 * Adds the local change to the editmanager and returns the commit with the given change.
	 * @param change - The change to apply
	 * @param revision - The revision to associate with the change.
	 * @returns Commit object with the change, revision and localsessionid
	 */
	private addLocalChange(
		change: TChange,
		revision: RevisionTag,
		undoRedoManagerCommitType?: UndoRedoManagerCommitType,
		skipUndoRedoManagerTracking = false,
		shouldEmitChange = true,
	): [Commit<TChange>, Delta.Root] {
		const commit: Commit<TChange> = {
			change,
			revision,
			sessionId: this.editManager.localSessionId,
		};
		const delta = this.editManager.addLocalChange(revision, change, false);
		this.transactions.repairStore?.capture(this.changeFamily.intoDelta(change), revision);

		if (shouldEmitChange) {
			// If this change should be emitted, track the commit in the undo redo manager
			// before the local change is applied
			if (!this.isTransacting() && !skipUndoRedoManagerTracking) {
				this.editManager.localBranchUndoRedoManager.trackCommit(
					commit,
					undoRedoManagerCommitType,
				);
			}
			this.emitLocalChange(change, delta);
		}

		return [commit, delta];
	}

	private emitLocalChange(change: TChange, delta: Delta.Root) {
		this.changeEvents.emit("newLocalChange", change);
		this.changeEvents.emit("newLocalState", delta);
	}

	protected processCore(
		message: ISequencedDocumentMessage,
		local: boolean,
		localOpMetadata: unknown,
	) {
		const commit = parseCommit(message.contents, this.changeCodec);

		const delta = this.editManager.addSequencedChange(
			commit,
			brand(message.sequenceNumber),
			brand(message.referenceSequenceNumber),
		);
		const sequencedChange = this.editManager.getLastSequencedChange();
		this.changeEvents.emit("newSequencedChange", sequencedChange);
		this.changeEvents.emit("newLocalState", delta);
		this.editManager.advanceMinimumSequenceNumber(brand(message.minimumSequenceNumber));
	}

	protected startTransaction(repairStore?: RepairDataStore): void {
		if (!this.isTransacting()) {
			// If this is the start of a transaction stack, freeze the undo redo manager's
			// repair data store provider so that repair data can be captured based on the
			// state of the branch at the start of the transaction.
			this.editManager.localBranchUndoRedoManager.repairDataStoreProvider.freeze();
		}
		this.transactions.push(this.editManager.getLocalBranchHead().revision, repairStore);
		this.editor.enterTransaction();
	}

	protected commitTransaction(): TransactionResult.Commit {
		const { startRevision } = this.transactions.pop();
		this.editor.exitTransaction();
		const squashCommit = this.editManager.squashLocalChanges(startRevision);
		if (!this.isTransacting()) {
			this.submitCommit(squashCommit);
		}
		return TransactionResult.Commit;
	}

	protected abortTransaction(): TransactionResult.Abort {
		const { startRevision, repairStore } = this.transactions.pop();
		this.editor.exitTransaction();
		const delta = this.editManager.rollbackLocalChanges(startRevision, repairStore);
		this.changeEvents.emit("newLocalState", delta);
		return TransactionResult.Abort;
	}

	protected isTransacting(): boolean {
		return this.transactions.size !== 0;
	}

	protected get undoRedoManager(): UndoRedoManager<TChange, TEditor> {
		return this.editManager.localBranchUndoRedoManager;
	}

	/**
	 * Undoes the last completed transaction made by the client.
	 * It is invalid to call it while a transaction is open (this will be supported in the future).
	 */
	public undo(): void {
		// TODO: allow this once it becomes possible to compose the changesets created by edits made
		// within transactions and edits that represent completed transactions.
		assert(!this.isTransacting(), 0x66b /* Undo is not yet supported during transactions */);

		const undoChange = this.editManager.localBranchUndoRedoManager.undo();
		if (undoChange !== undefined) {
			this.applyChange(undoChange, undefined, UndoRedoManagerCommitType.Undo);
		}
	}

	/**
	 * Spawns a `SharedTreeBranch` that is based on the current state of the tree.
	 * This can be used to support asynchronous checkouts of the tree.
	 * @remarks
	 * Branches are valid until they are disposed. Branches should be disposed when
	 * they are no longer needed because it allows `SharedTreeCore` to free memory.
	 * Branches are no longer guaranteed to be based off of the trunk once disposed.
	 */
	protected createBranch(
		repairDataStoreProvider: IRepairDataStoreProvider,
		anchors?: AnchorSet,
	): SharedTreeBranch<TEditor, TChange> {
		const branch: SharedTreeBranch<TEditor, TChange> = new SharedTreeBranch(
			this.editManager.getLocalBranchHead(),
			this.editManager.localSessionId,
			this.changeFamily,
			this.editManager.localBranchUndoRedoManager.clone(
				() => branch.getHead(),
				repairDataStoreProvider,
			),
			anchors,
		);
		this.editManager.registerBranch(branch);
		return branch;
	}

	/**
	 * Merges the commits of the given branch into the root local branch.
	 * This behaves as if all divergent commits on the branch were applied to the root local branch one at a time.
	 * @param branch - the branch to merge
	 */
	protected mergeBranch(branch: SharedTreeBranch<TEditor, TChange>): void {
		assert(
			!branch.isTransacting(),
			0x5cb /* Branch may not be merged while transaction is in progress */,
		);

		const commits: GraphCommit<TChange>[] = [];
		const localBranchHead = this.editManager.getLocalBranchHead();
		const ancestor = findAncestor([branch.getHead(), commits], (c) => c === localBranchHead);
		if (ancestor === localBranchHead) {
			this.applyPathFromBranch(branch, commits);
		} else {
<<<<<<< HEAD
			const rebaser = new Rebaser(this.changeFamily.rebaser);
			const [newHead] = rebaser.rebaseBranch(branch.getHead(), localBranchHead);
=======
			const [newHead] = rebaseBranch(
				this.changeFamily.rebaser,
				branch.getHead(),
				this.getLocalBranchHead(),
			);
>>>>>>> f730500b
			const changes: GraphCommit<TChange>[] = [];
			findAncestor([newHead, changes], (c) => c === localBranchHead);

			this.editManager.localBranchUndoRedoManager.updateAfterRebase(
				newHead,
				this.editManager.localBranchUndoRedoManager,
			);

			// Apply the changes without tracking them in the undo redo manager because
			// `updateAfterRebase` takes care of tracking any applicable commits in the rebased branch.
			changes.forEach(({ change, revision }) => {
				this.applyChange(change, revision, undefined, true);
			});
		}
	}

	private applyPathFromBranch(
		branch: SharedTreeBranch<TEditor, TChange>,
		path: GraphCommit<TChange>[],
	): void {
		const markedCommits = markCommits(path, branch.undoRedoManager.headUndoable);
		for (const {
			commit: { change, revision },
			isUndoable,
		} of markedCommits) {
			// Only track commits that are undoable.
			const commitType = isUndoable ? UndoRedoManagerCommitType.Undoable : undefined;
			this.applyChange(change, revision, commitType, !isUndoable);
			this.changeFamily.rebaser.rebaseAnchors(this.anchors, change);
		}
	}

	/**
	 * @returns the head commit of the root local branch
	 */
	protected getLocalBranchHead(): GraphCommit<TChange> {
		return this.editManager.getLocalBranchHead();
	}

	protected onDisconnect() {}

	protected override didAttach(): void {
		if (this.detachedRevision !== undefined) {
			this.detachedRevision = undefined;
		}
	}

	protected override reSubmitCore(content: JsonCompatibleReadOnly, localOpMetadata: unknown) {
		const { revision } = parseCommit(content, this.changeCodec);
		const [commit] = this.editManager.findLocalCommit(revision);
		// Skip tracking commits as undoable during resubmit.
		this.submitCommit(commit, undefined, true);
	}

	protected applyStashedOp(content: JsonCompatibleReadOnly): undefined {
		const { revision, change } = parseCommit(content, this.changeCodec);
		this.addLocalChange(change, revision);
		return;
	}

	public override getGCData(fullGC?: boolean): IGarbageCollectionData {
		const gcNodes: IGarbageCollectionData["gcNodes"] = {};
		for (const s of this.summarizables) {
			for (const [id, routes] of Object.entries(s.getGCData(fullGC).gcNodes)) {
				gcNodes[id] ??= [];
				for (const route of routes) {
					gcNodes[id].push(route);
				}
			}
		}

		return {
			gcNodes,
		};
	}
}

/**
 * The format of messages that SharedTree sends and receives.
 */
interface Message {
	/**
	 * The revision tag for the change in this message
	 */
	readonly revision: RevisionTag;
	/**
	 * The stable ID that identifies the originator of the message.
	 */
	readonly originatorId: string;
	/**
	 * The changeset to be applied.
	 */
	readonly changeset: JsonCompatibleReadOnly;
}

/**
 * Specifies the behavior of a component that puts data in a summary.
 */
export interface Summarizable {
	/**
	 * Field name in summary json under which this element stores its data.
	 */
	readonly key: string;

	/**
	 * {@inheritDoc @fluidframework/datastore-definitions#(IChannel:interface).getAttachSummary}
	 * @param stringify - Serializes the contents of the component (including {@link IFluidHandle}s) for storage.
	 */
	getAttachSummary(
		stringify: SummaryElementStringifier,
		fullTree?: boolean,
		trackState?: boolean,
		telemetryContext?: ITelemetryContext,
	): ISummaryTreeWithStats;

	/**
	 * {@inheritDoc @fluidframework/datastore-definitions#(IChannel:interface).summarize}
	 * @param stringify - Serializes the contents of the component (including {@link IFluidHandle}s) for storage.
	 */
	summarize(
		stringify: SummaryElementStringifier,
		fullTree?: boolean,
		trackState?: boolean,
		telemetryContext?: ITelemetryContext,
	): Promise<ISummaryTreeWithStats>;

	/**
	 * {@inheritDoc (ISharedObject:interface).getGCData}
	 */
	// TODO: Change this interface (and the one in ISharedObject, if necessary) to support "handles within handles".
	// Consider the case of a document with history; the return value here currently grows unboundedly.
	getGCData(fullGC?: boolean): IGarbageCollectionData;

	/**
	 * Allows the component to perform custom loading. The storage service is scoped to this component and therefore
	 * paths in this component will not collide with those in other components, even if they are the same string.
	 * @param service - Storage used by the component
	 * @param parse - Parses serialized data from storage into runtime objects for the component
	 */
	load(service: IChannelStorageService, parse: SummaryElementParser): Promise<void>;
}

/**
 * Serializes the given contents into a string acceptable for storing in summaries, i.e. all
 * Fluid handles have been replaced appropriately by an IFluidSerializer
 */
export type SummaryElementStringifier = (contents: unknown) => string;

/**
 * Parses a serialized/summarized string into an object, rehydrating any Fluid handles as necessary
 */
export type SummaryElementParser = (contents: string) => unknown;

/**
 * Compose an {@link IChannelStorageService} which prefixes all paths before forwarding them to the original service
 */
function scopeStorageService(
	service: IChannelStorageService,
	...pathElements: string[]
): IChannelStorageService {
	const scope = `${pathElements.join("/")}/`;

	return {
		async readBlob(path: string): Promise<ArrayBufferLike> {
			return service.readBlob(`${scope}${path}`);
		},
		async contains(path) {
			return service.contains(`${scope}${path}`);
		},
		async list(path) {
			return service.list(`${scope}${path}`);
		},
	};
}

/**
 * validates that the message contents is an object which contains valid revisionId, sessionId, and changeset and returns a Commit
 * @param content - message contents
 * @returns a Commit object
 */
function parseCommit<TChange>(
	content: JsonCompatibleReadOnly,
	codec: IMultiFormatCodec<TChange>,
): Commit<TChange> {
	assert(isJsonObject(content), 0x5e4 /* expected content to be an object */);
	assert(
		typeof content.revision === "string" && isStableId(content.revision),
		0x5e5 /* expected revision id to be valid stable id */,
	);
	assert(content.changeset !== undefined, 0x5e7 /* expected changeset to be defined */);
	assert(typeof content.originatorId === "string", 0x5e8 /* expected changeset to be defined */);
	const change = codec.json.decode(content.changeset);
	return { revision: content.revision, sessionId: content.originatorId, change };
}<|MERGE_RESOLUTION|>--- conflicted
+++ resolved
@@ -366,7 +366,7 @@
 		return this.transactions.size !== 0;
 	}
 
-	protected get undoRedoManager(): UndoRedoManager<TChange, TEditor> {
+	protected get localBranchUndoRedoManager(): UndoRedoManager<TChange, TEditor> {
 		return this.editManager.localBranchUndoRedoManager;
 	}
 
@@ -428,16 +428,11 @@
 		if (ancestor === localBranchHead) {
 			this.applyPathFromBranch(branch, commits);
 		} else {
-<<<<<<< HEAD
-			const rebaser = new Rebaser(this.changeFamily.rebaser);
-			const [newHead] = rebaser.rebaseBranch(branch.getHead(), localBranchHead);
-=======
 			const [newHead] = rebaseBranch(
 				this.changeFamily.rebaser,
 				branch.getHead(),
 				this.getLocalBranchHead(),
 			);
->>>>>>> f730500b
 			const changes: GraphCommit<TChange>[] = [];
 			findAncestor([newHead, changes], (c) => c === localBranchHead);
 
