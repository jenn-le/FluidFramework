/*!
 * Copyright (c) Microsoft Corporation and contributors. All rights reserved.
 * Licensed under the MIT License.
 */

import { strict as assert } from "assert";
import { AsyncGenerator, takeAsync } from "@fluid-private/stochastic-test-utils";
import {
	DDSFuzzModel,
	DDSFuzzTestState,
	createDDSFuzzSuite,
	DDSFuzzHarnessEvents,
} from "@fluid-private/test-dds-utils";
import { TypedEventEmitter } from "@fluid-internal/client-utils";
import { UpPath, Anchor, JsonableTree, Value } from "../../../core";
import {
	SharedTreeTestFactory,
	createTestUndoRedoStacks,
	toJsonableTree,
	validateTree,
	validateTreeConsistency,
} from "../../utils";
import {
	makeOpGenerator,
	EditGeneratorOpWeights,
	FuzzTestState,
	viewFromState,
} from "./fuzzEditGenerators";
import { fuzzReducer } from "./fuzzEditReducers";
import {
	RevertibleSharedTreeView,
	createAnchors,
	failureDirectory,
	isRevertibleSharedTreeView,
	onCreate,
	validateAnchors,
} from "./fuzzUtils";
import { Operation } from "./operationTypes";

/**
 * This interface is meant to be used for tests that require you to store a branch of a tree
 */
interface UndoRedoFuzzTestState extends FuzzTestState {
	initialTreeState?: JsonableTree[];
	// Parallel array to `clients`: set in testStart
	anchors?: Map<Anchor, [UpPath, Value]>[];
}

describe("Fuzz - undo/redo", () => {
	const opsPerRun = 20;
	const runsPerBatch = 20;

	const undoRedoWeights: Partial<EditGeneratorOpWeights> = {
		insert: 1,
		delete: 1,
	};

	describe.skip("Inorder undo/redo matches the initial/final state", () => {
		const generatorFactory = (): AsyncGenerator<Operation, UndoRedoFuzzTestState> =>
			takeAsync(opsPerRun, makeOpGenerator(undoRedoWeights));

		const model: DDSFuzzModel<
			SharedTreeTestFactory,
			Operation,
			DDSFuzzTestState<SharedTreeTestFactory>
		> = {
			workloadName: "SharedTree",
			factory: new SharedTreeTestFactory(onCreate),
			generatorFactory,
			reducer: fuzzReducer,
			validateConsistency: () => {},
		};
		const emitter = new TypedEventEmitter<DDSFuzzHarnessEvents>();
		emitter.on("testStart", (initialState: UndoRedoFuzzTestState) => {
			const tree = viewFromState(initialState).checkout;
			initialState.initialTreeState = toJsonableTree(tree);
			initialState.anchors = [];
			for (const client of initialState.clients) {
<<<<<<< HEAD
				const view = fuzzViewFromTree(client.channel) as RevertibleSharedTreeView;
				const { undoStack, redoStack, unsubscribe } = createTestUndoRedoStacks(view.events);
=======
				const view = viewFromState(initialState, client)
					.checkout as RevertibleSharedTreeView;
				const { undoStack, redoStack, unsubscribe } = createTestUndoRedoStacks(view);
>>>>>>> 48922494
				view.undoStack = undoStack;
				view.redoStack = redoStack;
				view.unsubscribe = unsubscribe;
				initialState.anchors.push(createAnchors(view));
			}
		});
		emitter.on("testEnd", (finalState: UndoRedoFuzzTestState) => {
			const anchors = finalState.anchors ?? assert.fail("Anchors should be defined");

			const finalTreeStates = [];
			// undo all of the changes and validate against initialTreeState for each tree
			for (const [i, client] of finalState.clients.entries()) {
				const tree = viewFromState(finalState, client).checkout;
				assert(isRevertibleSharedTreeView(tree));

				// save final tree states to validate redo later
				finalTreeStates.push(toJsonableTree(tree));

				/**
				 * TODO: Currently this for loop is used to call undo() "opsPerRun" number of times.
				 * Once the undo stack exposed, remove this array and use the stack to keep track instead.
				 */
				for (let j = 0; j < opsPerRun; j++) {
					tree.undoStack.pop()?.revert();
				}
			}

			// synchronize clients after undo
			finalState.containerRuntimeFactory.processAllMessages();

			// validate the current state of the clients with the initial state, and check anchor stability
			for (const [i, client] of finalState.clients.entries()) {
				assert(finalState.initialTreeState !== undefined);
				const view = viewFromState(finalState, client).checkout;
				validateTree(view, finalState.initialTreeState);
				validateAnchors(view, anchors[i], true);
			}

			// redo all of the undone changes and validate against the finalTreeState for each tree
			for (const [i, client] of finalState.clients.entries()) {
				const tree = viewFromState(finalState, client).checkout;
				assert(isRevertibleSharedTreeView(tree));
				for (let j = 0; j < opsPerRun; j++) {
					tree.redoStack.pop()?.revert();
				}
				validateTree(tree, finalTreeStates[i]);
			}

			for (const client of finalState.clients) {
				const view = viewFromState(finalState, client).checkout;
				assert(isRevertibleSharedTreeView(view));
				view.unsubscribe();
			}
		});
		createDDSFuzzSuite(model, {
			defaultTestCount: runsPerBatch,
			numberOfClients: 3,
			emitter,
			saveFailures: {
				directory: failureDirectory,
			},
		});
	});

	// Generally broken with multiple issues:
	// AB#5747 tracks root-causing these and re-enabling.
	describe.skip("out of order undo matches the initial state", () => {
		const generatorFactory = (): AsyncGenerator<Operation, UndoRedoFuzzTestState> =>
			takeAsync(opsPerRun, makeOpGenerator(undoRedoWeights));

		const model: DDSFuzzModel<
			SharedTreeTestFactory,
			Operation,
			DDSFuzzTestState<SharedTreeTestFactory>
		> = {
			workloadName: "undo-out-of-order",
			factory: new SharedTreeTestFactory(onCreate),
			generatorFactory,
			reducer: fuzzReducer,
			validateConsistency: () => {},
		};
		const emitter = new TypedEventEmitter<DDSFuzzHarnessEvents>();
		emitter.on("testStart", (initialState: UndoRedoFuzzTestState) => {
			initialState.initialTreeState = initialState.clients[0].channel.contentSnapshot().tree;
			initialState.anchors = [];
			// creates an initial anchor for each tree
			for (const client of initialState.clients) {
<<<<<<< HEAD
				const view = fuzzViewFromTree(client.channel) as RevertibleSharedTreeView;
				const { undoStack, redoStack, unsubscribe } = createTestUndoRedoStacks(view.events);
=======
				const view = viewFromState(initialState, client)
					.checkout as RevertibleSharedTreeView;
				const { undoStack, redoStack, unsubscribe } = createTestUndoRedoStacks(view);
>>>>>>> 48922494
				view.undoStack = undoStack;
				view.redoStack = redoStack;
				view.unsubscribe = unsubscribe;
				initialState.anchors.push(createAnchors(view));
			}
		});
		emitter.on("testEnd", (finalState: UndoRedoFuzzTestState) => {
			const clients = finalState.clients;
			const anchors = finalState.anchors ?? assert.fail("Anchors should be defined");

			/**
			 * TODO: Currently this array is used to track that undo() is called "opsPerRun" number of times.
			 * Once the undo stack exposed, remove this array and use the stack to keep track instead.
			 */
			const undoOrderByClientIndex = Array.from(
				{ length: opsPerRun * clients.length },
				(_, index) => Math.floor(index / opsPerRun),
			);
			finalState.random.shuffle(undoOrderByClientIndex);
			// call undo() until trees contain no more edits to undo
			for (const clientIndex of undoOrderByClientIndex) {
				const view = viewFromState(finalState, finalState.clients[clientIndex]).checkout;
				assert(isRevertibleSharedTreeView(view));
				view.undoStack.pop()?.revert();
			}
			// synchronize clients after undo
			finalState.containerRuntimeFactory.processAllMessages();

			// validate the current state of the clients with the initial state, and check anchor stability
			assert(finalState.anchors !== undefined);
			for (const [i, client] of finalState.clients.entries()) {
				const view = viewFromState(finalState, client).checkout;
				assert(finalState.initialTreeState !== undefined);
				validateTree(view, finalState.initialTreeState);
				validateAnchors(view, anchors[i], true);
			}

			for (const client of finalState.clients) {
				const view = viewFromState(finalState, client).checkout;
				assert(isRevertibleSharedTreeView(view));
				view.unsubscribe();
			}
		});
		createDDSFuzzSuite(model, {
			defaultTestCount: runsPerBatch,
			numberOfClients: 3,
			emitter,
			detachedStartOptions: {
				enabled: false,
				attachProbability: 0,
			},
			saveFailures: {
				directory: failureDirectory,
			},
			skipMinimization: true,
		});
	});

	const unSequencedUndoRedoWeights: Partial<EditGeneratorOpWeights> = {
		insert: 1,
		delete: 1,
		undo: 1,
		redo: 1,
	};

	// These tests generally fail with 0x370 and 0x7aa.
	// See the test case "can rebase over successive sets" for a minimized version of 0x370.
	// 0x7aa needs to be root-caused.
	describe.skip("synchronization after calling undo on unsequenced edits", () => {
		const generatorFactory = (): AsyncGenerator<Operation, UndoRedoFuzzTestState> =>
			takeAsync(opsPerRun, makeOpGenerator(unSequencedUndoRedoWeights));

		const model: DDSFuzzModel<
			SharedTreeTestFactory,
			Operation,
			DDSFuzzTestState<SharedTreeTestFactory>
		> = {
			workloadName: "undo-unsequenced",
			factory: new SharedTreeTestFactory(onCreate),
			generatorFactory,
			reducer: fuzzReducer,
			validateConsistency: validateTreeConsistency,
		};
		const emitter = new TypedEventEmitter<DDSFuzzHarnessEvents>();

		emitter.on("testStart", (initialState: UndoRedoFuzzTestState) => {
			// set up undo and redo stacks for each client
			for (const client of initialState.clients) {
<<<<<<< HEAD
				const view = fuzzViewFromTree(client.channel) as RevertibleSharedTreeView;
				const { undoStack, redoStack, unsubscribe } = createTestUndoRedoStacks(view.events);
=======
				const view = viewFromState(initialState, client)
					.checkout as RevertibleSharedTreeView;
				const { undoStack, redoStack, unsubscribe } = createTestUndoRedoStacks(view);
>>>>>>> 48922494
				view.undoStack = undoStack;
				view.redoStack = redoStack;
				view.unsubscribe = unsubscribe;
			}
		});

		emitter.on("testEnd", (finalState: UndoRedoFuzzTestState) => {
			// synchronize clients after undo
			finalState.containerRuntimeFactory.processAllMessages();
			const expectedTree = finalState.summarizerClient.channel.contentSnapshot().tree;
			for (const client of finalState.clients) {
				const view = viewFromState(finalState, client).checkout;
				validateTree(view, expectedTree);
			}
		});
		createDDSFuzzSuite(model, {
			defaultTestCount: runsPerBatch,
			numberOfClients: 3,
			emitter,
			validationStrategy: { type: "fixedInterval", interval: opsPerRun * 2 }, // interval set to prevent synchronization
			// This test is targeted at long-running undo/redo scenarios, so having a single client start detached and later attach
			// is not particularly interesting
			detachedStartOptions: {
				enabled: false,
				attachProbability: 1,
			},
			saveFailures: {
				directory: failureDirectory,
			},
			skipMinimization: true,
		});
	});
});<|MERGE_RESOLUTION|>--- conflicted
+++ resolved
@@ -76,14 +76,9 @@
 			initialState.initialTreeState = toJsonableTree(tree);
 			initialState.anchors = [];
 			for (const client of initialState.clients) {
-<<<<<<< HEAD
-				const view = fuzzViewFromTree(client.channel) as RevertibleSharedTreeView;
-				const { undoStack, redoStack, unsubscribe } = createTestUndoRedoStacks(view.events);
-=======
 				const view = viewFromState(initialState, client)
 					.checkout as RevertibleSharedTreeView;
-				const { undoStack, redoStack, unsubscribe } = createTestUndoRedoStacks(view);
->>>>>>> 48922494
+				const { undoStack, redoStack, unsubscribe } = createTestUndoRedoStacks(view.events);
 				view.undoStack = undoStack;
 				view.redoStack = redoStack;
 				view.unsubscribe = unsubscribe;
@@ -171,14 +166,9 @@
 			initialState.anchors = [];
 			// creates an initial anchor for each tree
 			for (const client of initialState.clients) {
-<<<<<<< HEAD
-				const view = fuzzViewFromTree(client.channel) as RevertibleSharedTreeView;
-				const { undoStack, redoStack, unsubscribe } = createTestUndoRedoStacks(view.events);
-=======
 				const view = viewFromState(initialState, client)
 					.checkout as RevertibleSharedTreeView;
-				const { undoStack, redoStack, unsubscribe } = createTestUndoRedoStacks(view);
->>>>>>> 48922494
+				const { undoStack, redoStack, unsubscribe } = createTestUndoRedoStacks(view.events);
 				view.undoStack = undoStack;
 				view.redoStack = redoStack;
 				view.unsubscribe = unsubscribe;
@@ -267,14 +257,9 @@
 		emitter.on("testStart", (initialState: UndoRedoFuzzTestState) => {
 			// set up undo and redo stacks for each client
 			for (const client of initialState.clients) {
-<<<<<<< HEAD
-				const view = fuzzViewFromTree(client.channel) as RevertibleSharedTreeView;
-				const { undoStack, redoStack, unsubscribe } = createTestUndoRedoStacks(view.events);
-=======
 				const view = viewFromState(initialState, client)
 					.checkout as RevertibleSharedTreeView;
-				const { undoStack, redoStack, unsubscribe } = createTestUndoRedoStacks(view);
->>>>>>> 48922494
+				const { undoStack, redoStack, unsubscribe } = createTestUndoRedoStacks(view.events);
 				view.undoStack = undoStack;
 				view.redoStack = redoStack;
 				view.unsubscribe = unsubscribe;
