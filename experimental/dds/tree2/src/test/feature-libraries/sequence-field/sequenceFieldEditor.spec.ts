/*!
 * Copyright (c) Microsoft Corporation and contributors. All rights reserved.
 * Licensed under the MIT License.
 */

import { strict as assert } from "assert";
import { jsonString } from "../../../domains";
import { SequenceField as SF, singleTextCursor } from "../../../feature-libraries";
import { brand } from "../../../util";
import { deepFreeze } from "../../utils";
import { TestChange } from "../../testChange";
<<<<<<< HEAD
import { ChangesetLocalId } from "../../../core";
import { TestChangeset } from "./testEdits";
=======
import { TestChangeset, MarkMaker as Mark } from "./testEdits";
>>>>>>> 6986d1cc

const id: ChangesetLocalId = brand(0);
const nodeX = { type: jsonString.name, value: "X" };
const nodeY = { type: jsonString.name, value: "Y" };
const content = [singleTextCursor(nodeX), singleTextCursor(nodeY)];
deepFreeze(content);

describe("SequenceField - Editor", () => {
	it("child change", () => {
		const childChange = TestChange.mint([0], 1);
		deepFreeze(childChange);
		const actual = SF.sequenceFieldEditor.buildChildChange(42, childChange);
		const expected: TestChangeset = [{ count: 42 }, Mark.modify(childChange)];
		assert.deepEqual(actual, expected);
	});

	it("insert one node", () => {
		const actual = SF.sequenceFieldEditor.insert(42, [content[0]], id);
		const expected: SF.Changeset = [{ count: 42 }, Mark.insert([nodeX], id)];
		assert.deepEqual(actual, expected);
	});

	it("insert multiple nodes", () => {
		const actual = SF.sequenceFieldEditor.insert(42, content, id);
		const expected: SF.Changeset = [{ count: 42 }, Mark.insert([nodeX, nodeY], id)];
		assert.deepEqual(actual, expected);
	});

	it("delete", () => {
		const actual = SF.sequenceFieldEditor.delete(42, 3, id);
		const expected: SF.Changeset = [{ count: 42 }, Mark.delete(3, id)];
		assert.deepEqual(actual, expected);
	});
});<|MERGE_RESOLUTION|>--- conflicted
+++ resolved
@@ -9,12 +9,8 @@
 import { brand } from "../../../util";
 import { deepFreeze } from "../../utils";
 import { TestChange } from "../../testChange";
-<<<<<<< HEAD
 import { ChangesetLocalId } from "../../../core";
-import { TestChangeset } from "./testEdits";
-=======
 import { TestChangeset, MarkMaker as Mark } from "./testEdits";
->>>>>>> 6986d1cc
 
 const id: ChangesetLocalId = brand(0);
 const nodeX = { type: jsonString.name, value: "X" };
