--- conflicted
+++ resolved
@@ -5,15 +5,11 @@
 
 import { strict as assert } from "assert";
 import { jsonString } from "../../../domains";
-<<<<<<< HEAD
-=======
 import { ChangesetLocalId } from "../../../core";
->>>>>>> 4cc9a124
 import { SequenceField as SF, singleTextCursor } from "../../../feature-libraries";
 import { brand } from "../../../util";
 import { deepFreeze } from "../../utils";
 import { TestChange } from "../../testChange";
-import { ChangesetLocalId } from "../../../core";
 import { TestChangeset, MarkMaker as Mark } from "./testEdits";
 
 const id: ChangesetLocalId = brand(0);
