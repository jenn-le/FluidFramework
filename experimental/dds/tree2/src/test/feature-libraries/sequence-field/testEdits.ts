--- conflicted
+++ resolved
@@ -7,13 +7,10 @@
 import { brand } from "../../../util";
 import { fakeTaggedRepair as fakeRepair } from "../../utils";
 import {
-<<<<<<< HEAD
 	ChangeAtomId,
 	ChangesetLocalId,
-=======
 	ITreeCursorSynchronous,
 	JsonableTree,
->>>>>>> 6986d1cc
 	mintRevisionTag,
 	RevisionTag,
 	TreeSchemaIdentifier,
