/*!
 * Copyright (c) Microsoft Corporation and contributors. All rights reserved.
 * Licensed under the MIT License.
 */

import { strict as assert } from "assert";
import { LocalServerTestDriver } from "@fluid-internal/test-drivers";
import { IContainer } from "@fluidframework/container-definitions";
import { Loader } from "@fluidframework/container-loader";
import {
	IChannelAttributes,
	IChannelServices,
	IFluidDataStoreRuntime,
} from "@fluidframework/datastore-definitions";
import { requestFluidObject } from "@fluidframework/runtime-utils";
import {
	ITestObjectProvider,
	ChannelFactoryRegistry,
	TestObjectProvider,
	TestContainerRuntimeFactory,
	TestFluidObjectFactory,
	ITestFluidObject,
	createSummarizer,
	summarizeNow,
	ITestContainerConfig,
} from "@fluidframework/test-utils";
import {
	MockContainerRuntimeFactory,
	MockFluidDataStoreRuntime,
	MockStorage,
} from "@fluidframework/test-runtime-utils";
import { ISummarizer } from "@fluidframework/container-runtime";
import { ConfigTypes, IConfigProviderBase } from "@fluidframework/telemetry-utils";
import { ISharedTree, ISharedTreeView, SharedTreeFactory, runSynchronous } from "../shared-tree";
import {
	defaultChangeFamily,
	DefaultChangeset,
	DefaultEditBuilder,
	FieldKinds,
	jsonableTreeFromCursor,
	mapFieldMarks,
	mapMarkList,
	mapTreeFromCursor,
	namedTreeSchema,
	NodeReviver,
	singleTextCursor,
} from "../feature-libraries";
import {
	RevisionTag,
	Delta,
	InvalidationToken,
	SimpleObservingDependent,
	moveToDetachedField,
	mapCursorField,
	JsonableTree,
	SchemaData,
	fieldSchema,
	GlobalFieldKey,
	rootFieldKey,
	rootFieldKeySymbol,
	Value,
	compareUpPaths,
	UpPath,
	clonePath,
	RepairDataStore,
	ITreeCursorSynchronous,
	FieldKey,
	IRepairDataStoreProvider,
	UndoRedoManager,
<<<<<<< HEAD
	TreeValue,
	ValueSchema,
=======
	ChangeFamilyEditor,
	ChangeFamily,
>>>>>>> 2f886677
} from "../core";
import { brand, makeArray } from "../util";
import { ICodecFamily } from "../codec";

// Testing utilities

const frozenMethod = () => {
	assert.fail("Object is frozen");
};

function freezeObjectMethods<T>(object: T, methods: (keyof T)[]): void {
	if (Object.isFrozen(object)) {
		for (const method of methods) {
			assert.equal(object[method], frozenMethod);
		}
	} else {
		for (const method of methods) {
			Object.defineProperty(object, method, {
				enumerable: false,
				configurable: false,
				writable: false,
				value: frozenMethod,
			});
		}
	}
}

/**
 * Recursively freezes the given object.
 *
 * WARNING: this function mutates Map and Set instances to override their mutating methods in order to ensure that the
 * state of those instances cannot be changed. This is necessary because calling `Object.freeze` on a Set or Map does
 * not prevent it from being mutated.
 *
 * @param object - The object to freeze.
 */
export function deepFreeze<T>(object: T): void {
	if (object instanceof Map) {
		for (const [key, value] of object.entries()) {
			deepFreeze(key);
			deepFreeze(value);
		}
		freezeObjectMethods(object, ["set", "delete", "clear"]);
	} else if (object instanceof Set) {
		for (const key of object.keys()) {
			deepFreeze(key);
		}
		freezeObjectMethods(object, ["add", "delete", "clear"]);
	} else {
		// Retrieve the property names defined on object
		const propNames: (keyof T)[] = Object.getOwnPropertyNames(object) as (keyof T)[];
		// Freeze properties before freezing self
		for (const name of propNames) {
			const value = object[name];
			if (typeof value === "object") {
				deepFreeze(value);
			}
		}
	}
	Object.freeze(object);
}

export class MockDependent extends SimpleObservingDependent {
	public readonly tokens: (InvalidationToken | undefined)[] = [];
	public constructor(name: string = "MockDependent") {
		super((token) => this.tokens.push(token), name);
	}
}

/**
 * Manages the creation, connection, and retrieval of SharedTrees and related components for ease of testing.
 * Satisfies the {@link ITestObjectProvider} interface.
 */
export type ITestTreeProvider = TestTreeProvider & ITestObjectProvider;

export enum SummarizeType {
	onDemand = 0,
	automatic = 1,
	disabled = 2,
}

/**
 * A test helper class that manages the creation, connection and retrieval of SharedTrees. Instances of this
 * class are created via {@link TestTreeProvider.create} and satisfy the {@link ITestObjectProvider} interface.
 */
export class TestTreeProvider {
	private static readonly treeId = "TestSharedTree";

	private readonly provider: ITestObjectProvider;
	private readonly _trees: ISharedTree[] = [];
	private readonly _containers: IContainer[] = [];
	private readonly summarizer?: ISummarizer;

	public get trees(): readonly ISharedTree[] {
		return this._trees;
	}

	public get containers(): readonly IContainer[] {
		return this._containers;
	}

	/**
	 * Create a new {@link TestTreeProvider} with a number of trees pre-initialized.
	 * @param trees - the number of trees to initialize this provider with. This is the same as calling
	 * {@link create} followed by {@link createTree} _trees_ times.
	 * @param summarizeType - enum to manually, automatically, or disable summarization
	 * @param factory - The factory to use for creating and loading trees. See {@link SharedTreeTestFactory}.
	 *
	 * @example
	 * ```ts
	 * const provider = await TestTreeProvider.create(2);
	 * assert(provider.trees[0].isAttached());
	 * assert(provider.trees[1].isAttached());
	 * await trees.ensureSynchronized();
	 * ```
	 */
	public static async create(
		trees = 0,
		summarizeType: SummarizeType = SummarizeType.disabled,
		factory: SharedTreeFactory = new SharedTreeFactory(),
	): Promise<ITestTreeProvider> {
		// The on-demand summarizer shares a container with the first tree, so at least one tree and container must be created right away.
		assert(
			!(trees === 0 && summarizeType === SummarizeType.onDemand),
			"trees must be >= 1 to allow summarization on demand",
		);

		const registry = [[TestTreeProvider.treeId, factory]] as ChannelFactoryRegistry;
		const driver = new LocalServerTestDriver();
		const containerRuntimeFactory = () =>
			new TestContainerRuntimeFactory(
				"@fluid-example/test-dataStore",
				new TestFluidObjectFactory(registry),
				{
					summaryOptions: {
						summaryConfigOverrides:
							summarizeType === SummarizeType.disabled
								? { state: "disabled" }
								: undefined,
					},
				},
			);

		const objProvider = new TestObjectProvider(Loader, driver, containerRuntimeFactory);

		if (summarizeType === SummarizeType.onDemand) {
			const container = await objProvider.makeTestContainer();
			const dataObject = await requestFluidObject<ITestFluidObject>(container, "/");
			const firstTree = await dataObject.getSharedObject<ISharedTree>(
				TestTreeProvider.treeId,
			);
			const { summarizer } = await createSummarizer(objProvider, container);
			const provider = new TestTreeProvider(objProvider, [
				container,
				firstTree,
				summarizer,
			]) as ITestTreeProvider;
			for (let i = 1; i < trees; i++) {
				await provider.createTree();
			}
			return provider;
		} else {
			const provider = new TestTreeProvider(objProvider) as ITestTreeProvider;
			for (let i = 0; i < trees; i++) {
				await provider.createTree();
			}
			return provider;
		}
	}

	/**
	 * Create and initialize a new {@link ISharedTree} that is connected to all other trees from this provider.
	 * @returns the tree that was created. For convenience, the tree can also be accessed via `this[i]` where
	 * _i_ is the index of the tree in order of creation.
	 */
	public async createTree(): Promise<ISharedTree> {
		const configProvider = (settings: Record<string, ConfigTypes>): IConfigProviderBase => ({
			getRawConfig: (name: string): ConfigTypes => settings[name],
		});
		const testContainerConfig: ITestContainerConfig = {
			loaderProps: {
				configProvider: configProvider({
					"Fluid.Container.enableOfflineLoad": true,
				}),
			},
		};
		const container =
			this.trees.length === 0
				? await this.provider.makeTestContainer(testContainerConfig)
				: await this.provider.loadTestContainer();

		this._containers.push(container);
		const dataObject = await requestFluidObject<ITestFluidObject>(container, "/");
		return (this._trees[this.trees.length] = await dataObject.getSharedObject<ISharedTree>(
			TestTreeProvider.treeId,
		));
	}

	/**
	 * Give this {@link TestTreeProvider} the ability to summarize on demand during a test by creating a summarizer
	 * client for the container at the given index.  This can only be called when the summarizeOnDemand parameter
	 * was set to true when calling the create() method.
	 * @returns void after a summary has been resolved. May be called multiple times.
	 */
	public async summarize(): Promise<void> {
		assert(
			this.summarizer !== undefined,
			"can't summarize because summarizeOnDemand was not set to true.",
		);
		await summarizeNow(this.summarizer, "TestTreeProvider");
	}

	public [Symbol.iterator](): IterableIterator<ISharedTree> {
		return this.trees[Symbol.iterator]();
	}

	private constructor(
		provider: ITestObjectProvider,
		firstTreeParams?: [IContainer, ISharedTree, ISummarizer],
	) {
		this.provider = provider;
		if (firstTreeParams !== undefined) {
			const [container, firstTree, summarizer] = firstTreeParams;
			this._containers.push(container);
			this._trees.push(firstTree);
			this.summarizer = summarizer;
		}
		return new Proxy(this, {
			get: (target, prop, receiver) => {
				// Route all properties that are on the `TestTreeProvider` itself
				if ((target as never)[prop] !== undefined) {
					return Reflect.get(target, prop, receiver) as unknown;
				}

				// Route all other properties to the `TestObjectProvider`
				return Reflect.get(this.provider, prop, receiver) as unknown;
			},
		});
	}
}

/**
 * A test helper class that creates one or more SharedTrees connected to a mock runtime.
 */
export class TestTreeProviderLite {
	private static readonly treeId = "TestSharedTree";
	private readonly runtimeFactory = new MockContainerRuntimeFactory();
	public readonly trees: readonly ISharedTree[];

	/**
	 * Create a new {@link TestTreeProviderLite} with a number of trees pre-initialized.
	 * @param trees - the number of trees created by this provider.
	 * @param factory - an optional factory to use for creating and loading trees. See {@link SharedTreeTestFactory}.
	 *
	 * @example
	 * ```ts
	 * const provider = new TestTreeProviderLite(2);
	 * assert(provider.trees[0].isAttached());
	 * assert(provider.trees[1].isAttached());
	 * provider.processMessages();
	 * ```
	 */
	public constructor(trees = 1, private readonly factory = new SharedTreeFactory()) {
		assert(trees >= 1, "Must initialize provider with at least one tree");
		const t: ISharedTree[] = [];
		for (let i = 0; i < trees; i++) {
			const runtime = new MockFluidDataStoreRuntime();
			const tree = this.factory.create(runtime, TestTreeProviderLite.treeId);
			const containerRuntime = this.runtimeFactory.createContainerRuntime(runtime);
			tree.connect({
				deltaConnection: containerRuntime.createDeltaConnection(),
				objectStorage: new MockStorage(),
			});
			t.push(tree);
		}
		this.trees = t;
	}

	public processMessages(count?: number): void {
		this.runtimeFactory.processSomeMessages(
			count ?? this.runtimeFactory.outstandingMessageCount,
		);
	}

	public get minimumSequenceNumber(): number {
		return this.runtimeFactory.getMinSeq();
	}

	public get sequenceNumber(): number {
		return this.runtimeFactory.sequenceNumber;
	}
}

/**
 * Run a custom "spy function" every time the given method is invoked.
 * @param methodClass - the class that has the method
 * @param methodName - the name of the method
 * @param spy - the spy function to run alongside the method
 * @returns a function which will remove the spy function when invoked. Should be called exactly once
 * after the spy is no longer needed.
 */
export function spyOnMethod(
	// eslint-disable-next-line @typescript-eslint/ban-types
	methodClass: Function,
	methodName: string,
	spy: () => void,
): () => void {
	const { prototype } = methodClass;
	const method = prototype[methodName];
	assert(typeof method === "function", `Method does not exist: ${methodName}`);

	const methodSpy = function (this: unknown, ...args: unknown[]): unknown {
		spy();
		return method.call(this, ...args);
	};
	prototype[methodName] = methodSpy;

	return () => {
		prototype[methodName] = method;
	};
}

/**
 * Assert two MarkList are equal, handling cursors.
 */
export function assertMarkListEqual(a: Delta.MarkList, b: Delta.MarkList): void {
	const aTree = mapMarkList(a, mapTreeFromCursor);
	const bTree = mapMarkList(b, mapTreeFromCursor);
	assert.deepStrictEqual(aTree, bTree);
}

/**
 * Assert two Delta are equal, handling cursors.
 */
export function assertDeltaEqual(a: Delta.FieldMarks, b: Delta.FieldMarks): void {
	const aTree = mapFieldMarks(a, mapTreeFromCursor);
	const bTree = mapFieldMarks(b, mapTreeFromCursor);
	assert.deepStrictEqual(aTree, bTree);
}

/**
 * A test helper that allows custom code to be injected when a tree is created/loaded.
 */
export class SharedTreeTestFactory extends SharedTreeFactory {
	/**
	 * @param onCreate - Called once for each created tree (not called for trees loaded from summaries).
	 * @param onLoad - Called once for each tree that is loaded from a summary.
	 */
	public constructor(
		private readonly onCreate: (tree: ISharedTree) => void,
		private readonly onLoad?: (tree: ISharedTree) => void,
	) {
		super();
	}

	public override async load(
		runtime: IFluidDataStoreRuntime,
		id: string,
		services: IChannelServices,
		channelAttributes: Readonly<IChannelAttributes>,
	): Promise<ISharedTree> {
		const tree = await super.load(runtime, id, services, channelAttributes);
		this.onLoad?.(tree);
		return tree;
	}

	public override create(runtime: IFluidDataStoreRuntime, id: string): ISharedTree {
		const tree = super.create(runtime, id);
		this.onCreate(tree);
		return tree;
	}
}

export function noRepair(): Delta.ProtoNode[] {
	assert.fail("Unexpected request for repair data");
}

const cursorValueKey = Symbol("FakeRepairDataValue");

/**
 * Creates a {@link NodeReviver} with values generated by the provided valueGenerator.
 * @param valueGenerator - Delegate invoked to generate the value of each node.
 * @param tagCursorWithValue - When true, each produced cursor will have a field that contains the same value at that
 * of the node accessible through the cursor. Use this to ensure the cursor can be deep-compared.
 * Do not use this in encoding/decoding tests as the extra field will not roundtrip.
 */
export function createFakeRepair(
	valueGenerator: (revision: RevisionTag, index: number) => Value,
	tagCursorWithValue?: boolean,
): NodeReviver {
	return (revision: RevisionTag, index: number, count: number) =>
		makeArray(count, (currentIndex) => {
			const value = valueGenerator(revision, index + currentIndex);
			const cursor = singleTextCursor({
				type: brand("FakeRepairedNode"),
				value,
			});
			if (tagCursorWithValue === true) {
				// We put a copy of the value on the cursor itself to ensure deep comparison detects differences.
				(cursor as { [cursorValueKey]?: Value })[cursorValueKey] = value;
			}
			return cursor;
		});
}

/**
 * A {@link NodeReviver} that creates fake repair nodes with values dependent on the revision and index.
 */
export const fakeRepair = createFakeRepair(
	(revisionInner: RevisionTag, indexInner: number) =>
		`revision ${revisionInner} index ${indexInner}`,
);

/**
 * A {@link NodeReviver} that creates fake repair nodes with values dependent on the revision and index.
 */
export const fakeTaggedRepair = createFakeRepair(
	(revisionInner: RevisionTag, indexInner: number) =>
		`revision ${revisionInner} index ${indexInner}`,
	true,
);

export function validateTree(tree: ISharedTreeView, expected: JsonableTree[]): void {
	const actual = toJsonableTree(tree);
	assert.deepEqual(actual, expected);
}

export function toJsonableTree(tree: ISharedTreeView): JsonableTree[] {
	const readCursor = tree.forest.allocateCursor();
	moveToDetachedField(tree.forest, readCursor);
	const jsonable = mapCursorField(readCursor, jsonableTreeFromCursor);
	readCursor.free();
	return jsonable;
}

const globalFieldKey: GlobalFieldKey = brand("globalFieldKey");
const rootFieldSchema = fieldSchema(FieldKinds.value);
const globalFieldSchema = fieldSchema(FieldKinds.value);
const rootNodeSchema = namedTreeSchema({
	name: brand("TestValue"),
	localFields: {
		optionalChild: fieldSchema(FieldKinds.optional, [brand("TestValue")]),
	},
	extraLocalFields: fieldSchema(FieldKinds.sequence),
	globalFields: [globalFieldKey],
});
const testSchema: SchemaData = {
	treeSchema: new Map([[rootNodeSchema.name, rootNodeSchema]]),
	globalFieldSchema: new Map([
		[rootFieldKey, rootFieldSchema],
		[globalFieldKey, globalFieldSchema],
	]),
};

/**
 * Updates the given `tree` to the given `schema` and inserts `state` as its root.
 */
export function initializeTestTree(
	tree: ISharedTreeView,
	state: JsonableTree,
	schema: SchemaData = testSchema,
): void {
	tree.storedSchema.update(schema);
	// Apply an edit to the tree which inserts a node with a value
	const writeCursor = singleTextCursor(state);
	const field = tree.editor.sequenceField({ parent: undefined, field: rootFieldKeySymbol });
	field.insert(0, writeCursor);
}

export function expectEqualPaths(path: UpPath | undefined, expectedPath: UpPath | undefined): void {
	if (!compareUpPaths(path, expectedPath)) {
		// This is slower than above compare, so only do it in the error case.
		// Make a nice error message:
		assert.deepEqual(clonePath(path), clonePath(expectedPath));
		assert.fail("unequal paths, but clones compared equal");
	}
}

export class MockRepairDataStore implements RepairDataStore {
	public capturedData = new Map<RevisionTag, (ITreeCursorSynchronous | Value)[]>();

	public capture(change: Delta.Root, revision: RevisionTag): void {
		const existing = this.capturedData.get(revision);

		if (existing === undefined) {
			this.capturedData.set(revision, [revision]);
		} else {
			existing.push(revision);
		}
	}

	public getNodes(
		revision: RevisionTag,
		path: UpPath | undefined,
		key: FieldKey,
		index: number,
		count: number,
	): ITreeCursorSynchronous[] {
		throw new Error("Method not implemented.");
	}

	public getValue(revision: RevisionTag, path: UpPath): Value {
		throw new Error("Method not implemented.");
	}
}

export class MockRepairDataStoreProvider implements IRepairDataStoreProvider {
	public freeze(): void {
		// Noop
	}

	public applyDelta(change: Delta.Root): void {
		// Noop
	}

	public createRepairData(): MockRepairDataStore {
		return new MockRepairDataStore();
	}

	public clone(): IRepairDataStoreProvider {
		return new MockRepairDataStoreProvider();
	}
}

export function createMockUndoRedoManager(): UndoRedoManager<DefaultChangeset, DefaultEditBuilder> {
	return UndoRedoManager.create(new MockRepairDataStoreProvider(), defaultChangeFamily);
}

/**
 * Constructs a basic suite of round-trip tests for all versions of a codec family.
 * This helper should generally be wrapped in a `describe` block.
 */
export function makeEncodingTestSuite<TDecoded>(
	family: ICodecFamily<TDecoded>,
	encodingTestData: [name: string, data: TDecoded][],
): void {
	for (const version of family.getSupportedFormats()) {
		describe(`version ${version}`, () => {
			const codec = family.resolve(version);
			for (const [name, data] of encodingTestData) {
				describe(name, () => {
					it("json roundtrip", () => {
						const encoded = codec.json.encode(data);
						const decoded = codec.json.decode(encoded);
						assert.deepEqual(decoded, data);
					});

					it("json roundtrip with stringification", () => {
						const encoded = JSON.stringify(codec.json.encode(data));
						const decoded = codec.json.decode(JSON.parse(encoded));
						assert.deepEqual(decoded, data);
					});

					it("binary roundtrip", () => {
						const encoded = codec.binary.encode(data);
						const decoded = codec.binary.decode(encoded);
						assert.deepEqual(decoded, data);
					});
				});
			}
		});
	}
}

<<<<<<< HEAD
const testValueSchema = namedTreeSchema({
	name: brand("TestValue"),
	value: ValueSchema.Serializable,
});

/**
 * Helper function to insert node at a given index.
 *
 * TODO: delete once the JSON editing API is ready for use.
 *
 * @param tree - The tree on which to perform the insert.
 * @param index - The index in the root field at which to insert.
 * @param value - The value of the inserted node.
 */
export function insert(tree: ISharedTreeView, index: number, ...values: TreeValue[]): void {
	runSynchronous(tree, () => {
		const field = tree.editor.sequenceField({ parent: undefined, field: rootFieldKeySymbol });
		const nodes = values.map((value) =>
			singleTextCursor({ type: testValueSchema.name, value }),
		);
		field.insert(index, nodes);
	});
=======
/**
 * Creates a change receiver function for passing to an `EditBuilder` which records the changes
 * applied via that editor and allows them to be queried via a function.
 * @param _changeFamily - this optional change family allows for type inference of `TChange` for
 * convenience, but is otherwise unused.
 * @returns a change receiver function and a function that will return all changes received
 */
export function testChangeReceiver<TChange>(
	_changeFamily?: ChangeFamily<ChangeFamilyEditor, TChange>,
): [
	changeReceiver: Parameters<ChangeFamily<ChangeFamilyEditor, TChange>["buildEditor"]>[0],
	getChanges: () => readonly TChange[],
] {
	const changes: TChange[] = [];
	const changeReceiver = (change: TChange) => changes.push(change);
	return [changeReceiver, () => [...changes]];
>>>>>>> 2f886677
}<|MERGE_RESOLUTION|>--- conflicted
+++ resolved
@@ -67,13 +67,10 @@
 	FieldKey,
 	IRepairDataStoreProvider,
 	UndoRedoManager,
-<<<<<<< HEAD
 	TreeValue,
 	ValueSchema,
-=======
 	ChangeFamilyEditor,
 	ChangeFamily,
->>>>>>> 2f886677
 } from "../core";
 import { brand, makeArray } from "../util";
 import { ICodecFamily } from "../codec";
@@ -638,7 +635,6 @@
 	}
 }
 
-<<<<<<< HEAD
 const testValueSchema = namedTreeSchema({
 	name: brand("TestValue"),
 	value: ValueSchema.Serializable,
@@ -661,7 +657,8 @@
 		);
 		field.insert(index, nodes);
 	});
-=======
+}
+
 /**
  * Creates a change receiver function for passing to an `EditBuilder` which records the changes
  * applied via that editor and allows them to be queried via a function.
@@ -678,5 +675,4 @@
 	const changes: TChange[] = [];
 	const changeReceiver = (change: TChange) => changes.push(change);
 	return [changeReceiver, () => [...changes]];
->>>>>>> 2f886677
 }