--- conflicted
+++ resolved
@@ -16,19 +16,13 @@
 	UpPath,
 	clonePath,
 	rootFieldKey,
-<<<<<<< HEAD
 	announceDelta,
-	AttachedRangeUpPath,
 	DetachedRangeUpPath,
 	ReplaceKind,
 	RangeUpPath,
 	PlaceUpPath,
 	DetachedPlaceUpPath,
 	DeltaVisitor,
-	UpPathDefault,
-=======
-	applyDelta,
->>>>>>> 465f32ce
 } from "../../core";
 import { brand } from "../../util";
 import { expectEqualPaths } from "../utils";
@@ -76,11 +70,7 @@
 		};
 
 		const delta = new Map([[rootFieldKey, [1, moveOut, 1, moveIn]]]);
-<<<<<<< HEAD
 		announceDelta(delta, anchors);
-=======
-		applyDelta(delta, anchors);
->>>>>>> 465f32ce
 		checkEquality(anchors.locate(anchor0), makePath([rootFieldKey, 0]));
 		checkEquality(anchors.locate(anchor1), makePath([rootFieldKey, 2]));
 		checkEquality(anchors.locate(anchor2), makePath([rootFieldKey, 1]));
@@ -95,11 +85,7 @@
 			content: [node, node].map(singleTextCursor),
 		};
 
-<<<<<<< HEAD
 		announceDelta(makeDelta(insert, makePath([fieldFoo, 4])), anchors);
-=======
-		applyDelta(makeDelta(insert, makePath([fieldFoo, 4])), anchors);
->>>>>>> 465f32ce
 
 		checkEquality(anchors.locate(anchor1), makePath([fieldFoo, 7], [fieldBar, 4]));
 		checkEquality(anchors.locate(anchor2), makePath([fieldFoo, 3], [fieldBaz, 2]));
@@ -125,11 +111,7 @@
 			detachId,
 		};
 
-<<<<<<< HEAD
 		announceDelta(makeDelta(deleteMark, makePath([fieldFoo, 4])), anchors);
-=======
-		applyDelta(makeDelta(deleteMark, makePath([fieldFoo, 4])), anchors);
->>>>>>> 465f32ce
 		checkEquality(anchors.locate(anchor1), makePath([fieldFoo, 4], [fieldBar, 4]));
 		checkEquality(anchors.locate(anchor2), path2);
 		checkRemoved(anchors.locate(anchor3));
@@ -140,12 +122,8 @@
 	it("can rebase over delete of parent node", () => {
 		const [anchors, anchor1, anchor2, anchor3, anchor4] = setup();
 
-<<<<<<< HEAD
 		withVisitorInFoo(anchors, (v) => v.destroy(brand({ field: fieldFoo, start: 5, end: 6 })));
 
-=======
-		applyDelta(makeDelta(deleteMark, makePath([fieldFoo, 5])), anchors);
->>>>>>> 465f32ce
 		assert.equal(anchors.locate(anchor4), undefined);
 		assert.equal(anchors.locate(anchor1), undefined);
 		assert.doesNotThrow(() => anchors.forget(anchor4));
@@ -156,22 +134,14 @@
 		assert.throws(() => anchors.locate(anchor1));
 
 		checkEquality(anchors.locate(anchor2), path2);
-<<<<<<< HEAD
 		withVisitorInFoo(anchors, (v) => v.destroy(brand({ field: fieldFoo, start: 3, end: 4 })));
-=======
-		applyDelta(makeDelta(deleteMark, makePath([fieldFoo, 3])), anchors);
->>>>>>> 465f32ce
 		checkEquality(anchors.locate(anchor2), undefined);
 		assert.doesNotThrow(() => anchors.forget(anchor2));
 		assert.throws(() => anchors.locate(anchor2));
 
 		// The index of anchor3 has changed from 4 to 3 because of the deletion of the node at index 3.
 		checkEquality(anchors.locate(anchor3), makePath([fieldFoo, 3]));
-<<<<<<< HEAD
 		withVisitorInFoo(anchors, (v) => v.destroy(brand({ field: fieldFoo, start: 3, end: 4 })));
-=======
-		applyDelta(makeDelta(deleteMark, makePath([fieldFoo, 3])), anchors);
->>>>>>> 465f32ce
 		checkEquality(anchors.locate(anchor3), undefined);
 		assert.doesNotThrow(() => anchors.forget(anchor3));
 		assert.throws(() => anchors.locate(anchor3));
@@ -229,11 +199,7 @@
 		};
 
 		const delta = new Map([[fieldFoo, [3, moveOut, 1, modify]]]);
-<<<<<<< HEAD
 		announceDelta(delta, anchors);
-=======
-		applyDelta(delta, anchors);
->>>>>>> 465f32ce
 		checkEquality(anchors.locate(anchor1), makePath([fieldFoo, 4], [fieldBar, 5]));
 		checkEquality(
 			anchors.locate(anchor2),
@@ -317,11 +283,7 @@
 		};
 
 		log.expect([]);
-<<<<<<< HEAD
 		announceDelta(new Map([[rootFieldKey, [0, deleteMark]]]), anchors);
-=======
-		applyDelta(new Map([[rootFieldKey, [0, deleteMark]]]), anchors);
->>>>>>> 465f32ce
 
 		log.expect([
 			["root childrenChange", 1],
@@ -342,11 +304,7 @@
 			type: Delta.MarkType.Insert,
 			content: [singleTextCursor({ type: jsonString.name, value: "x" })],
 		};
-<<<<<<< HEAD
 		announceDelta(new Map([[rootFieldKey, [deleteMark, insertMark]]]), anchors);
-=======
-		applyDelta(new Map([[rootFieldKey, [deleteMark, insertMark]]]), anchors);
->>>>>>> 465f32ce
 
 		log.expect([
 			["root childrenChange", 2],
@@ -354,20 +312,12 @@
 		]);
 		log.clear();
 
-<<<<<<< HEAD
 		announceDelta(makeDelta(insertMark, makePath([rootFieldKey, 0], [fieldFoo, 5])), anchors);
-=======
-		applyDelta(makeDelta(insertMark, makePath([rootFieldKey, 0], [fieldFoo, 5])), anchors);
->>>>>>> 465f32ce
 
 		log.expect([["root treeChange", 1]]);
 		log.clear();
 
-<<<<<<< HEAD
 		announceDelta(new Map([[rootFieldKey, [0, deleteMark]]]), anchors);
-=======
-		applyDelta(new Map([[rootFieldKey, [0, deleteMark]]]), anchors);
->>>>>>> 465f32ce
 		log.expect([
 			["root childrenChange", 1],
 			["root treeChange", 1],
@@ -391,11 +341,7 @@
 		};
 		const log = new UnorderedTestLogger();
 		const anchors = new AnchorSet();
-<<<<<<< HEAD
 		announceDelta(makeDelta(insertMark, makePath([rootFieldKey, 0], [fieldFoo, 3])), anchors);
-=======
-		applyDelta(makeDelta(insertMark, makePath([rootFieldKey, 0], [fieldFoo, 3])), anchors);
->>>>>>> 465f32ce
 		const anchor0 = anchors.track(makePath([rootFieldKey, 0]));
 		const node0 = anchors.locate(anchor0) ?? assert.fail();
 		const pathVisitor: PathVisitor = {
@@ -472,7 +418,6 @@
 			},
 		};
 		const unsubscribePathVisitor = node0.on("subtreeChanging", (n: AnchorNode) => pathVisitor);
-<<<<<<< HEAD
 		announceDelta(makeDelta(insertMark, makePath([rootFieldKey, 0], [fieldFoo, 4])), anchors);
 		log.expect([
 			["visitSubtreeChange.beforeAttach-src:Temp-0[0, 1]-dst:foo[4]", 1],
@@ -493,16 +438,6 @@
 		log.clear();
 		unsubscribePathVisitor();
 		announceDelta(makeDelta(insertMark, makePath([rootFieldKey, 0], [fieldFoo, 4])), anchors);
-=======
-		applyDelta(makeDelta(insertMark, makePath([rootFieldKey, 0], [fieldFoo, 4])), anchors);
-		log.expect([["visitSubtreeChange.onInsert-foo-4", 1]]);
-		log.clear();
-		applyDelta(makeDelta(deleteMark, makePath([rootFieldKey, 0], [fieldFoo, 5])), anchors);
-		log.expect([["visitSubtreeChange.onDelete-foo-5-1", 1]]);
-		log.clear();
-		unsubscribePathVisitor();
-		applyDelta(makeDelta(insertMark, makePath([rootFieldKey, 0], [fieldFoo, 4])), anchors);
->>>>>>> 465f32ce
 		log.expect([]);
 	});
 });
@@ -524,7 +459,7 @@
 }
 
 function withVisitorInFoo(anchors: AnchorSet, action: (visitor: DeltaVisitor) => void) {
-	let visitor = anchors.acquireVisitor();
+	const visitor = anchors.acquireVisitor();
 	visitor.enterField(fieldFoo);
 	action(visitor);
 	visitor.exitField(fieldFoo);
@@ -559,6 +494,7 @@
 }
 function checkRemoved(path: UpPath | undefined) {
 	assert.notEqual(path, undefined);
+	// eslint-disable-next-line @typescript-eslint/no-non-null-assertion
 	assert.equal(treeStatusFromPath(path!), TreeStatus.Removed);
 }
 
