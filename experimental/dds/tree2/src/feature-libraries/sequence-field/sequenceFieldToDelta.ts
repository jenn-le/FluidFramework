/*!
 * Copyright (c) Microsoft Corporation and contributors. All rights reserved.
 * Licensed under the MIT License.
 */

import { assert, unreachableCase } from "@fluidframework/common-utils";
import { brandOpaque, fail, Mutable, OffsetListFactory } from "../../util";
import { Delta, RevisionTag, TaggedChange } from "../../core";
import { MemoizedIdRangeAllocator } from "../memoizedIdRangeAllocator";
import { singleTextCursor } from "../treeTextCursor";
import { Mark, MarkList, NoopMarkType } from "./format";
import {
	areInputCellsEmpty,
	areOutputCellsEmpty,
	getEffectiveNodeChanges,
	markIsTransient,
} from "./utils";

export type ToDelta<TNodeChange> = (child: TNodeChange) => Delta.Modify;

export function sequenceFieldToDelta<TNodeChange>(
	{ change, revision }: TaggedChange<MarkList<TNodeChange>>,
	deltaFromChild: ToDelta<TNodeChange>,
	idAllocator: MemoizedIdRangeAllocator,
): Delta.MarkList {
	const out = new OffsetListFactory<Delta.Mark>();
	for (const mark of change) {
		const changes = getEffectiveNodeChanges(mark);
		const cellDeltas = cellDeltaFromMark(mark, revision, idAllocator, changes === undefined);
		if (changes !== undefined) {
			assert(cellDeltas.length === 1, "Invalid nested changes on non length-1 mark");
			const fullDelta = withChildModifications(changes, cellDeltas[0], deltaFromChild);
			out.push(fullDelta);
		} else {
			out.push(...cellDeltas);
		}
	}
	return out.list;
}

function cellDeltaFromMark<TNodeChange>(
	mark: Mark<TNodeChange>,
	revision: RevisionTag | undefined,
	idAllocator: MemoizedIdRangeAllocator,
	ignoreTransient: boolean,
): Mutable<Delta.Mark>[] {
	if (!areInputCellsEmpty(mark) && !areOutputCellsEmpty(mark)) {
		// Since each cell is associated with exactly one node,
		// the cell starting end ending populated means the cell content has not changed.
		return [mark.count];
	} else if (
		areInputCellsEmpty(mark) &&
		areOutputCellsEmpty(mark) &&
		(!markIsTransient(mark) || ignoreTransient)
	) {
		// The cell starting and ending empty means the cell content has not changed,
		// unless transient content was inserted/attached.
		return [0];
	} else {
		const type = mark.type;
		// Inline into `switch(mark.type)` once we upgrade to TS 4.7
		switch (type) {
			case "Insert": {
				const cursors = mark.content.map(singleTextCursor);
				const insertMark: Mutable<Delta.Insert> = {
					type: Delta.MarkType.Insert,
					content: cursors,
				};
				if (mark.transientDetach !== undefined) {
					insertMark.isTransient = true;
				}
				return [insertMark];
			}
			case "MoveIn":
			case "ReturnTo": {
				const ranges = idAllocator(mark.revision ?? revision, mark.id, mark.count);
				return ranges.map(({ first, count }) => ({
					type: Delta.MarkType.MoveIn,
					moveId: brandOpaque<Delta.MoveId>(first),
					count,
				}));
			}
			case NoopMarkType: {
				return [mark.count];
			}
			case "Delete": {
<<<<<<< HEAD
				const nodeId: Mutable<Delta.RemovedNodeId> = {
					minor: mark.id,
				};
				if (mark.revision !== undefined) {
					// TODO: Use the revision tag from the changeset if there is none on the field change
					nodeId.major = mark.revision;
				}
				return {
					type: Delta.MarkType.Delete,
					count: mark.count,
					nodeId,
				};
=======
				return [
					{
						type: Delta.MarkType.Delete,
						count: mark.count,
					},
				];
>>>>>>> c66c052c
			}
			case "MoveOut":
			case "ReturnFrom": {
				const ranges = idAllocator(mark.revision ?? revision, mark.id, mark.count);
				return ranges.map(({ first, count }) => ({
					type: Delta.MarkType.MoveOut,
					moveId: brandOpaque<Delta.MoveId>(first),
					count,
				}));
			}
			case "Revive": {
				const insertMark: Mutable<Delta.Insert> = {
					type: Delta.MarkType.Insert,
					content: mark.content,
				};
				if (mark.transientDetach !== undefined) {
					insertMark.isTransient = true;
				}
				return [insertMark];
			}
			case "Placeholder":
				fail("Should not have placeholders in a changeset being converted to delta");
			default:
				unreachableCase(type);
		}
	}
}

function withChildModifications<TNodeChange>(
	changes: TNodeChange,
	deltaMark: Mutable<Delta.Mark>,
	deltaFromChild: ToDelta<TNodeChange>,
): Delta.Mark {
	const modify = deltaFromChild(changes);
	if (modify.fields !== undefined) {
		if (typeof deltaMark === "number") {
			assert(deltaMark === 1, 0x72d /* Invalid nested changes on non-1 skip mark */);
			return modify;
		} else {
			assert(
				deltaMark.type !== Delta.MarkType.MoveIn,
				0x72e /* Invalid nested changes on MoveIn mark */,
			);
			return { ...deltaMark, fields: modify.fields };
		}
	}
	return deltaMark;
}<|MERGE_RESOLUTION|>--- conflicted
+++ resolved
@@ -84,7 +84,6 @@
 				return [mark.count];
 			}
 			case "Delete": {
-<<<<<<< HEAD
 				const nodeId: Mutable<Delta.RemovedNodeId> = {
 					minor: mark.id,
 				};
@@ -92,19 +91,13 @@
 					// TODO: Use the revision tag from the changeset if there is none on the field change
 					nodeId.major = mark.revision;
 				}
-				return {
-					type: Delta.MarkType.Delete,
-					count: mark.count,
-					nodeId,
-				};
-=======
 				return [
 					{
 						type: Delta.MarkType.Delete,
 						count: mark.count,
+						nodeId,
 					},
 				];
->>>>>>> c66c052c
 			}
 			case "MoveOut":
 			case "ReturnFrom": {
