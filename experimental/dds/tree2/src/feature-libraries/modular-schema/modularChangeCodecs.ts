/*!
 * Copyright (c) Microsoft Corporation and contributors. All rights reserved.
 * Licensed under the MIT License.
 */

import { TAnySchema } from "@sinclair/typebox";
import { assert } from "@fluidframework/core-utils";
import {
	ChangesetLocalId,
	EncodedRevisionTag,
	FieldKey,
	FieldKindIdentifier,
	RevisionInfo,
	RevisionTag,
} from "../../core";
import { brand, fail, JsonCompatibleReadOnly, Mutable, nestedMapFromFlatList } from "../../util";
import {
	ICodecFamily,
	ICodecOptions,
	IJsonCodec,
	IMultiFormatCodec,
	makeCodecFamily,
	SchemaValidationFunction,
} from "../../codec";
import {
	FieldBatchCodec,
	FieldBatchEncoder,
	TreeChunk,
	chunkFieldSingle,
	defaultChunkPolicy,
	makeFieldBatchCodec,
} from "../chunked-forest";
import { TreeCompressionStrategy } from "../treeCompressionUtils";
import {
	FieldChangeMap,
	FieldChangeset,
	ModularChangeset,
	NodeChangeset,
} from "./modularChangeTypes";
import { FieldKindWithEditor } from "./fieldKind";
import { genericFieldKind } from "./genericFieldKind";
import {
	EncodedBuilds,
	EncodedBuildsArray,
	EncodedFieldChange,
	EncodedFieldChangeMap,
	EncodedModularChangeset,
	EncodedNodeChangeset,
	EncodedRevisionInfo,
} from "./modularChangeFormat";

function makeV0Codec(
	fieldKinds: ReadonlyMap<FieldKindIdentifier, FieldKindWithEditor>,
	revisionTagCodec: IJsonCodec<RevisionTag, EncodedRevisionTag>,
	fieldsCodecWithoutContext: FieldBatchCodec,
	{ jsonValidator: validator }: ICodecOptions,
): IJsonCodec<ModularChangeset> {
	const nodeChangesetCodec: IJsonCodec<NodeChangeset, EncodedNodeChangeset> = {
		encode: encodeNodeChangesForJson,
		decode: decodeNodeChangesetFromJson,
		encodedSchema: EncodedNodeChangeset,
	};

	const getMapEntry = (field: FieldKindWithEditor) => {
		const codec = field.changeHandler
			.codecsFactory(nodeChangesetCodec, revisionTagCodec)
			.resolve(0);
		return {
			codec,
			compiledSchema: codec.json.encodedSchema
				? validator.compile(codec.json.encodedSchema)
				: undefined,
		};
	};

	const fieldChangesetCodecs: Map<
		FieldKindIdentifier,
		{
			compiledSchema?: SchemaValidationFunction<TAnySchema>;
			codec: IMultiFormatCodec<FieldChangeset>;
		}
	> = new Map([[genericFieldKind.identifier, getMapEntry(genericFieldKind)]]);

	fieldKinds.forEach((fieldKind, identifier) => {
		fieldChangesetCodecs.set(identifier, getMapEntry(fieldKind));
	});

	const getFieldChangesetCodec = (
		fieldKind: FieldKindIdentifier,
	): {
		codec: IMultiFormatCodec<FieldChangeset>;
		compiledSchema?: SchemaValidationFunction<TAnySchema>;
	} => {
		const entry = fieldChangesetCodecs.get(fieldKind);
		assert(entry !== undefined, 0x5ea /* Tried to encode unsupported fieldKind */);
		return entry;
	};

	function encodeFieldChangesForJson(change: FieldChangeMap): EncodedFieldChangeMap {
		const encodedFields: EncodedFieldChangeMap = [];
		for (const [field, fieldChange] of change) {
			const { codec, compiledSchema } = getFieldChangesetCodec(fieldChange.fieldKind);
			const encodedChange = codec.json.encode(fieldChange.change);
			if (compiledSchema !== undefined && !compiledSchema.check(encodedChange)) {
				fail("Encoded change didn't pass schema validation.");
			}

			const fieldKey: FieldKey = field;
			const encodedField: EncodedFieldChange = {
				fieldKey,
				fieldKind: fieldChange.fieldKind,
				change: encodedChange,
			};

			encodedFields.push(encodedField);
		}

		return encodedFields;
	}

	function encodeNodeChangesForJson(change: NodeChangeset): EncodedNodeChangeset {
		const encodedChange: EncodedNodeChangeset = {};
		const { fieldChanges, nodeExistsConstraint } = change;

		if (fieldChanges !== undefined) {
			encodedChange.fieldChanges = encodeFieldChangesForJson(fieldChanges);
		}

		if (nodeExistsConstraint !== undefined) {
			encodedChange.nodeExistsConstraint = nodeExistsConstraint;
		}

		return encodedChange;
	}

	function decodeFieldChangesFromJson(encodedChange: EncodedFieldChangeMap): FieldChangeMap {
		const decodedFields: FieldChangeMap = new Map();
		for (const field of encodedChange) {
			const { codec, compiledSchema } = getFieldChangesetCodec(field.fieldKind);
			if (compiledSchema !== undefined && !compiledSchema.check(field.change)) {
				fail("Encoded change didn't pass schema validation.");
			}
			const fieldChangeset = codec.json.decode(field.change);

			const fieldKey: FieldKey = brand<FieldKey>(field.fieldKey);

			decodedFields.set(fieldKey, {
				fieldKind: field.fieldKind,
				change: brand(fieldChangeset),
			});
		}

		return decodedFields;
	}

	function decodeNodeChangesetFromJson(encodedChange: EncodedNodeChangeset): NodeChangeset {
		const decodedChange: NodeChangeset = {};
		const { fieldChanges, nodeExistsConstraint } = encodedChange;

		if (fieldChanges !== undefined) {
			decodedChange.fieldChanges = decodeFieldChangesFromJson(fieldChanges);
		}

		if (nodeExistsConstraint !== undefined) {
			decodedChange.nodeExistsConstraint = nodeExistsConstraint;
		}

		return decodedChange;
	}

	function encodeBuilds(
		builds: ModularChangeset["builds"],
		fieldsCodec: ReturnType<FieldBatchCodec>,
	): EncodedBuilds | undefined {
		if (builds === undefined) {
			return undefined;
		}
<<<<<<< HEAD
		const encoded: EncodedBuilds = Array.from(builds.entries()).map(([revision, rangeMap]) => {
			const entries = rangeMap.map(({ start, length, value }) => [start, length, value]);
			// `undefined` does not round-trip through JSON strings, so it needs special handling.
			// Most entries will have an undefined revision due to the revision information being inherited from the `ModularChangeset`.
			// We therefore optimize for the common case by omitting the revision when it is undefined.
			return revision !== undefined ? [revisionTagCodec.encode(revision), entries] : [entries];
		});
		return encoded.length === 0 ? undefined : encoded;
=======

		const treeBatcher = new FieldBatchEncoder();

		const buildsArray: EncodedBuildsArray = nestedMapToFlatList(builds).map(([r, i, t]) =>
			// `undefined` does not round-trip through JSON strings, so it needs special handling.
			// Most entries will have an undefined revision due to the revision information being inherited from the `ModularChangeset`.
			// We therefore optimize for the common case by omitting the revision when it is undefined.
			r !== undefined
				? [revisionTagCodec.encode(r), i, treeBatcher.add(t.cursor())]
				: [i, treeBatcher.add(t.cursor())],
		);
		return buildsArray.length === 0
			? undefined
			: { builds: buildsArray, trees: treeBatcher.encode(fieldsCodec) };
>>>>>>> 62697688
	}

	function decodeBuilds(
		encoded: EncodedBuilds | undefined,
		fieldsCodec: ReturnType<FieldBatchCodec>,
	): ModularChangeset["builds"] {
		if (encoded === undefined || encoded.builds.length === 0) {
			return undefined;
		}

		const chunks = fieldsCodec.decode(encoded.trees);
		const getChunk = (index: number): TreeChunk => {
			assert(index < chunks.length, "out of bounds index for build chunk");
			return chunkFieldSingle(chunks[index], defaultChunkPolicy);
		};

		const list: [RevisionTag | undefined, ChangesetLocalId, TreeChunk][] = encoded.builds.map(
			(tuple) =>
				tuple.length === 3
					? [revisionTagCodec.decode(tuple[0]), tuple[1], getChunk(tuple[2])]
					: [undefined, tuple[0], getChunk(tuple[1])],
		);
		return nestedMapFromFlatList(list);
	}

	function encodeRevisionInfos(revisions: readonly RevisionInfo[]): EncodedRevisionInfo[] {
		const encodedRevisions = [];
		for (const revision of revisions) {
			const encodedRevision: Mutable<EncodedRevisionInfo> = {
				revision: revisionTagCodec.encode(revision.revision),
			};

			if (revision.rollbackOf !== undefined) {
				encodedRevision.rollbackOf = revisionTagCodec.encode(revision.rollbackOf);
			}

			encodedRevisions.push(encodedRevision);
		}

		return encodedRevisions;
	}

	function decodeRevisionInfos(revisions: readonly EncodedRevisionInfo[]): RevisionInfo[] {
		const decodedRevisions = [];
		for (const revision of revisions) {
			const decodedRevision: Mutable<RevisionInfo> = {
				revision: revisionTagCodec.decode(revision.revision),
			};

			if (revision.rollbackOf !== undefined) {
				decodedRevision.rollbackOf = revisionTagCodec.decode(revision.rollbackOf);
			}

			decodedRevisions.push(decodedRevision);
		}

		return decodedRevisions;
	}

	// TODO: provide schema here to enable schema based compression.
	const fieldsCodecSchemaless = fieldsCodecWithoutContext({
		encodeType: TreeCompressionStrategy.Compressed,
	});

	// TODO: use withSchemaValidation here to validate data against format.
	return {
		encode: (change) => {
			return {
				maxId: change.maxId,
				revisions:
					change.revisions === undefined
						? change.revisions
						: (encodeRevisionInfos(
								change.revisions,
						  ) as unknown as readonly RevisionInfo[] & JsonCompatibleReadOnly),
				changes: encodeFieldChangesForJson(change.fieldChanges),
				builds: encodeBuilds(change.builds, fieldsCodecSchemaless),
			};
		},
		decode: (change) => {
			const encodedChange = change as unknown as EncodedModularChangeset;
			const decoded: Mutable<ModularChangeset> = {
				fieldChanges: decodeFieldChangesFromJson(encodedChange.changes),
			};
			if (encodedChange.builds !== undefined) {
				decoded.builds = decodeBuilds(encodedChange.builds, fieldsCodecSchemaless);
			}
			if (encodedChange.revisions !== undefined) {
				decoded.revisions = decodeRevisionInfos(encodedChange.revisions);
			}
			if (encodedChange.maxId !== undefined) {
				decoded.maxId = encodedChange.maxId;
			}
			return decoded;
		},
		encodedSchema: EncodedModularChangeset,
	};
}

export function makeModularChangeCodecFamily(
	fieldKinds: ReadonlyMap<FieldKindIdentifier, FieldKindWithEditor>,
	revisionTagCodec: IJsonCodec<RevisionTag, EncodedRevisionTag>,
	options: ICodecOptions,
): ICodecFamily<ModularChangeset> {
	return makeCodecFamily([
		[0, makeV0Codec(fieldKinds, revisionTagCodec, makeFieldBatchCodec(options), options)],
	]);
}<|MERGE_RESOLUTION|>--- conflicted
+++ resolved
@@ -175,31 +175,21 @@
 		if (builds === undefined) {
 			return undefined;
 		}
-<<<<<<< HEAD
-		const encoded: EncodedBuilds = Array.from(builds.entries()).map(([revision, rangeMap]) => {
+
+		const treeBatcher = new FieldBatchEncoder();
+
+		const buildsArray: EncodedBuildsArray = Array.from(builds.entries()).map(([revision, rangeMap]) => {
 			const entries = rangeMap.map(({ start, length, value }) => [start, length, value]);
 			// `undefined` does not round-trip through JSON strings, so it needs special handling.
 			// Most entries will have an undefined revision due to the revision information being inherited from the `ModularChangeset`.
 			// We therefore optimize for the common case by omitting the revision when it is undefined.
-			return revision !== undefined ? [revisionTagCodec.encode(revision), entries] : [entries];
+			return revision !== undefined
+				? [revisionTagCodec.encode(revision), i, treeBatcher.add(t.cursor())]
+				: [i, treeBatcher.add(t.cursor())];
 		});
-		return encoded.length === 0 ? undefined : encoded;
-=======
-
-		const treeBatcher = new FieldBatchEncoder();
-
-		const buildsArray: EncodedBuildsArray = nestedMapToFlatList(builds).map(([r, i, t]) =>
-			// `undefined` does not round-trip through JSON strings, so it needs special handling.
-			// Most entries will have an undefined revision due to the revision information being inherited from the `ModularChangeset`.
-			// We therefore optimize for the common case by omitting the revision when it is undefined.
-			r !== undefined
-				? [revisionTagCodec.encode(r), i, treeBatcher.add(t.cursor())]
-				: [i, treeBatcher.add(t.cursor())],
-		);
 		return buildsArray.length === 0
 			? undefined
 			: { builds: buildsArray, trees: treeBatcher.encode(fieldsCodec) };
->>>>>>> 62697688
 	}
 
 	function decodeBuilds(
