/*!
 * Copyright (c) Microsoft Corporation and contributors. All rights reserved.
 * Licensed under the MIT License.
 */

<<<<<<< HEAD
import { Delta, TaggedChange, RevisionTag, ChangesetLocalId } from "../../core";
import { Brand, fail, Invariant } from "../../util";
=======
import { Delta, TaggedChange, RevisionTag } from "../../core";
import { fail, IdAllocator, Invariant } from "../../util";
>>>>>>> 44e99670
import { ICodecFamily, IJsonCodec } from "../../codec";
import { MemoizedIdRangeAllocator } from "../memoizedIdRangeAllocator";
import { CrossFieldManager } from "./crossFieldQueries";
import { NodeChangeset, RevisionInfo } from "./modularChangeTypes";

/**
 * Functionality provided by a field kind which will be composed with other `FieldChangeHandler`s to
 * implement a unified ChangeFamily supporting documents with multiple field kinds.
 * @alpha
 */
export interface FieldChangeHandler<
	TChangeset,
	TEditor extends FieldEditor<TChangeset> = FieldEditor<TChangeset>,
> {
	_typeCheck?: Invariant<TChangeset>;
	readonly rebaser: FieldChangeRebaser<TChangeset>;
	readonly codecsFactory: (childCodec: IJsonCodec<NodeChangeset>) => ICodecFamily<TChangeset>;
	readonly editor: TEditor;
	intoDelta(
		change: TaggedChange<TChangeset>,
		deltaFromChild: ToDelta,
		idAllocator: MemoizedIdRangeAllocator,
	): Delta.MarkList;

	/**
	 * Returns whether this change is empty, meaning that it represents no modifications to the field
	 * and could be removed from the ModularChangeset tree without changing its behavior.
	 */
	isEmpty(change: TChangeset): boolean;
}

/**
 * @alpha
 */
export interface FieldChangeRebaser<TChangeset> {
	/**
	 * Compose a collection of changesets into a single one.
	 * Every child included in the composed change must be the result of a call to `composeChild`,
	 * and should be tagged with the revision of its parent change.
	 * Children which were the result of an earlier call to `composeChild` should be tagged with
	 * undefined revision if later passed as an argument to `composeChild`.
	 * See `ChangeRebaser` for more details.
	 */
	compose(
		changes: TaggedChange<TChangeset>[],
		composeChild: NodeChangeComposer,
		genId: IdAllocator,
		crossFieldManager: CrossFieldManager,
		revisionMetadata: RevisionMetadataSource,
	): TChangeset;

	/**
	 * Amend `composedChange` with respect to new data in `crossFieldManager`.
	 */
	amendCompose(
		composedChange: TChangeset,
		composeChild: NodeChangeComposer,
		genId: IdAllocator,
		crossFieldManager: CrossFieldManager,
		revisionMetadata: RevisionMetadataSource,
	): TChangeset;

	/**
	 * @returns the inverse of `changes`.
	 * See `ChangeRebaser` for details.
	 */
	invert(
		change: TaggedChange<TChangeset>,
		invertChild: NodeChangeInverter,
		reviver: NodeReviver,
		genId: IdAllocator,
		crossFieldManager: CrossFieldManager,
	): TChangeset;

	/**
	 * Amend `invertedChange` with respect to new data in `crossFieldManager`.
	 */
	amendInvert(
		invertedChange: TChangeset,
		originalRevision: RevisionTag | undefined,
		reviver: NodeReviver,
		genId: IdAllocator,
		crossFieldManager: CrossFieldManager,
	): TChangeset;

	/**
	 * Rebase `change` over `over`.
	 * See `ChangeRebaser` for details.
	 */
	rebase(
		change: TChangeset,
		over: TaggedChange<TChangeset>,
		rebaseChild: NodeChangeRebaser,
		genId: IdAllocator,
		crossFieldManager: CrossFieldManager,
		revisionMetadata: RevisionMetadataSource,
		existenceState?: NodeExistenceState,
	): TChangeset;

	/**
	 * Amend `rebasedChange` with respect to new data in `crossFieldManager`.
	 */
	amendRebase(
		rebasedChange: TChangeset,
		over: TaggedChange<TChangeset>,
		rebaseChild: NodeChangeRebaser,
		genId: IdAllocator,
		crossFieldManager: CrossFieldManager,
		revisionMetadata: RevisionMetadataSource,
	): TChangeset;
}

/**
 * Helper for creating a {@link FieldChangeRebaser} which does not need access to revision tags.
 * This should only be used for fields where the child nodes cannot be edited.
 */
export function referenceFreeFieldChangeRebaser<TChangeset>(data: {
	compose: (changes: TChangeset[]) => TChangeset;
	invert: (change: TChangeset, reviver: NodeReviver) => TChangeset;
	rebase: (change: TChangeset, over: TChangeset) => TChangeset;
}): FieldChangeRebaser<TChangeset> {
	return isolatedFieldChangeRebaser({
		compose: (changes, _composeChild, _genId) => data.compose(changes.map((c) => c.change)),
		invert: (change, _invertChild, reviver, _genId) => data.invert(change.change, reviver),
		rebase: (change, over, _rebaseChild, _genId) => data.rebase(change, over.change),
	});
}

export function isolatedFieldChangeRebaser<TChangeset>(data: {
	compose: FieldChangeRebaser<TChangeset>["compose"];
	invert: FieldChangeRebaser<TChangeset>["invert"];
	rebase: FieldChangeRebaser<TChangeset>["rebase"];
}): FieldChangeRebaser<TChangeset> {
	return {
		...data,
		amendCompose: () => fail("Not implemented"),
		amendInvert: () => fail("Not implemented"),
		amendRebase: (change) => change,
	};
}

/**
 * @alpha
 */
export interface FieldEditor<TChangeset> {
	/**
	 * Creates a changeset which represents the given `change` to the child at `childIndex` of this editor's field.
	 */
	buildChildChange(childIndex: number, change: NodeChangeset): TChangeset;
}

/**
 * The `index` represents the index of the child node in the input context.
 * The `index` should be `undefined` iff the child node does not exist in the input context (e.g., an inserted node).
 * @alpha
 */
export type ToDelta = (child: NodeChangeset) => Delta.Modify;

/**
 * @alpha
 */
export type NodeReviver = (
	revision: RevisionTag,
	index: number,
	count: number,
) => Delta.ProtoNode[];

/**
 * @alpha
 */
export type NodeChangeInverter = (
	change: NodeChangeset,
	index: number | undefined,
) => NodeChangeset;

/**
 * @alpha
 */
export enum NodeExistenceState {
	Alive,
	Dead,
}

/**
 * @alpha
 */
export type NodeChangeRebaser = (
	change: NodeChangeset | undefined,
	baseChange: NodeChangeset | undefined,
	/**
	 * Whether or not the node is alive or dead in the input context of change.
	 * Defaults to Alive if undefined.
	 */
	state?: NodeExistenceState,
) => NodeChangeset | undefined;

/**
 * @alpha
 */
export type NodeChangeComposer = (changes: TaggedChange<NodeChangeset>[]) => NodeChangeset;

/**
<<<<<<< HEAD
 * Allocates a block of `count` consecutive IDs and returns the first ID in the block.
 * For convenience can be called with no parameters to allocate a single ID.
 * @alpha
 */
export type IdAllocator<TId extends Brand<number, string> = ChangesetLocalId> = (
	count?: number,
) => TId;

/**
=======
>>>>>>> 44e99670
 * A callback that returns the index of the changeset associated with the given RevisionTag among the changesets being
 * composed or rebased. This index is solely meant to communicate relative ordering, and is only valid within the scope of the
 * compose or rebase operation.
 *
 * During composition, the index reflects the order of the changeset within the overall composed changeset that is
 * being produced.
 *
 * During rebase, the indices of the base changes are all lower than the indices of the change being rebased.
 * @alpha
 */
export type RevisionIndexer = (tag: RevisionTag) => number;

/**
 * @alpha
 */
export interface RevisionMetadataSource {
	readonly getIndex: RevisionIndexer;
	readonly getInfo: (tag: RevisionTag) => RevisionInfo;
}

/**
 * @alpha
 */
export function getIntention(
	rev: RevisionTag | undefined,
	revisionMetadata: RevisionMetadataSource,
): RevisionTag | undefined {
	return rev === undefined ? undefined : revisionMetadata.getInfo(rev).rollbackOf ?? rev;
}<|MERGE_RESOLUTION|>--- conflicted
+++ resolved
@@ -3,13 +3,8 @@
  * Licensed under the MIT License.
  */
 
-<<<<<<< HEAD
-import { Delta, TaggedChange, RevisionTag, ChangesetLocalId } from "../../core";
-import { Brand, fail, Invariant } from "../../util";
-=======
 import { Delta, TaggedChange, RevisionTag } from "../../core";
 import { fail, IdAllocator, Invariant } from "../../util";
->>>>>>> 44e99670
 import { ICodecFamily, IJsonCodec } from "../../codec";
 import { MemoizedIdRangeAllocator } from "../memoizedIdRangeAllocator";
 import { CrossFieldManager } from "./crossFieldQueries";
@@ -212,18 +207,6 @@
 export type NodeChangeComposer = (changes: TaggedChange<NodeChangeset>[]) => NodeChangeset;
 
 /**
-<<<<<<< HEAD
- * Allocates a block of `count` consecutive IDs and returns the first ID in the block.
- * For convenience can be called with no parameters to allocate a single ID.
- * @alpha
- */
-export type IdAllocator<TId extends Brand<number, string> = ChangesetLocalId> = (
-	count?: number,
-) => TId;
-
-/**
-=======
->>>>>>> 44e99670
  * A callback that returns the index of the changeset associated with the given RevisionTag among the changesets being
  * composed or rebased. This index is solely meant to communicate relative ordering, and is only valid within the scope of the
  * compose or rebase operation.
