/*!
 * Copyright (c) Microsoft Corporation and contributors. All rights reserved.
 * Licensed under the MIT License.
 */

import { assert } from "@fluidframework/core-utils";
import {
	SimpleDependee,
	SimpleObservingDependent,
	ITreeSubscriptionCursor,
	IEditableForest,
	ITreeSubscriptionCursorState,
	TreeNavigationResult,
	StoredSchemaRepository,
	FieldKey,
	DetachedField,
	AnchorSet,
	detachedFieldAsKey,
	Delta,
	UpPath,
	Anchor,
	ITreeCursor,
	CursorLocationType,
	TreeSchemaIdentifier,
	TreeValue,
	MapTree,
	getMapTreeField,
	FieldAnchor,
	FieldUpPath,
	ForestEvents,
	PathRootPrefix,
	DeltaVisitor,
<<<<<<< HEAD
	DetachedPlaceUpPath,
	DetachedRangeUpPath,
	Range,
	PlaceIndex,
	NodeIndex,
=======
>>>>>>> 465f32ce
} from "../../core";
import { brand, fail, assertValidIndex } from "../../util";
import { CursorWithNode, SynchronousCursor } from "../treeCursorUtils";
import { mapTreeFromCursor, singleMapTreeCursor } from "../mapTreeCursor";
import { createEmitter } from "../../events";

function makeRoot(): MapTree {
	return {
		type: brand("above root placeholder"),
		fields: new Map(),
	};
}

/**
 * Reference implementation of IEditableForest.
 *
 * This implementation focuses on correctness and simplicity, not performance.
 * It does not use compressed chunks: instead nodes are implemented using objects.
 */
class ObjectForest extends SimpleDependee implements IEditableForest {
	private readonly dependent = new SimpleObservingDependent(() => this.invalidateDependents());

	private activeVisitor?: DeltaVisitor;

	public readonly roots: MapTree = makeRoot();

	// All cursors that are in the "Current" state. Must be empty when editing.
	public readonly currentCursors: Set<Cursor> = new Set();

	private readonly events = createEmitter<ForestEvents>();

	public constructor(public readonly anchors: AnchorSet = new AnchorSet()) {
		super("object-forest.ObjectForest");
	}

	public get isEmpty(): boolean {
		return this.roots.fields.size === 0;
	}

	public on<K extends keyof ForestEvents>(eventName: K, listener: ForestEvents[K]): () => void {
		return this.events.on(eventName, listener);
	}

	public clone(schema: StoredSchemaRepository, anchors: AnchorSet): ObjectForest {
		const forest = new ObjectForest(anchors);
		// Deep copy the trees.
		for (const [key, value] of this.roots.fields) {
			// TODO: this references the existing TreeValues instead of copying them:
			// they are assumed to be copy on write. See TODO on NodeData.
			forest.roots.fields.set(
				key,
				value.map((v) => mapTreeFromCursor(singleMapTreeCursor(v))),
			);
		}
		return forest;
	}

	public forgetAnchor(anchor: Anchor): void {
		this.anchors.forget(anchor);
	}

	public acquireVisitor(): DeltaVisitor {
		assert(
			this.activeVisitor === undefined,
<<<<<<< HEAD
			"Must release existing visitor before acquiring another",
=======
			0x76c /* Must release existing visitor before acquiring another */,
>>>>>>> 465f32ce
		);
		this.events.emit("beforeChange");

		assert(
			this.currentCursors.size === 0,
			0x374 /* No cursors can be current when modifying forest */,
		);

		// Note: This code uses cursors, however it also modifies the tree.
		// In general this is not safe, but this code happens to only modify the tree below the current cursor location,
		// which happens to work.
		// This pattern could be generalized/formalized with a concept of an exclusive cursor,
		// which can edit, but is the only cursor allowed at the time.

		const cursor: Cursor = this.allocateCursor();
		cursor.setToAboveDetachedSequences();
<<<<<<< HEAD
=======
		const moveIn = (index: number, toAttach: DetachedField, moveInCursor: Cursor): number => {
			this.invalidateDependents();
			const detachedKey = detachedFieldAsKey(toAttach);
			const children = getMapTreeField(this.roots, detachedKey, false);
			this.roots.fields.delete(detachedKey);
			if (children.length === 0) {
				return 0; // Prevent creating 0 sized fields when inserting empty into empty.
			}

			const [parent, key] = moveInCursor.getParent();
			const destinationField = getMapTreeField(parent, key, true);
			assertValidIndex(index, destinationField, true);
			// TODO: this will fail for very large moves due to argument limits.
			destinationField.splice(index, 0, ...children);

			return children.length;
		};
>>>>>>> 465f32ce
		const visitor = {
			forest: this,
			cursor,
			free() {
				this.cursor.free();
				assert(
					this.forest.activeVisitor !== undefined,
<<<<<<< HEAD
					"Multiple free calls for same visitor",
				);
				this.forest.activeVisitor = undefined;
				this.forest.events.emit("afterChange");
			},
			destroy(range: Range): void {
				this.detachEdit(range, undefined);
			},
			create(index: PlaceIndex, content: Delta.ProtoNodes): void {
				this.forest.invalidateDependents();
				const nodes = Array.from(content, mapTreeFromCursor);
				const [parent, key] = this.cursor.getParent();
				const destinationField = getMapTreeField(parent, key, true);
				assertValidIndex(index, destinationField, true);
				// TODO: this will fail for very large insertions due to argument limits.
				destinationField.splice(index, 0, ...nodes);
			},
			attach(source: DetachedRangeUpPath, destination: PlaceIndex): void {
				this.forest.invalidateDependents();
				this.attachEdit(source, destination);
			},
			detach(source: Range, destination: DetachedPlaceUpPath): void {
				this.forest.invalidateDependents();
				this.detachEdit(source, destination);
			},
			attachEdit(source: DetachedRangeUpPath, destination: PlaceIndex): void {
				const [parent, key] = cursor.getParent();
				const currentField = getMapTreeField(parent, key, true);
				assertValidIndex(destination, currentField, true);
				const sourceField = getMapTreeField(this.forest.roots, source.field, false);
				assertValidIndex(source.start, sourceField, true);
				assertValidIndex(source.end, sourceField, true);
				assert(source.end >= source.start, "Range end must be >= its start");
				const content = sourceField.splice(source.start, source.end - source.start);
=======
					0x76d /* Multiple free calls for same visitor */,
				);
				this.forest.activeVisitor = undefined;
				this.forest.events.emit("afterChange");
			},
			onDelete(index: number, count: number): void {
				this.onMoveOut(index, count);
			},
			onInsert(index: number, content: Delta.ProtoNode[]): void {
				const range = this.forest.add(content);
				moveIn(index, range, this.cursor);
			},
			onMoveOut(index: number, count: number, id?: Delta.MoveId): void {
				this.forest.invalidateDependents();
				const [parent, key] = cursor.getParent();
				const sourceField = getMapTreeField(parent, key, false);
				const startIndex = index;
				const endIndex = index + count;
				assertValidIndex(startIndex, sourceField, true);
				assertValidIndex(endIndex, sourceField, true);
				assert(
					startIndex <= endIndex,
					0x371 /* detached range's end must be after its start */,
				);
				const newField = sourceField.splice(startIndex, endIndex - startIndex);
				const field = this.forest.addFieldAsDetached(newField);
				if (id !== undefined) {
					moves.set(id, field);
				} else {
					this.forest.delete(field);
				}
>>>>>>> 465f32ce
				if (sourceField.length === 0) {
					parent.fields.delete(source.field);
				}
				// TODO: this will fail for very large insertions due to argument limits.
				currentField.splice(destination, 0, ...content);
			},
			detachEdit(source: Range, destination: DetachedPlaceUpPath | undefined): void {
				const [parent, key] = cursor.getParent();
				const currentField = getMapTreeField(parent, key, true);
				assertValidIndex(source.start, currentField, true);
				assertValidIndex(source.end, currentField, true);
				assert(source.end >= source.start, "Range end must be >= its start");
				const content = currentField.splice(source.start, source.end - source.start);
				if (currentField.length === 0) {
					parent.fields.delete(key);
				}
				if (destination !== undefined) {
					const destinationField = getMapTreeField(
						this.forest.roots,
						destination.field,
						true,
					);
					assertValidIndex(destination.index, destinationField, true);
					destinationField.splice(
						destination.index,
						0,
						// TODO: this will fail for very large insertions due to argument limits.
						...content,
					);
				}
			},
			replace(
				newContentSource: DetachedRangeUpPath,
				oldContentRange: Range,
				oldContentDestination: DetachedPlaceUpPath,
			): void {
				this.forest.invalidateDependents();
				this.detachEdit(oldContentRange, oldContentDestination);
				this.attachEdit(newContentSource, oldContentRange.start);
			},
			enterNode(index: number): void {
				this.cursor.enterNode(index);
			},
<<<<<<< HEAD
			exitNode(index: number): void {
				this.cursor.exitNode();
			},
			enterField(key: FieldKey): void {
				this.cursor.enterField(key);
			},
			exitField(key: FieldKey): void {
				this.cursor.exitField();
			},
=======
			onMoveIn(index: number, count: number, id: Delta.MoveId): void {
				const toAttach = moves.get(id) ?? fail("move in without move out");
				moves.delete(id);
				const countMoved = moveIn(index, toAttach, this.cursor);
				assert(countMoved === count, 0x369 /* counts must match */);
			},
			enterNode(index: number): void {
				this.cursor.enterNode(index);
			},
			exitNode(index: number): void {
				this.cursor.exitNode();
			},
			enterField(key: FieldKey): void {
				this.cursor.enterField(key);
			},
			exitField(key: FieldKey): void {
				this.cursor.exitField();
			},
>>>>>>> 465f32ce
		};
		this.activeVisitor = visitor;
		return visitor;
	}

	private nextRange = 0;
	public newDetachedField(): DetachedField {
		const range: DetachedField = brand(String(this.nextRange));
		this.nextRange += 1;
		return range;
	}

	private add(nodes: Iterable<ITreeCursor>): DetachedField {
		const field: ObjectField = Array.from(nodes, mapTreeFromCursor);
		return this.addFieldAsDetached(field);
	}

	private addFieldAsDetached(field: ObjectField): DetachedField {
		const detached = this.newDetachedField();
		const key = detachedFieldAsKey(detached);
		assert(!this.roots.fields.has(key), 0x370 /* new range must not already exist */);
		if (field.length > 0) {
			this.roots.fields.set(key, field);
		}
		return detached;
	}

	private delete(field: DetachedField): void {
		this.roots.fields.delete(detachedFieldAsKey(field));
	}

	public allocateCursor(): Cursor {
		return new Cursor(this);
	}

	public tryMoveCursorToNode(
		destination: Anchor,
		cursorToMove: ITreeSubscriptionCursor,
	): TreeNavigationResult {
		const path = this.anchors.locate(destination);
		if (path === undefined) {
			return TreeNavigationResult.NotFound;
		}
		this.moveCursorToPath(path, cursorToMove);
		return TreeNavigationResult.Ok;
	}

	public tryMoveCursorToField(
		destination: FieldAnchor,
		cursorToMove: ITreeSubscriptionCursor,
	): TreeNavigationResult {
		if (destination.parent === undefined) {
			this.moveCursorToPath(undefined, cursorToMove);
		} else {
			const result = this.tryMoveCursorToNode(destination.parent, cursorToMove);
			if (result !== TreeNavigationResult.Ok) {
				return result;
			}
		}
		cursorToMove.enterField(destination.fieldKey);
		return TreeNavigationResult.Ok;
	}

	/**
	 * Set `cursorToMove` to location described by path.
	 * This is NOT a relative move: current position is discarded.
	 * Path must point to existing node.
	 */
	public moveCursorToPath(
		destination: UpPath | undefined,
		cursorToMove: ITreeSubscriptionCursor,
	): void {
		assert(
			cursorToMove instanceof Cursor,
			0x337 /* ObjectForest must only be given its own Cursor type */,
		);
		assert(
			cursorToMove.forest === this,
			0x338 /* ObjectForest must only be given its own Cursor */,
		);

		const indexStack: number[] = [];
		const keyStack: FieldKey[] = [];

		let path: UpPath | undefined = destination;
		while (path !== undefined) {
			indexStack.push(path.parentIndex);
			keyStack.push(path.parentField);
			path = path.parent;
		}
		cursorToMove.setToAboveDetachedSequences();
		while (keyStack.length > 0) {
			// eslint-disable-next-line @typescript-eslint/no-non-null-assertion
			cursorToMove.enterField(keyStack.pop()!);
			// eslint-disable-next-line @typescript-eslint/no-non-null-assertion
			cursorToMove.enterNode(indexStack.pop()!);
		}

		return;
	}
}

type ObjectField = MapTree[];

/**
 * Cursor implementation for ObjectForest.
 */
class Cursor extends SynchronousCursor implements ITreeSubscriptionCursor {
	public state: ITreeSubscriptionCursorState;

	/**
	 * @param forest - forest this cursor navigates
	 * @param innerCursor - underlying cursor implementation this wraps. `undefined` when state is not `Current`
	 */
	public constructor(
		public readonly forest: ObjectForest,
		private innerCursor?: CursorWithNode<MapTree>,
	) {
		super();
		if (innerCursor === undefined) {
			this.state = ITreeSubscriptionCursorState.Cleared;
		} else {
			this.state = ITreeSubscriptionCursorState.Current;
			this.forest.currentCursors.add(this);
		}
	}

	public buildFieldAnchor(): FieldAnchor {
		const path = this.getFieldPath();
		const anchor =
			path.parent === undefined ? undefined : this.forest.anchors.track(path.parent);
		return { parent: anchor, fieldKey: path.field };
	}
	public getFieldPath(prefix?: PathRootPrefix): FieldUpPath {
		assert(this.innerCursor !== undefined, 0x45f /* Cursor must be current to be used */);
		return this.innerCursor.getFieldPath(prefix);
	}
	public get mode(): CursorLocationType {
		assert(this.innerCursor !== undefined, 0x42e /* Cursor must be current to be used */);
		return this.innerCursor.mode;
	}

	public nextField(): boolean {
		assert(this.innerCursor !== undefined, 0x42f /* Cursor must be current to be used */);
		return this.innerCursor.nextField();
	}
	public exitField(): void {
		assert(this.innerCursor !== undefined, 0x430 /* Cursor must be current to be used */);
		return this.innerCursor.exitField();
	}
	public override skipPendingFields(): boolean {
		assert(this.innerCursor !== undefined, 0x431 /* Cursor must be current to be used */);
		return this.innerCursor.skipPendingFields();
	}
	public getFieldKey(): FieldKey {
		assert(this.innerCursor !== undefined, 0x432 /* Cursor must be current to be used */);
		return this.innerCursor.getFieldKey();
	}
	public getFieldLength(): number {
		assert(this.innerCursor !== undefined, 0x433 /* Cursor must be current to be used */);
		return this.innerCursor.getFieldLength();
	}
	public firstNode(): boolean {
		assert(this.innerCursor !== undefined, 0x434 /* Cursor must be current to be used */);
		return this.innerCursor.firstNode();
	}
	public enterNode(childIndex: number): void {
		assert(this.innerCursor !== undefined, 0x435 /* Cursor must be current to be used */);
		return this.innerCursor.enterNode(childIndex);
	}
	public getPath(prefix?: PathRootPrefix): UpPath {
		assert(this.innerCursor !== undefined, 0x436 /* Cursor must be current to be used */);
		return this.innerCursor.getPath(prefix) ?? fail("no path when at root");
	}
	public get fieldIndex(): number {
		assert(this.innerCursor !== undefined, 0x437 /* Cursor must be current to be used */);
		return this.innerCursor.fieldIndex;
	}
	public get chunkStart(): number {
		assert(this.innerCursor !== undefined, 0x438 /* Cursor must be current to be used */);
		return this.innerCursor.chunkStart;
	}
	public get chunkLength(): number {
		assert(this.innerCursor !== undefined, 0x439 /* Cursor must be current to be used */);
		return this.innerCursor.chunkLength;
	}
	public seekNodes(offset: number): boolean {
		assert(this.innerCursor !== undefined, 0x43a /* Cursor must be current to be used */);
		return this.innerCursor.seekNodes(offset);
	}
	public nextNode(): boolean {
		assert(this.innerCursor !== undefined, 0x43b /* Cursor must be current to be used */);
		return this.innerCursor.nextNode();
	}
	public exitNode(): void {
		assert(this.innerCursor !== undefined, 0x43c /* Cursor must be current to be used */);
		return this.innerCursor.exitNode();
	}
	public firstField(): boolean {
		assert(this.innerCursor !== undefined, 0x43d /* Cursor must be current to be used */);
		return this.innerCursor.firstField();
	}
	public enterField(key: FieldKey): void {
		assert(this.innerCursor !== undefined, 0x43e /* Cursor must be current to be used */);
		return this.innerCursor.enterField(key);
	}
	public get type(): TreeSchemaIdentifier {
		assert(this.innerCursor !== undefined, 0x43f /* Cursor must be current to be used */);
		return this.innerCursor.type;
	}
	public get value(): TreeValue {
		assert(this.innerCursor !== undefined, 0x440 /* Cursor must be current to be used */);
		return this.innerCursor.value;
	}

	// TODO: tests for clear when not at root.
	public clear(): void {
		assert(
			this.state !== ITreeSubscriptionCursorState.Freed,
			0x33b /* Cursor must not be freed */,
		);
		this.state = ITreeSubscriptionCursorState.Cleared;
		this.innerCursor = undefined;
		this.forest.currentCursors.delete(this);
	}

	/**
	 * Move this cursor to the special dummy node above the detached sequences.
	 * Can be used when cleared (but not freed).
	 */
	public setToAboveDetachedSequences(): void {
		assert(
			this.state !== ITreeSubscriptionCursorState.Freed,
			0x33c /* Cursor must not be freed */,
		);
		this.clear();
		this.state = ITreeSubscriptionCursorState.Current;
		this.innerCursor = singleMapTreeCursor(this.forest.roots);
		this.forest.currentCursors.add(this);
	}

	public getNode(): MapTree {
		assert(this.innerCursor !== undefined, 0x33e /* Cursor must be current to be used */);
		return this.innerCursor.getNode();
	}

	public getParent(): [MapTree, FieldKey] {
		assert(this.innerCursor !== undefined, 0x441 /* Cursor must be current to be used */);
		// This could be optimized to skip moving it accessing internals of cursor.
		const key = this.innerCursor.getFieldKey();
		this.innerCursor.exitField();
		const node = this.innerCursor.getNode();
		this.innerCursor.enterField(key);
		return [node, key];
	}

	public fork(): ITreeSubscriptionCursor {
		assert(this.innerCursor !== undefined, 0x460 /* Cursor must be current to be used */);
		return new Cursor(this.forest, this.innerCursor.fork());
	}

	public free(): void {
		assert(
			this.state !== ITreeSubscriptionCursorState.Freed,
			0x33f /* Cursor must not be double freed */,
		);
		this.forest.currentCursors.delete(this);
		this.state = ITreeSubscriptionCursorState.Freed;
	}

	public buildAnchor(): Anchor {
		assert(
			this.state === ITreeSubscriptionCursorState.Current,
			0x37a /* Cursor must be current to be used */,
		);
		return this.forest.anchors.track(this.getPath());
	}
}

// This function is the folder level export for objectForest, and hides all the implementation types.
// When other forest implementations are created (ex: optimized ones),
// this function should likely be moved and updated to (at least conditionally) use them.
/**
 * @returns an implementation of {@link IEditableForest} with no data or schema.
 */
export function buildForest(anchors?: AnchorSet): IEditableForest {
	return new ObjectForest(anchors);
}<|MERGE_RESOLUTION|>--- conflicted
+++ resolved
@@ -30,14 +30,10 @@
 	ForestEvents,
 	PathRootPrefix,
 	DeltaVisitor,
-<<<<<<< HEAD
 	DetachedPlaceUpPath,
 	DetachedRangeUpPath,
 	Range,
 	PlaceIndex,
-	NodeIndex,
-=======
->>>>>>> 465f32ce
 } from "../../core";
 import { brand, fail, assertValidIndex } from "../../util";
 import { CursorWithNode, SynchronousCursor } from "../treeCursorUtils";
@@ -102,11 +98,7 @@
 	public acquireVisitor(): DeltaVisitor {
 		assert(
 			this.activeVisitor === undefined,
-<<<<<<< HEAD
-			"Must release existing visitor before acquiring another",
-=======
 			0x76c /* Must release existing visitor before acquiring another */,
->>>>>>> 465f32ce
 		);
 		this.events.emit("beforeChange");
 
@@ -123,26 +115,6 @@
 
 		const cursor: Cursor = this.allocateCursor();
 		cursor.setToAboveDetachedSequences();
-<<<<<<< HEAD
-=======
-		const moveIn = (index: number, toAttach: DetachedField, moveInCursor: Cursor): number => {
-			this.invalidateDependents();
-			const detachedKey = detachedFieldAsKey(toAttach);
-			const children = getMapTreeField(this.roots, detachedKey, false);
-			this.roots.fields.delete(detachedKey);
-			if (children.length === 0) {
-				return 0; // Prevent creating 0 sized fields when inserting empty into empty.
-			}
-
-			const [parent, key] = moveInCursor.getParent();
-			const destinationField = getMapTreeField(parent, key, true);
-			assertValidIndex(index, destinationField, true);
-			// TODO: this will fail for very large moves due to argument limits.
-			destinationField.splice(index, 0, ...children);
-
-			return children.length;
-		};
->>>>>>> 465f32ce
 		const visitor = {
 			forest: this,
 			cursor,
@@ -150,8 +122,7 @@
 				this.cursor.free();
 				assert(
 					this.forest.activeVisitor !== undefined,
-<<<<<<< HEAD
-					"Multiple free calls for same visitor",
+					0x76d /* Multiple free calls for same visitor */,
 				);
 				this.forest.activeVisitor = undefined;
 				this.forest.events.emit("afterChange");
@@ -185,39 +156,6 @@
 				assertValidIndex(source.end, sourceField, true);
 				assert(source.end >= source.start, "Range end must be >= its start");
 				const content = sourceField.splice(source.start, source.end - source.start);
-=======
-					0x76d /* Multiple free calls for same visitor */,
-				);
-				this.forest.activeVisitor = undefined;
-				this.forest.events.emit("afterChange");
-			},
-			onDelete(index: number, count: number): void {
-				this.onMoveOut(index, count);
-			},
-			onInsert(index: number, content: Delta.ProtoNode[]): void {
-				const range = this.forest.add(content);
-				moveIn(index, range, this.cursor);
-			},
-			onMoveOut(index: number, count: number, id?: Delta.MoveId): void {
-				this.forest.invalidateDependents();
-				const [parent, key] = cursor.getParent();
-				const sourceField = getMapTreeField(parent, key, false);
-				const startIndex = index;
-				const endIndex = index + count;
-				assertValidIndex(startIndex, sourceField, true);
-				assertValidIndex(endIndex, sourceField, true);
-				assert(
-					startIndex <= endIndex,
-					0x371 /* detached range's end must be after its start */,
-				);
-				const newField = sourceField.splice(startIndex, endIndex - startIndex);
-				const field = this.forest.addFieldAsDetached(newField);
-				if (id !== undefined) {
-					moves.set(id, field);
-				} else {
-					this.forest.delete(field);
-				}
->>>>>>> 465f32ce
 				if (sourceField.length === 0) {
 					parent.fields.delete(source.field);
 				}
@@ -261,7 +199,6 @@
 			enterNode(index: number): void {
 				this.cursor.enterNode(index);
 			},
-<<<<<<< HEAD
 			exitNode(index: number): void {
 				this.cursor.exitNode();
 			},
@@ -271,26 +208,6 @@
 			exitField(key: FieldKey): void {
 				this.cursor.exitField();
 			},
-=======
-			onMoveIn(index: number, count: number, id: Delta.MoveId): void {
-				const toAttach = moves.get(id) ?? fail("move in without move out");
-				moves.delete(id);
-				const countMoved = moveIn(index, toAttach, this.cursor);
-				assert(countMoved === count, 0x369 /* counts must match */);
-			},
-			enterNode(index: number): void {
-				this.cursor.enterNode(index);
-			},
-			exitNode(index: number): void {
-				this.cursor.exitNode();
-			},
-			enterField(key: FieldKey): void {
-				this.cursor.enterField(key);
-			},
-			exitField(key: FieldKey): void {
-				this.cursor.exitField();
-			},
->>>>>>> 465f32ce
 		};
 		this.activeVisitor = visitor;
 		return visitor;
