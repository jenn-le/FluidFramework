--- conflicted
+++ resolved
@@ -16,7 +16,6 @@
 	brandedSlot,
 } from "../../util";
 import { FieldKey } from "../schema-stored";
-<<<<<<< HEAD
 import {
 	DetachedPlaceUpPath,
 	DetachedRangeUpPath,
@@ -29,11 +28,6 @@
 } from "./pathTree";
 import { Value, EmptyKey } from "./types";
 import { PathVisitor, ReplaceKind } from "./visitPath";
-=======
-import { UpPath } from "./pathTree";
-import { Value, detachedFieldAsKey, DetachedField, EmptyKey } from "./types";
-import { PathVisitor } from "./visitPath";
->>>>>>> 465f32ce
 import { DeltaVisitor } from "./visitDelta";
 import * as Delta from "./delta";
 import { AnnouncedVisitor } from "./visitorUtils";
@@ -565,20 +559,11 @@
 	/**
 	 * Updates the anchors according to the changes described in the given delta
 	 */
-<<<<<<< HEAD
 	public acquireVisitor(): AnnouncedVisitor {
-		assert(
-			this.activeVisitor === undefined,
-			"Must release existing visitor before acquiring another",
-		);
-=======
-	public acquireVisitor(): DeltaVisitor {
 		assert(
 			this.activeVisitor === undefined,
 			0x767 /* Must release existing visitor before acquiring another */,
 		);
-		const moveTable = new Map<Delta.MoveId, UpPath>();
->>>>>>> 465f32ce
 
 		const visitor = {
 			anchorSet: this,
@@ -607,7 +592,6 @@
 			free() {
 				assert(
 					this.anchorSet.activeVisitor !== undefined,
-<<<<<<< HEAD
 					"Multiple free calls for same visitor",
 				);
 				this.anchorSet.activeVisitor = undefined;
@@ -624,31 +608,12 @@
 					parent: this.parent,
 					field: this.parentField,
 					index: destination,
-=======
-					0x768 /* Multiple free calls for same visitor */,
-				);
-				this.anchorSet.activeVisitor = undefined;
-			},
-			onDelete(start: number, count: number): void {
-				assert(this.parentField !== undefined, 0x3a7 /* Must be in a field to delete */);
-				this.maybeWithNode(
-					(p) => {
-						p.events.emit("childrenChanging", p);
-					},
-					() => this.anchorSet.events.emit("childrenChanging", this.anchorSet),
-				);
-				const upPath: UpPath = {
-					parent: this.parent,
-					parentField: this.parentField,
-					parentIndex: start,
->>>>>>> 465f32ce
 				};
 				for (const visitors of this.pathVisitors.values()) {
 					for (const pathVisitor of visitors) {
 						pathVisitor.beforeAttach(source, destinationPath);
 					}
 				}
-<<<<<<< HEAD
 			},
 			afterAttach(source: DetachedPlaceUpPath, destination: Range): void {
 				assert(this.parentField !== undefined, "Must be in a field in order to attach");
@@ -783,50 +748,25 @@
 			destroy(range: DetachedRangeUpPath): void {
 				assert(this.parentField !== undefined, "Must be in a field to destroy");
 				const count = range.end - range.start;
-=======
-
->>>>>>> 465f32ce
 				this.anchorSet.removeChildren(
 					{
 						parent: this.parent,
 						parentField: this.parentField,
-<<<<<<< HEAD
 						parentIndex: range.start,
-=======
-						parentIndex: start,
->>>>>>> 465f32ce
 					},
 					count,
 				);
 			},
-<<<<<<< HEAD
 			beforeDestroy(range: DetachedRangeUpPath): void {
 				assert(this.parentField !== undefined, "Must be in a field to destroy");
-=======
-			onInsert(start: number, content: Delta.ProtoNodes): void {
-				assert(this.parentField !== undefined, 0x3a8 /* Must be in a field to insert */);
-				this.maybeWithNode(
-					(p) => p.events.emit("childrenChanging", p),
-					() => this.anchorSet.events.emit("childrenChanging", this.anchorSet),
-				);
-				const upPath: UpPath = {
-					parent: this.parent,
-					parentField: this.parentField,
-					parentIndex: start,
-				};
->>>>>>> 465f32ce
 				for (const visitors of this.pathVisitors.values()) {
 					for (const pathVisitor of visitors) {
 						pathVisitor.beforeDestroy(range);
 					}
 				}
-<<<<<<< HEAD
 			},
 			create(start: PlaceIndex, content: Delta.ProtoNodes): void {
 				assert(this.parentField !== undefined, "Must be in a field to create");
-=======
-
->>>>>>> 465f32ce
 				this.anchorSet.offsetChildren(
 					{
 						parent: this.parent,
@@ -836,7 +776,6 @@
 					content.length,
 				);
 			},
-<<<<<<< HEAD
 			afterCreate(range: Range, content: Delta.ProtoNodes): void {
 				assert(this.parentField !== undefined, "Must be in a field to create");
 				for (const visitors of this.pathVisitors.values()) {
@@ -854,49 +793,7 @@
 					this.parentField !== undefined,
 					0x3ab /* Must be in a field to enter node */,
 				);
-=======
-			onMoveOut(start: number, count: number, id: Delta.MoveId): void {
-				assert(this.parentField !== undefined, 0x3a9 /* Must be in a field to move out */);
-				this.maybeWithNode(
-					(p) => p.events.emit("childrenChanging", p),
-					() => this.anchorSet.events.emit("childrenChanging", this.anchorSet),
-				);
-
-				const fieldKey = this.anchorSet.createEmptyDetachedField();
-				const source = {
-					parent: this.parent,
-					parentField: this.parentField,
-					parentIndex: start,
-				};
-				const destination = {
-					parent: this.anchorSet.root,
-					parentField: fieldKey,
-					parentIndex: 0,
-				};
-				this.anchorSet.moveChildren(source, destination, count);
-				moveTable.set(id, destination);
-			},
-			onMoveIn(start: number, count: number, id: Delta.MoveId): void {
-				assert(this.parentField !== undefined, 0x3aa /* Must be in a field to move in */);
-				this.maybeWithNode(
-					(p) => p.events.emit("childrenChanging", p),
-					() => this.anchorSet.events.emit("childrenChanging", this.anchorSet),
-				);
-				const sourcePath =
-					moveTable.get(id) ?? fail("Must visit a move in after its move out");
-				moveTable.delete(id);
-				this.anchorSet.moveChildren(
-					sourcePath,
-					{ parent: this.parent, parentField: this.parentField, parentIndex: start },
-					count,
-				);
-			},
-			enterNode(index: number): void {
-				assert(
-					this.parentField !== undefined,
-					0x3ab /* Must be in a field to enter node */,
-				);
->>>>>>> 465f32ce
+
 				this.parent = {
 					parent: this.parent,
 					parentField: this.parentField,
@@ -926,11 +823,7 @@
 					this.pathVisitors.delete(p);
 				});
 				const parent = this.parent;
-<<<<<<< HEAD
-				assert(parent !== undefined, "Unable to exit root node");
-=======
 				assert(parent !== undefined, 0x769 /* Unable to exit root node */);
->>>>>>> 465f32ce
 				this.parentField = parent.parentField;
 				this.parent = parent.parent;
 			},
