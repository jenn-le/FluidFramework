{
	"tags": ["repair"],
	"exports": ["index"],
<<<<<<< HEAD
	"imports": ["tree", "util", "rebase"]
=======
	"imports": ["tree", "util", "schema-stored"]
>>>>>>> 6986d1cc
}<|MERGE_RESOLUTION|>--- conflicted
+++ resolved
@@ -1,9 +1,5 @@
 {
 	"tags": ["repair"],
 	"exports": ["index"],
-<<<<<<< HEAD
-	"imports": ["tree", "util", "rebase"]
-=======
-	"imports": ["tree", "util", "schema-stored"]
->>>>>>> 6986d1cc
+	"imports": ["tree", "util", "rebase", "schema-stored"]
 }