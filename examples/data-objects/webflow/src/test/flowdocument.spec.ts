/*!
 * Copyright (c) Microsoft Corporation and contributors. All rights reserved.
 * Licensed under the MIT License.
 */

<<<<<<< HEAD
import { describeLoaderCompat } from "@fluid-private/test-version-utils";

describeLoaderCompat("FlowDocument", (getTestObjectProvider) => {
	beforeEach(async () => {});
=======
import { strict as assert } from "assert";
import { Marker, ReferenceType } from "@fluidframework/merge-tree";
import { ITestObjectProvider, getContainerEntryPointBackCompat } from "@fluidframework/test-utils";
import { describeCompat } from "@fluid-private/test-version-utils";
import { FlowDocument } from "../document/index.js";
import { TagName } from "../util/index.js";

describeCompat("FlowDocument", "LoaderCompat", (getTestObjectProvider) => {
	let doc: FlowDocument;

	let provider: ITestObjectProvider;
	beforeEach(async () => {
		provider = getTestObjectProvider();
		const container = await provider.createContainer(FlowDocument.getFactory());
		doc = await getContainerEntryPointBackCompat<FlowDocument>(container);
	});

	function expect(expected: string) {
		assert.strictEqual(doc.toString(), expected);
	}

	function expectTags(start: number, end = start + 1, ...expected: string[][]) {
		for (let i = start; i < end; i++) {
			const actual = doc.getTags(i).map((marker) => {
				assert.strictEqual(marker.refType, ReferenceType.NestBegin | ReferenceType.Tile);
				return marker.properties.tags as string[];
			});
			assert.deepStrictEqual(actual, expected);
		}
	}

	function verifyEnds(start: number, end: number) {
		const { segment: startSeg } = doc.getSegmentAndOffset(start);
		const { segment: endSeg } = doc.getSegmentAndOffset(end);

		assert.strictEqual(doc.getStart(endSeg as Marker), startSeg);
		assert.strictEqual(doc.getEnd(startSeg as Marker), endSeg);
	}

	function insertTags(tags: string[], start: number, end?: number) {
		doc.insertTags(tags as TagName[], start, end);
	}

	describe("tags", () => {
		describe("insertTags", () => {
			it("insert tag into empty", () => {
				insertTags(["t"], 0);
				expect("<t></t>");
				verifyEnds(0, 1);
				expectTags(0, 1, ["t"]);
				expectTags(1);
			});
			it("insert tag around text", () => {
				doc.insertText(0, "012");
				expectTags(0, doc.length);
				insertTags(["a", "b"], 1, 2);
				expect("0<a><b>1</b></a>2");
				verifyEnds(1, 3);
				expectTags(0);
				expectTags(1, 3, ["a", "b"]);
				expectTags(3, 4);
			});
		});
		describe("removeRange", () => {
			describe("removing start implicitly removes end", () => {
				it("'[<t>]</t>' -> ''", () => {
					insertTags(["t"], 0, 0);
					expect("<t></t>");

					doc.remove(0, 1);
					expect("");
				});
				it("'0[1<a><b>2]3</b></a>4' -> '034'", () => {
					doc.insertText(0, "01234");
					insertTags(["a", "b"], 2, 4);
					expect("01<a><b>23</b></a>4");

					doc.remove(1, 4);
					expect("034");
				});
			});
			describe("preserving start implicitly preserves end", () => {
				it("'<t>[</t>]' -> '<t></t>'", () => {
					insertTags(["t"], 0, 0);
					expect("<t></t>");

					doc.remove(1, 2);
					expect("<t></t>");
				});
				it("'0<t>1[</t>]2' -> '0<t>1[</t>]2'", () => {
					doc.insertText(0, "012");
					insertTags(["t"], 1, 2);
					expect("0<t>1</t>2");

					doc.remove(3, 4);
					expect("0<t>1</t>2");
				});
				it("'0<t>[1</t>]' -> '0<t></t>'", () => {
					doc.insertText(0, "01");
					insertTags(["t"], 1, 2);
					expect("0<t>1</t>");

					doc.remove(2, 4);
					expect("0<t></t>");
				});
			});
		});
		describe("ReferencePosition after last position", () => {
			it("can create", () => {
				const localRef = doc.addLocalRef(doc.length);
				assert.strictEqual(doc.localRefToPosition(localRef), doc.length);
				doc.removeLocalRef(localRef);
			});
		});
	});
>>>>>>> 55a8093b
});<|MERGE_RESOLUTION|>--- conflicted
+++ resolved
@@ -3,126 +3,8 @@
  * Licensed under the MIT License.
  */
 
-<<<<<<< HEAD
-import { describeLoaderCompat } from "@fluid-private/test-version-utils";
-
-describeLoaderCompat("FlowDocument", (getTestObjectProvider) => {
-	beforeEach(async () => {});
-=======
-import { strict as assert } from "assert";
-import { Marker, ReferenceType } from "@fluidframework/merge-tree";
-import { ITestObjectProvider, getContainerEntryPointBackCompat } from "@fluidframework/test-utils";
 import { describeCompat } from "@fluid-private/test-version-utils";
-import { FlowDocument } from "../document/index.js";
-import { TagName } from "../util/index.js";
 
 describeCompat("FlowDocument", "LoaderCompat", (getTestObjectProvider) => {
-	let doc: FlowDocument;
-
-	let provider: ITestObjectProvider;
-	beforeEach(async () => {
-		provider = getTestObjectProvider();
-		const container = await provider.createContainer(FlowDocument.getFactory());
-		doc = await getContainerEntryPointBackCompat<FlowDocument>(container);
-	});
-
-	function expect(expected: string) {
-		assert.strictEqual(doc.toString(), expected);
-	}
-
-	function expectTags(start: number, end = start + 1, ...expected: string[][]) {
-		for (let i = start; i < end; i++) {
-			const actual = doc.getTags(i).map((marker) => {
-				assert.strictEqual(marker.refType, ReferenceType.NestBegin | ReferenceType.Tile);
-				return marker.properties.tags as string[];
-			});
-			assert.deepStrictEqual(actual, expected);
-		}
-	}
-
-	function verifyEnds(start: number, end: number) {
-		const { segment: startSeg } = doc.getSegmentAndOffset(start);
-		const { segment: endSeg } = doc.getSegmentAndOffset(end);
-
-		assert.strictEqual(doc.getStart(endSeg as Marker), startSeg);
-		assert.strictEqual(doc.getEnd(startSeg as Marker), endSeg);
-	}
-
-	function insertTags(tags: string[], start: number, end?: number) {
-		doc.insertTags(tags as TagName[], start, end);
-	}
-
-	describe("tags", () => {
-		describe("insertTags", () => {
-			it("insert tag into empty", () => {
-				insertTags(["t"], 0);
-				expect("<t></t>");
-				verifyEnds(0, 1);
-				expectTags(0, 1, ["t"]);
-				expectTags(1);
-			});
-			it("insert tag around text", () => {
-				doc.insertText(0, "012");
-				expectTags(0, doc.length);
-				insertTags(["a", "b"], 1, 2);
-				expect("0<a><b>1</b></a>2");
-				verifyEnds(1, 3);
-				expectTags(0);
-				expectTags(1, 3, ["a", "b"]);
-				expectTags(3, 4);
-			});
-		});
-		describe("removeRange", () => {
-			describe("removing start implicitly removes end", () => {
-				it("'[<t>]</t>' -> ''", () => {
-					insertTags(["t"], 0, 0);
-					expect("<t></t>");
-
-					doc.remove(0, 1);
-					expect("");
-				});
-				it("'0[1<a><b>2]3</b></a>4' -> '034'", () => {
-					doc.insertText(0, "01234");
-					insertTags(["a", "b"], 2, 4);
-					expect("01<a><b>23</b></a>4");
-
-					doc.remove(1, 4);
-					expect("034");
-				});
-			});
-			describe("preserving start implicitly preserves end", () => {
-				it("'<t>[</t>]' -> '<t></t>'", () => {
-					insertTags(["t"], 0, 0);
-					expect("<t></t>");
-
-					doc.remove(1, 2);
-					expect("<t></t>");
-				});
-				it("'0<t>1[</t>]2' -> '0<t>1[</t>]2'", () => {
-					doc.insertText(0, "012");
-					insertTags(["t"], 1, 2);
-					expect("0<t>1</t>2");
-
-					doc.remove(3, 4);
-					expect("0<t>1</t>2");
-				});
-				it("'0<t>[1</t>]' -> '0<t></t>'", () => {
-					doc.insertText(0, "01");
-					insertTags(["t"], 1, 2);
-					expect("0<t>1</t>");
-
-					doc.remove(2, 4);
-					expect("0<t></t>");
-				});
-			});
-		});
-		describe("ReferencePosition after last position", () => {
-			it("can create", () => {
-				const localRef = doc.addLocalRef(doc.length);
-				assert.strictEqual(doc.localRefToPosition(localRef), doc.length);
-				doc.removeLocalRef(localRef);
-			});
-		});
-	});
->>>>>>> 55a8093b
+	beforeEach(async () => {});
 });