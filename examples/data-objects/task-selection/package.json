--- conflicted
+++ resolved
@@ -1,10 +1,6 @@
 {
   "name": "@fluid-example/task-selection",
-<<<<<<< HEAD
-  "version": "1.3.0",
-=======
   "version": "2.0.0",
->>>>>>> 27be1e84
   "private": true,
   "description": "Example demonstrating selecting a unique task amongst connected Fluid clients",
   "homepage": "https://fluidframework.com",
@@ -42,18 +38,6 @@
     "webpack:dev": "webpack --env development"
   },
   "dependencies": {
-<<<<<<< HEAD
-    "@fluid-experimental/get-container": "^1.3.0",
-    "@fluid-experimental/task-manager": "^1.3.0",
-    "@fluidframework/aqueduct": "^1.3.0",
-    "@fluidframework/common-definitions": "^0.20.1",
-    "@fluidframework/common-utils": "^0.32.1",
-    "@fluidframework/container-definitions": "^1.3.0",
-    "@fluidframework/container-runtime-definitions": "^1.3.0",
-    "@fluidframework/core-interfaces": "^1.3.0",
-    "@fluidframework/request-handler": "^1.3.0",
-    "@fluidframework/runtime-utils": "^1.3.0",
-=======
     "@fluid-experimental/get-container": "^2.0.0",
     "@fluid-experimental/task-manager": "^2.0.0",
     "@fluidframework/aqueduct": "^2.0.0",
@@ -64,7 +48,6 @@
     "@fluidframework/core-interfaces": "^2.0.0",
     "@fluidframework/request-handler": "^2.0.0",
     "@fluidframework/runtime-utils": "^2.0.0",
->>>>>>> 27be1e84
     "css-loader": "^1.0.0",
     "style-loader": "^1.0.0"
   },
